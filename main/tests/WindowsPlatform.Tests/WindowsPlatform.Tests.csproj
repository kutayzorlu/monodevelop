<Project DefaultTargets="Build" ToolsVersion="4.0" xmlns="http://schemas.microsoft.com/developer/msbuild/2003">
  <Import Project="..\..\MonoDevelop.props" />
  <PropertyGroup>
    <Configuration Condition=" '$(Configuration)' == '' ">Debug</Configuration>
    <Platform Condition=" '$(Platform)' == '' ">AnyCPU</Platform>
    <ProjectGuid>{865100E2-A29C-4FCD-B803-1A0B9A0A6EF7}</ProjectGuid>
    <TestRunnerCommand>..\..\build\bin\mdtool.exe</TestRunnerCommand>
    <TestRunnerArgs>run-md-tests</TestRunnerArgs>
    <TargetFrameworkVersion>$(MDFrameworkVersion)</TargetFrameworkVersion>
    <OutputPath>..\..\build\tests</OutputPath>
  </PropertyGroup>
  <PropertyGroup Condition=" '$(Configuration)|$(Platform)' == 'Debug|AnyCPU' " />
  <PropertyGroup Condition=" '$(Configuration)|$(Platform)' == 'Release|AnyCPU' " />
  <ItemGroup>
    <Reference Include="System" />
  </ItemGroup>
  <ItemGroup>
    <Compile Include="Properties\AssemblyInfo.cs" />
    <Compile Include="CredentialsProviderTests.cs" />
  </ItemGroup>
  <ItemGroup>
    <ProjectReference Include="..\..\src\addins\WindowsPlatform\WindowsPlatform\WindowsPlatform.csproj">
      <Project>{459868D2-54DC-415B-B1AB-BE39BDBD352F}</Project>
      <Name>WindowsPlatform</Name>
      <Private>False</Private>
    </ProjectReference>
    <ProjectReference Include="..\..\external\guiunit\src\framework\GuiUnit_NET_4_5.csproj">
      <Project>{D12F0F7B-8DE3-43EC-BA49-41052D065A9B}</Project>
      <Name>GuiUnit_NET_4_5</Name>
      <Private>False</Private>
    </ProjectReference>
<<<<<<< HEAD
    <ProjectReference Include="..\MonoDevelop.Core.Tests\MonoDevelop.Core.Tests.csproj">
      <Project>{fda43caa-1c2a-4593-8601-3e2ee06d9e03}</Project>
      <Name>MonoDevelop.Core.Tests</Name>
      <Private>False</Private>
    </ProjectReference>
=======
>>>>>>> 140d5092
    <ProjectReference Include="..\UnitTests\UnitTests.csproj">
      <Project>{1497D0A8-AFF1-4938-BC22-BE79B358BA5B}</Project>
      <Name>UnitTests</Name>
      <Private>False</Private>
    </ProjectReference>
    <ProjectReference Include="..\..\src\core\MonoDevelop.Core\MonoDevelop.Core.csproj">
      <Project>{7525BB88-6142-4A26-93B9-A30C6983390A}</Project>
      <Name>MonoDevelop.Core</Name>
      <Private>False</Private>
    </ProjectReference>
    <ProjectReference Include="..\Ide.Tests\MonoDevelop.Ide.Tests.csproj">
      <Project>{73D4CC8B-BAB9-4A29-841B-F25C6311F067}</Project>
      <Name>MonoDevelop.Ide.Tests</Name>
      <Private>False</Private>
    </ProjectReference>
  </ItemGroup>
  <Import Project="$(MSBuildBinPath)\Microsoft.CSharp.targets" />
</Project><|MERGE_RESOLUTION|>--- conflicted
+++ resolved
@@ -29,14 +29,6 @@
       <Name>GuiUnit_NET_4_5</Name>
       <Private>False</Private>
     </ProjectReference>
-<<<<<<< HEAD
-    <ProjectReference Include="..\MonoDevelop.Core.Tests\MonoDevelop.Core.Tests.csproj">
-      <Project>{fda43caa-1c2a-4593-8601-3e2ee06d9e03}</Project>
-      <Name>MonoDevelop.Core.Tests</Name>
-      <Private>False</Private>
-    </ProjectReference>
-=======
->>>>>>> 140d5092
     <ProjectReference Include="..\UnitTests\UnitTests.csproj">
       <Project>{1497D0A8-AFF1-4938-BC22-BE79B358BA5B}</Project>
       <Name>UnitTests</Name>
