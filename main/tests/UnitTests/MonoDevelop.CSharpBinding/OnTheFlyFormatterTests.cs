// 
// OnTheFlyFormatterTests.cs
//  
// Author:
//       Mike Krüger <mkrueger@xamarin.com>
// 
// Copyright (c) 2012 Xamarin Inc. (http://xamarin.com)
// 
// Permission is hereby granted, free of charge, to any person obtaining a copy
// of this software and associated documentation files (the "Software"), to deal
// in the Software without restriction, including without limitation the rights
// to use, copy, modify, merge, publish, distribute, sublicense, and/or sell
// copies of the Software, and to permit persons to whom the Software is
// furnished to do so, subject to the following conditions:
// 
// The above copyright notice and this permission notice shall be included in
// all copies or substantial portions of the Software.
// 
// THE SOFTWARE IS PROVIDED "AS IS", WITHOUT WARRANTY OF ANY KIND, EXPRESS OR
// IMPLIED, INCLUDING BUT NOT LIMITED TO THE WARRANTIES OF MERCHANTABILITY,
// FITNESS FOR A PARTICULAR PURPOSE AND NONINFRINGEMENT. IN NO EVENT SHALL THE
// AUTHORS OR COPYRIGHT HOLDERS BE LIABLE FOR ANY CLAIM, DAMAGES OR OTHER
// LIABILITY, WHETHER IN AN ACTION OF CONTRACT, TORT OR OTHERWISE, ARISING FROM,
// OUT OF OR IN CONNECTION WITH THE SOFTWARE OR THE USE OR OTHER DEALINGS IN
// THE SOFTWARE.
using System;
using NUnit.Framework;

using System.Text;
using MonoDevelop.Ide.TypeSystem;
using MonoDevelop.Ide.Gui;
using MonoDevelop.CSharp.Formatting;
using MonoDevelop.CSharp.Completion;
using MonoDevelop.CSharpBinding.Tests;
using MonoDevelop.Ide.Editor;
using MonoDevelop.Ide.Editor.Extension;
using MonoDevelop.Projects;
using MonoDevelop.Core.ProgressMonitoring;
using MonoDevelop.Core;
using System.Threading.Tasks;

namespace MonoDevelop.CSharpBinding
{
	[TestFixture]
	public class OnTheFlyFormatterTests : UnitTests.TestBase
	{
		static async Task Simulate (string input, Action<TestViewContent, CSharpTextEditorIndentation> act)
		{
			TestWorkbenchWindow tww = new TestWorkbenchWindow ();
			var content = new TestViewContent ();
			content.Data.Options = new CustomEditorOptions {
				IndentStyle = IndentStyle.Auto
			};

			tww.ViewContent = content;
			content.ContentName = "/a.cs";
			content.Data.MimeType = "text/x-csharp";

			var doc = new Document (tww);

			var sb = new StringBuilder ();
			int cursorPosition = 0, selectionStart = -1, selectionEnd = -1;

			for (int i = 0; i < input.Length; i++) {
				var ch = input [i];
				switch (ch) {
				case '$':
					cursorPosition = sb.Length;
					break;
				case '<':
					if (i + 1 < input.Length) {
						if (input [i + 1] == '-') {
							selectionStart = sb.Length;
							i++;
							break;
						}
					}
					goto default;
				case '-':
					if (i + 1 < input.Length) {
						var next = input [i + 1];
						if (next == '>') {
							selectionEnd = sb.Length;
							i++;
							break;
						}
					}
					goto default;
				default:
					sb.Append (ch);
					break;
				}
			}
			content.Text = sb.ToString ();
			content.CursorPosition = cursorPosition;

			var project = Services.ProjectService.CreateProject ("C#");
			project.Name = "test";
			project.FileName = "test.csproj";
			project.Files.Add (new ProjectFile (content.ContentName, BuildAction.Compile)); 
			project.Policies.Set (Projects.Policies.PolicyService.InvariantPolicies.Get<CSharpFormattingPolicy> (), CSharpFormatter.MimeType);

			var solution = new MonoDevelop.Projects.Solution ();
			solution.AddConfiguration ("", true); 
			solution.DefaultSolutionFolder.AddItem (project);
			using (var monitor = new ProgressMonitor ())
				await TypeSystemService.Load (solution, monitor);
			content.Project = project;
			doc.SetProject (project);

			var compExt = new CSharpCompletionTextEditorExtension ();
			compExt.Initialize (doc.Editor, doc);
			content.Contents.Add (compExt);
			
			var ext = new CSharpTextEditorIndentation ();
			CSharpTextEditorIndentation.OnTheFlyFormatting = true;
			ext.Initialize (doc.Editor, doc);
			content.Contents.Add (ext);
			
			await doc.UpdateParseDocument ();
			if (selectionStart >= 0 && selectionEnd >= 0)
				content.GetTextEditorData ().SetSelection (selectionStart, selectionEnd);
			try {
				act (content, ext);
			} finally {
				TypeSystemService.Unload (solution);
			}
		}

		[Test]
		public async Task TestSemicolon ()
		{
			await Simulate (@"class Foo
{
	void Test ()
	{
		Console.WriteLine ()      ;$
	}
}", (content, ext) => {
				ext.KeyPress (KeyDescriptor.FromGtk (Gdk.Key.semicolon, ';', Gdk.ModifierType.None));
			
				var newText = content.Text;
				Assert.AreEqual (@"class Foo
{
	void Test ()
	{
		Console.WriteLine();
	}
}", newText);
			});
		}

		[Test]
		public async Task TestCloseBrace ()
		{
			await Simulate (@"class Foo
{
	void Test ()
	{
		Console.WriteLine()                   ;
	}$
}", (content, ext) => {
				ext.KeyPress (KeyDescriptor.FromGtk (Gdk.Key.braceright, '}', Gdk.ModifierType.None));

				var newText = content.Text;
				Console.WriteLine (newText);
				Assert.AreEqual (@"class Foo
{
	void Test()
	{
		Console.WriteLine();
	}
}", newText);
			});

		}

		[Test]
		public async Task TestCloseBraceIf ()
		{
			//Notice that some text stay unformatted by design
			await Simulate (@"class Foo
{
	void Test ()
			{
		Console.WriteLine()                   ;
		if(true){
		Console.WriteLine()                   ;
	}$
	}
}", (content, ext) => {
				ext.KeyPress (KeyDescriptor.FromGtk (Gdk.Key.braceright, '}', Gdk.ModifierType.None));
			
				var newText = content.Text;
				Console.WriteLine (newText);
				Assert.AreEqual (@"class Foo
{
	void Test ()
			{
		Console.WriteLine()                   ;
		if (true)
		{
			Console.WriteLine();
		}
	}
}", newText);
			});
		}

		[Test]
		public async Task TestCloseBraceCatch ()
		{
			//Notice that some text stay unformatted by design
			await Simulate (@"class Foo
{
	void Test ()
			{
		Console.WriteLine()                   ;
					try{
		Console.WriteLine()                   ;
	}catch(Exception e){
	}$
	}
}", (content, ext) => {
				ext.KeyPress (KeyDescriptor.FromGtk (Gdk.Key.braceright, '}', Gdk.ModifierType.None));
			
				var newText = content.Text;
				Console.WriteLine (newText);
				Assert.AreEqual (@"class Foo
{
	void Test ()
			{
		Console.WriteLine()                   ;
		try
		{
			Console.WriteLine();
		}
		catch (Exception e)
		{
		}
	}
}", newText);
			});
		}

		
		/// <summary>
		/// Bug 5080 - Pressing tab types /t instead of tabbing
		/// </summary>
		[Test]
		public async Task TestBug5080 ()
		{
			await Simulate ("\"Hello\n\t$", (content, ext) => {
				ext.ReindentOnTab ();

				var newText = content.Text;
				Assert.AreEqual ("\"Hello\n", newText);
			});
		}


		[Test]
		public async Task TestVerbatimToNonVerbatimConversion ()
		{
			await Simulate ("@$\"\t\"", (content, ext) => {
				content.Data.RemoveText (0, 1);
				var newText = content.Text;
				Assert.AreEqual ("\"\\t\"", newText);
			});
		}

		[Test]
		public async Task TestNonVerbatimToVerbatimConversion ()
		{
			await Simulate ("$\"\\t\"", (content, ext) => {
				content.Data.InsertText (0, "@");
				ext.KeyPress (KeyDescriptor.FromGtk ((Gdk.Key)'@', '@', Gdk.ModifierType.None));
				var newText = content.Text;
				Assert.AreEqual ("@\"\t\"", newText);
			});
		}

		/// <summary>
		/// Bug 14686 - Relative path strings containing backslashes have incorrect behavior when removing the @ symbol.
		/// </summary>
		[Test]
		public async Task TestBug14686 ()
		{
			await Simulate ("$\"\\\\\"", (content, ext) => {
				content.Data.InsertText (0, "@");
				ext.KeyPress (KeyDescriptor.FromGtk ((Gdk.Key)'@', '@', Gdk.ModifierType.None));
				var newText = content.Text;
				Assert.AreEqual ("@\"\\\"", newText);
			});
		}

		[Test]
		public async Task TestBug14686Case2 ()
		{
			await Simulate ("$\"\\\"", (content, ext) => {
				content.Data.InsertText (0, "@");
				ext.KeyPress (KeyDescriptor.FromGtk ((Gdk.Key)'@', '@', Gdk.ModifierType.None));
				var newText = content.Text;
				Assert.AreEqual ("@\"\\\"", newText);
			});

			await Simulate ("$\"\\\"a", (content, ext) => {
				content.Data.InsertText (0, "@");
				ext.KeyPress (KeyDescriptor.FromGtk ((Gdk.Key)'@', '@', Gdk.ModifierType.None));
				var newText = content.Text;
				Assert.AreEqual ("@\"\\\"a", newText);
			});

		}
		[Test]
		public async Task TestCorrectReindentNextLine ()
		{
			await Simulate (@"
class Foo
{
	void Bar ()
	{
		try {
		} catch (Exception e) {$}
	}
}
", (content, ext) => {
				ext.ReindentOnTab ();
				EditActions.NewLine (ext.Editor);
				ext.KeyPress (KeyDescriptor.FromGtk ((Gdk.Key)'\n', '\n', Gdk.ModifierType.None));

				var newText = content.Text;

				var expected = @"
class Foo
{
	void Bar ()
	{
		try {
		} catch (Exception e) {
		}
	}
}
";
				if (newText != expected)
					Console.WriteLine (newText);
				Assert.AreEqual (expected, newText);
			});
		}

		/// <summary>
		/// Bug 16174 - Editor still inserting unwanted tabs
		/// </summary>
		[Test]
		public async Task TestBug16174_AutoIndent ()
		{
			await Simulate ("namespace Foo\n{\n\tpublic class Bar\n\t{\n$\t\tvoid Test()\n\t\t{\n\t\t}\n\t}\n}\n", (content, ext) => {
				var options = DefaultSourceEditorOptions.Instance;
				options.IndentStyle = IndentStyle.Auto;
				ext.Editor.Options = options;
				EditActions.NewLine (ext.Editor);
				ext.KeyPress (KeyDescriptor.FromGtk (Gdk.Key.Return, '\n', Gdk.ModifierType.None));

				var newText = content.Text;

				var expected = "namespace Foo\n{\n\tpublic class Bar\n\t{\n\n\t\tvoid Test()\n\t\t{\n\t\t}\n\t}\n}\n";
				if (newText != expected)
					Console.WriteLine (newText);
				Assert.AreEqual (expected, newText);
			});
		}

		[Test]
		public async Task TestBug16174_VirtualIndent ()
		{
			await Simulate ("namespace Foo\n{\n\tpublic class Bar\n\t{\n$\t\tvoid Test()\n\t\t{\n\t\t}\n\t}\n}\n", (content, ext) => {
				var options = DefaultSourceEditorOptions.Instance;
				options.IndentStyle = IndentStyle.Virtual;
				ext.Editor.Options = options;
				EditActions.NewLine (ext.Editor);
				ext.KeyPress (KeyDescriptor.FromGtk (Gdk.Key.Return, '\n', Gdk.ModifierType.None));

				var newText = content.Text;

				var expected = "namespace Foo\n{\n\tpublic class Bar\n\t{\n\n\t\tvoid Test()\n\t\t{\n\t\t}\n\t}\n}\n";
				if (newText != expected)
					Console.WriteLine (newText);
				Assert.AreEqual (expected, newText);
			});
		}


		/// <summary>
		/// Bug 16283 - Wrong literal string addition
		/// </summary>
		[Test]
		public async Task TestBug16283 ()
		{
			await Simulate ("$\"\\dev\\null {0}\"", (content, ext) => {
				content.Data.InsertText (0, "@");
				ext.KeyPress (KeyDescriptor.FromGtk ((Gdk.Key)'@', '@', Gdk.ModifierType.None));
				var newText = content.Text;
				Assert.AreEqual ("@\"\\dev\null {0}\"", newText);
			});
		}

		/// <summary>
		/// Bug 17765 - Format selection adding extra leading whitespace on function
		/// </summary>
		[Test]
		public async Task TestBug17765 ()
		{
			await Simulate (@"
namespace FormatSelectionTest
{
	public class EmptyClass
	{
		<-public EmptyClass ()
		{
		}->
	}
}", (content, ext) => {

				OnTheFlyFormatter.Format (ext.Editor, ext.DocumentContext, ext.Editor.SelectionRange.Offset, ext.Editor.SelectionRange.EndOffset);


				Assert.AreEqual (@"
namespace FormatSelectionTest
{
	public class EmptyClass
	{
		public EmptyClass()
		{
		}
	}
}", ext.Editor.Text);
			});
		}

		[Test]
		public async Task TestAfterCommentLine ()
		{
			await Simulate (@"class Foo
{
	void Test ()
	{
		//random comment
		Console.WriteLine ()      ;$
	}
}", (content, ext) => {
				content.Data.Options = new CustomEditorOptions {
					IndentStyle = IndentStyle.Virtual
				};
				ext.KeyPress (KeyDescriptor.FromGtk (Gdk.Key.semicolon, ';', Gdk.ModifierType.None));

				var newText = content.Text;
				Assert.AreEqual (@"class Foo
{
	void Test ()
	{
		//random comment
		Console.WriteLine();
	}
}", newText);
			});
		}

		// Bug 44747 - Automatic indentation of preprocessor directives is not consistent
		[Test]
		public async Task TestBug44747 ()
		{
			await Simulate (@"class Foo
{
	void Test()
	{
		#$
	}
}", (content, ext) => {
				content.Data.Options = new CustomEditorOptions {
					IndentStyle = IndentStyle.Virtual
				};
				ext.KeyPress (KeyDescriptor.FromGtk ((Gdk.Key)'#', '#', Gdk.ModifierType.None));

				var newText = content.Text;
				Assert.AreEqual (@"class Foo
{
	void Test()
	{
#
	}
}", newText);
			});
		}

		[Test]
		public async Task TestBug44747_regions ()
		{
			await Simulate (@"class Foo
{
	void Test()
	{
#region$
	}
}", (content, ext) => {
				content.Data.Options = new CustomEditorOptions {
					IndentStyle = IndentStyle.Virtual
				};
				ext.KeyPress (KeyDescriptor.FromGtk ((Gdk.Key)'n', 'n', Gdk.ModifierType.None));

				var newText = content.Text;
				Assert.AreEqual (@"class Foo
{
	void Test()
	{
		#region
	}
}", newText);
			});

			await Simulate (@"class Foo
{
	void Test()
	{
		#region foo
#endregion$
	}
}", (content, ext) => {
				content.Data.Options = new CustomEditorOptions {
					IndentStyle = IndentStyle.Virtual
				};
				ext.KeyPress (KeyDescriptor.FromGtk ((Gdk.Key)'n', 'n', Gdk.ModifierType.None));

				var newText = content.Text;
				Assert.AreEqual (@"class Foo
{
	void Test()
	{
		#region foo
		#endregion
	}
}", newText);
			});
		}

		// Bug 44747 - Automatic indentation of preprocessor directives is not consistent
		[Test]
		public async Task TestBug17902 ()
		{
			await Simulate (@"class Test17902
{
    public void Foo()
    {
		{
		if (true)
		{
			if (true)
			{
			}
			else
			{
				System.Console.WriteLine(1);
			}
		}
		else
		{
			System.Console.WriteLine(2);
		}
		}$
    }
}", (content, ext) => {
				content.Data.Options = new CustomEditorOptions {
					IndentStyle = IndentStyle.Virtual
				};
				ext.KeyPress (KeyDescriptor.FromGtk (Gdk.Key.braceright, '}', Gdk.ModifierType.None));

				var newText = content.Text;
				Assert.AreEqual (@"class Test17902
{
    public void Foo()
    {
		{
			if (true)
			{
				if (true)
				{
				}
				else
				{
					System.Console.WriteLine(1);
				}
			}
			else
			{
				System.Console.WriteLine(2);
			}
		}
    }
}", newText);
		});
		}

		/// <summary>
		/// Bug 46817 - Xamarin Studio hides characters in auto format
		/// </summary>
		[Test]
		public async Task TestBug46817 ()
		{
			await Simulate ("public class Application\r\n{\r\n\tstatic void Main (string[] args)\r\n\t{\r\n\t\t// abcd\r\n\t\t{\r\n\t\t\t\t}$\r\n", (content, ext) => {
				content.Data.Options = new CustomEditorOptions {
					IndentStyle = IndentStyle.Virtual
				};
				ext.KeyPress (KeyDescriptor.FromGtk ((Gdk.Key)'}', '}', Gdk.ModifierType.None));

				var newText = content.Text;
				Assert.AreEqual ("public class Application\r\n{\r\n\tstatic void Main (string[] args)\r\n\t{\n\t\t// abcd\r\n\t\t{\r\n\t\t}\r\n", newText);
			});
		}

<<<<<<< HEAD
=======
		/// <summary>
		/// Bug 38954 - Format document changes position of caret
		/// </summary>
		[Test]
		public async Task TestBug38954 ()
		{
			await Simulate (@"
class EmptyClass
{
	public EmptyClass()
	{
		$Console.WriteLine() ;
	}
}", (content, ext) => { 
				var oldOffset = ext.Editor.CaretOffset;
				OnTheFlyFormatter.Format (ext.Editor, ext.DocumentContext);
				var newOffset = ext.Editor.CaretOffset;
				Console.WriteLine ("-----");
				Console.WriteLine (ext.Editor.Text);
				Console.WriteLine ("-----");
				Assert.AreEqual (oldOffset, newOffset);
			});

		}

>>>>>>> 1c85c60a
	}
}<|MERGE_RESOLUTION|>--- conflicted
+++ resolved
@@ -616,8 +616,6 @@
 			});
 		}
 
-<<<<<<< HEAD
-=======
 		/// <summary>
 		/// Bug 38954 - Format document changes position of caret
 		/// </summary>
@@ -643,6 +641,5 @@
 
 		}
 
->>>>>>> 1c85c60a
 	}
 }