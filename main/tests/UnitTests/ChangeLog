--- conflicted
+++ resolved
@@ -1,5 +1,3 @@
-<<<<<<< HEAD
-=======
 2009-11-09  Mike Krüger  <mkrueger@novell.com>
 
 	* Makefile.am:
@@ -8,7 +6,6 @@
 	  tests for the base refactorer indenting / remove indenting
 	  functions.
 
->>>>>>> 7535cec0
 2009-11-06  Mike Krüger  <mkrueger@novell.com>
 
 	* MonoDevelop.CSharpBinding/CodeCompletionBugTests.cs: Added
