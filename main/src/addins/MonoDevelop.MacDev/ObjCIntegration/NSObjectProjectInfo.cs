// 
// NSObjectProjectInfo.cs
//  
// Author:
//       Michael Hutchinson <mhutchinson@novell.com>
// 
// Copyright (c) 2011 Novell, Inc.
// 
// Permission is hereby granted, free of charge, to any person obtaining a copy
// of this software and associated documentation files (the "Software"), to deal
// in the Software without restriction, including without limitation the rights
// to use, copy, modify, merge, publish, distribute, sublicense, and/or sell
// copies of the Software, and to permit persons to whom the Software is
// furnished to do so, subject to the following conditions:
// 
// The above copyright notice and this permission notice shall be included in
// all copies or substantial portions of the Software.
// 
// THE SOFTWARE IS PROVIDED "AS IS", WITHOUT WARRANTY OF ANY KIND, EXPRESS OR
// IMPLIED, INCLUDING BUT NOT LIMITED TO THE WARRANTIES OF MERCHANTABILITY,
// FITNESS FOR A PARTICULAR PURPOSE AND NONINFRINGEMENT. IN NO EVENT SHALL THE
// AUTHORS OR COPYRIGHT HOLDERS BE LIABLE FOR ANY CLAIM, DAMAGES OR OTHER
// LIABILITY, WHETHER IN AN ACTION OF CONTRACT, TORT OR OTHERWISE, ARISING FROM,
// OUT OF OR IN CONNECTION WITH THE SOFTWARE OR THE USE OR OTHER DEALINGS IN
// THE SOFTWARE.

using System;
using System.Linq;
using System.CodeDom.Compiler;
using System.Collections.Generic;
using System.Text.RegularExpressions;
using MonoDevelop.Projects;

using ICSharpCode.NRefactory.TypeSystem;
using MonoDevelop.TypeSystem;

using MonoDevelop.Core;
using MonoDevelop.Ide;
using System.Text;
using ICSharpCode.NRefactory.TypeSystem.Implementation;

namespace MonoDevelop.MacDev.ObjCIntegration
{
	public class NSObjectProjectInfo
	{
		Dictionary<string,NSObjectTypeInfo> objcTypes = new Dictionary<string,NSObjectTypeInfo> ();
		Dictionary<string,NSObjectTypeInfo> cliTypes = new Dictionary<string,NSObjectTypeInfo> ();
		Dictionary<string,NSObjectTypeInfo> refCliTypes = new Dictionary<string,NSObjectTypeInfo> ();
		Dictionary<string,NSObjectTypeInfo> refObjcTypes = new Dictionary<string,NSObjectTypeInfo> ();
		
		NSObjectInfoService infoService;
		TypeSystemService.ProjectContentWrapper dom;
		IAssembly lookinAssembly;
		bool needsUpdating;
		
		public NSObjectProjectInfo (TypeSystemService.ProjectContentWrapper dom, NSObjectInfoService infoService, IAssembly lookinAssembly)
		{
			this.infoService = infoService;
			this.dom = dom;
			this.lookinAssembly = lookinAssembly;
			needsUpdating = true;
		}
		
		internal void SetNeedsUpdating ()
		{
			needsUpdating = true;
		}
		
		internal void Update (bool force)
		{
			if (force)
				SetNeedsUpdating ();
			Update ();
		}
		
		internal void Update ()
		{
			if (!needsUpdating)
				return;
			
<<<<<<< HEAD
=======
			foreach (var r in dom.References) {
				var info = infoService.GetProjectInfo (r);
				if (info != null)
					info.Update ();
			}
			
			dom.ForceUpdate (true);
>>>>>>> 2b0835b6
			objcTypes.Clear ();
			cliTypes.Clear ();
			refObjcTypes.Clear ();
			refCliTypes.Clear ();
			
			foreach (var type in infoService.GetRegisteredObjects (dom, dom.Compilation.MainAssembly)) {
				if (objcTypes.ContainsKey (type.ObjCName)) {
					var other = objcTypes[type.ObjCName];
					throw new ArgumentException (string.Format ("Multiple types ({0} and {1}) registered with the same Objective-C name: {2}", type.CliName, other.CliName, type.ObjCName));
				}
				
				objcTypes.Add (type.ObjCName, type);
				cliTypes.Add (type.CliName, type);
			}
			
			foreach (var refAssembly in dom.Compilation.ReferencedAssemblies) {
				foreach (var type in infoService.GetRegisteredObjects (dom, refAssembly)) {
					if (refObjcTypes.ContainsKey (type.ObjCName)) {
						var other = refObjcTypes[type.ObjCName];
						throw new ArgumentException (string.Format ("Multiple types ({0} and {1}) registered with the same Objective-C name: {2}", type.CliName, other.CliName, type.ObjCName));
					}
					
					refObjcTypes.Add (type.ObjCName, type);
					refCliTypes.Add (type.CliName, type);
				}
			}
			
			foreach (var type in cliTypes.Values)
				ResolveCliToObjc (type);
			
			needsUpdating = false;
		}
		
		public IEnumerable<NSObjectTypeInfo> GetTypes ()
		{
			return objcTypes.Values;
		}
		
		public NSObjectTypeInfo GetType (string objcName)
		{
			NSObjectTypeInfo ret;
			if (objcTypes.TryGetValue (objcName, out ret))
				return ret;
			return null;
		}
		
		public bool ContainsType (string objcName)
		{
			return objcTypes.ContainsKey (objcName);
		}
		
		internal void InsertUpdatedType (NSObjectTypeInfo type)
		{
			objcTypes[type.ObjCName] = type;
			cliTypes[type.CliName] = type;
		}
		
		bool TryResolveCliToObjc (string cliType, out NSObjectTypeInfo resolved)
		{
			if (cliTypes.TryGetValue (cliType, out resolved))
				return true;
			if (refCliTypes.TryGetValue (cliType, out resolved))
				return true;
			resolved = null;
			return false;
		}
		
		bool TryResolveObjcToCli (string objcType, out NSObjectTypeInfo resolved)
		{
			if (objcTypes.TryGetValue (objcType, out resolved))
				return true;
			if (refObjcTypes.TryGetValue (objcType, out resolved))
				return true;
#if false
			var msg = new StringBuilder ("Can't resolve "+ objcType + Environment.NewLine);
			foreach (var r in dom.References) {
				msg.Append ("Referenced dom:");
				msg.Append (r);
				var rDom = infoService.GetProjectInfo (r);
				if (rDom == null) {
					msg.AppendLine ("projectinfo == null");
					continue;
				}
				msg.Append ("known types:");
				msg.AppendLine (string.Join (",", rDom.objcTypes.Keys.ToArray()));
			}
			LoggingService.LogWarning (msg.ToString ());
#endif
			resolved = null;
			return false;
		}
		
		/// <summary>
		/// Resolves the Objective-C types by mapping the known .NET type information.
		/// </summary>
		/// <param name='type'>
		/// An NSObjectTypeInfo with the .NET type information filled in.
		/// </param>
		public void ResolveCliToObjc (NSObjectTypeInfo type)
		{
			NSObjectTypeInfo resolved;
			
			if (type.BaseObjCType == null && type.BaseCliType != null) {
				if (TryResolveCliToObjc (type.BaseCliType, out resolved)) {
					if (resolved.IsModel)
						type.BaseIsModel = true;
					type.BaseObjCType = resolved.ObjCName;
					//FIXME: handle type references better
					if (resolved.IsUserType)
						type.UserTypeReferences.Add (resolved.ObjCName);
				} else {
					//managed classes many have implicitly registered base classes with a name not
					//expressible in obj-c. In this case, the best we can do is walk down the 
					//hierarchy until we find a valid base class
					var baseCliType = dom.Compilation.LookupType (type.BaseCliType);
					foreach (var bt in baseCliType.GetAllBaseTypeDefinitions ()) {
						if (bt.Kind != TypeKind.Class) 
							continue;
						
						if (TryResolveCliToObjc (bt.FullName, out resolved)) {
							if (resolved.IsModel)
								type.BaseIsModel = true;
							type.BaseObjCType = resolved.ObjCName;
							if (resolved.IsUserType)
								type.UserTypeReferences.Add (resolved.ObjCName);
							break;
						}
					}
				}
			}
			
			foreach (var outlet in type.Outlets) {
				if (outlet.ObjCType != null)
					continue;
				
				if (TryResolveCliToObjc (outlet.CliType, out resolved)) {
					outlet.ObjCType = resolved.ObjCName;
					if (resolved.IsUserType)
						type.UserTypeReferences.Add (resolved.ObjCName);
				}
			}
			
			foreach (var action in type.Actions) {
				foreach (var param in action.Parameters) {
					if (param.ObjCType != null)
						continue;
					
					if (TryResolveCliToObjc (param.CliType, out resolved)) {
						param.ObjCType = resolved.ObjCName;
						if (resolved.IsUserType)
							type.UserTypeReferences.Add (resolved.ObjCName);
					}
				}
			}
		}
		
		/// <summary>
		/// Resolves the type by mapping the known Objective-C type information to .NET types.
		/// </summary>
		/// <returns>
		/// The number of unresolved types still remaining.
		/// </returns>
		/// <param name='type'>
		/// The NSObjectTypeInfo that contains the known Objective-C type information.
		/// Typically this will be the result of NSObjectInfoService.ParseHeader().
		/// </param>
		/// <param name='provider'>
		/// A CodeDom provider which is used to make sure type names don't conflict with language keywords.
		/// </param>
		/// <param name='defaultNamespace'>
		/// The default namespace used when forcing type resolution.
		/// </param>
		public void ResolveObjcToCli (IProgressMonitor monitor, NSObjectTypeInfo type, CodeDomProvider provider, string defaultNamespace)
		{
			NSObjectTypeInfo resolved;
			
			// Resolve our base type
			if (type.BaseCliType == null) {
				if (TryResolveObjcToCli (type.BaseObjCType, out resolved)) {
					type.BaseCliType = resolved.CliName;
				} else  {
					type.BaseCliType = dom.Compilation.LookupType (defaultNamespace, provider.CreateValidIdentifier (type.BaseObjCType)).FullName;

					var message = string.Format ("Failed to resolve Objective-C type '{0}' to a type in the current solution.", type.BaseObjCType);
					message += string.Format (" Adding a [Register (\"{0}\")] attribute to the class which corresponds to this will allow it to be synced to Objective-C.", type.BaseObjCType);
					monitor.ReportError (null, new UserException ("Error while syncing", message));
				}
			}
			
			// Resolve [Outlet] types
			foreach (var outlet in type.Outlets) {
				if (outlet.CliType != null)
					continue;
				
				if (TryResolveObjcToCli (outlet.ObjCType, out resolved)) {
					outlet.CliType = resolved.CliName;
				} else {
					outlet.CliType = defaultNamespace + "." + provider.CreateValidIdentifier (outlet.ObjCType);

					var message = string.Format ("Failed to resolve Objective-C outlet '{0}' of type '{1}' to a type in the current solution.", outlet.ObjCName, outlet.ObjCType);
					message += string.Format (" Adding a [Register (\"{0}\")] attribute to the class which corresponds to this will allow it to be synced to Objective-C.", outlet.ObjCType);
					monitor.ReportError (null, new UserException ("Error while syncing", message));
				}
			}
			
			// Resolve [Action] param types
			foreach (var action in type.Actions) {
				foreach (var param in action.Parameters) {
					if (param.CliType != null)
						continue;
					
					if (TryResolveObjcToCli (param.ObjCType, out resolved)) {
						param.CliType = resolved.CliName;
					} else {
						param.CliType = defaultNamespace + "." + provider.CreateValidIdentifier (param.ObjCType);
	
						var message = string.Format ("Failed to resolve paramater '{0}' of type '{2}' on Objective-C action '{1}' to a type in the current solution.", param.Name, action.ObjCName, param.ObjCType);
						message += string.Format (" Adding a [Register (\"{0}\")] attribute to the class which corresponds to this will allow it to be synced to Objective-C.", param.ObjCType);
						monitor.ReportError (null, new UserException ("Error while syncing", message));
					}
				}
			}
		}
	}
}<|MERGE_RESOLUTION|>--- conflicted
+++ resolved
@@ -77,17 +77,12 @@
 		{
 			if (!needsUpdating)
 				return;
-			
-<<<<<<< HEAD
-=======
-			foreach (var r in dom.References) {
+			foreach (var r in dom.GetReferencedProjects ()) {
 				var info = infoService.GetProjectInfo (r);
 				if (info != null)
 					info.Update ();
 			}
-			
-			dom.ForceUpdate (true);
->>>>>>> 2b0835b6
+			TypeSystemService.ForceUpdate (dom);
 			objcTypes.Clear ();
 			cliTypes.Clear ();
 			refObjcTypes.Clear ();
