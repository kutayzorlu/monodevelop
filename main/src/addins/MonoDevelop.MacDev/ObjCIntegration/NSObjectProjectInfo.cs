--- conflicted
+++ resolved
@@ -30,16 +30,13 @@
 using System.Collections.Generic;
 using System.Text.RegularExpressions;
 using MonoDevelop.Projects;
-<<<<<<< HEAD
+
 using ICSharpCode.NRefactory.TypeSystem;
 using MonoDevelop.TypeSystem;
-=======
-using MonoDevelop.Projects.Dom;
-using MonoDevelop.Projects.Dom.Parser;
+
 using MonoDevelop.Core;
 using MonoDevelop.Ide;
 using System.Text;
->>>>>>> f36dd68c
 
 namespace MonoDevelop.MacDev.ObjCIntegration
 {
@@ -150,12 +147,7 @@
 		{
 			if (objcTypes.TryGetValue (objcType, out resolved))
 				return true;
-<<<<<<< HEAD
 			foreach (var r in GetReferencedProjects (project)) {
-=======
-			
-			foreach (var r in dom.References) {
->>>>>>> f36dd68c
 				var rDom = infoService.GetProjectInfo (r);
 				if (rDom != null && rDom.objcTypes.TryGetValue (objcType, out resolved))
 					return true;
@@ -199,19 +191,11 @@
 					if (resolved.IsUserType)
 						type.UserTypeReferences.Add (resolved.ObjCName);
 				} else {
-<<<<<<< HEAD
 					//managed classes many have implicitly registered base classes with a name not
 					//expressible in obj-c. In this case, the best we can do is walk down the 
 					//hierarchy until we find a valid base class
 					foreach (var bt in baseCliType.GetAllBaseTypeDefinitions (dom)) {
 						if (bt.Kind != TypeKind.Class) 
-=======
-					// managed classes may have implicitly registered base classes with a name not
-					// expressible in obj-c. In this case, the best we can do is walk down the 
-					// hierarchy until we find a valid base class
-					foreach (var bt in dom.GetInheritanceTree (dom.GetType (type.BaseCliType))) {
-						if (bt.ClassType != ClassType.Class)
->>>>>>> f36dd68c
 							continue;
 						
 						if (TryResolveCliToObjc (bt.FullName, out resolved)) {
@@ -248,11 +232,6 @@
 							type.UserTypeReferences.Add (resolved.ObjCName);
 					}
 				}
-<<<<<<< HEAD
-				if (outlet.CliType == null) {
-					if (TryResolveObjcToCli (outlet.ObjCType, out resolved))
-						outlet.CliType = resolved.CliName.FullName;
-=======
 			}
 		}
 		
@@ -284,7 +263,6 @@
 					type.BaseCliType = defaultNamespace + "." + provider.CreateValidIdentifier (type.BaseObjCType);
 					monitor.ReportWarning (string.Format ("Failed to resolve Objective-C type {0} to CLI type on type {1}",
 						type.BaseObjCType, type.ObjCName));
->>>>>>> f36dd68c
 				}
 			}
 			
@@ -305,28 +283,15 @@
 			// Resolve [Action] param types
 			foreach (var action in type.Actions) {
 				foreach (var param in action.Parameters) {
-<<<<<<< HEAD
-					if (param.ObjCType == null) {
-						if (TryResolveCliToObjc (param.CliType, out resolved)) {
-							param.ObjCType = resolved.ObjCName;
-							if (resolved.IsUserType)
-								type.UserTypeReferences.Add (resolved.ObjCName);
-						}
-					}
-					if (param.CliType == null) {
-						if (TryResolveObjcToCli (param.ObjCType, out resolved))
-							param.CliType = resolved.CliName.FullName;
-=======
 					if (param.CliType != null)
 						continue;
 					
 					if (TryResolveObjcToCli (param.ObjCType, out resolved)) {
-						param.CliType = resolved.CliName;
+						param.CliType = resolved.CliName.FullName;
 					} else {
 						param.CliType = defaultNamespace + "." + provider.CreateValidIdentifier (param.ObjCType);
 						monitor.ReportWarning (string.Format ("Failed to resolve Objective-C type {0} to CLI type on action parameter {1} for action {2} on type {3}",
 							param.ObjCType, param.Name, action.ObjCName, type.ObjCName));
->>>>>>> f36dd68c
 					}
 				}
 			}
