--- conflicted
+++ resolved
@@ -50,13 +50,10 @@
 using MonoDevelop.AspNet.WebForms.Dom;
 using MonoDevelop.Xml.Parser;
 using MonoDevelop.Xml.Dom;
-<<<<<<< HEAD
 using MonoDevelop.Projects;
-=======
 using Microsoft.CodeAnalysis;
 using MonoDevelop.Ide.Editor.Extension;
 using MonoDevelop.Ide.Editor.Projection;
->>>>>>> de043d33
 
 namespace MonoDevelop.AspNet.WebForms
 {
@@ -100,13 +97,8 @@
 			aspDoc = CU as WebFormsParsedDocument;
 			if (HasDoc)
 				refman.Doc = aspDoc;
-<<<<<<< HEAD
-			
-			var newProj = Document.Project as DotNetProject;
-=======
-
-			var newProj = base.DocumentContext.Project as AspNetAppProject;
->>>>>>> de043d33
+
+			var newProj = base.DocumentContext.Project as DotNetProject;
 			if (newProj != null) {
 				project = newProj;
 				refman.Project = newProj;
