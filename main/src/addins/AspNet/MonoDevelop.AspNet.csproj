--- conflicted
+++ resolved
@@ -525,11 +525,8 @@
     <Folder Include="Commands\" />
     <Folder Include="ProjectPad\" />
     <Folder Include="Templates\Projects\" />
-<<<<<<< HEAD
     <Folder Include="Templates\Projects\Files\" />
-=======
     <Folder Include="Templates\images\" />
->>>>>>> f1d37982
   </ItemGroup>
   <Target Name="BeforeBuild">
     <PropertyGroup>
