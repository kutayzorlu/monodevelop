//
// MacPlatformService.cs
//
// Author:
//   Geoff Norton  <gnorton@novell.com>
//   Michael Hutchinson <m.j.hutchinson@gmail.com>
//
// Copyright (C) 2007-2011 Novell, Inc (http://www.novell.com)
//
// Permission is hereby granted, free of charge, to any person obtaining
// a copy of this software and associated documentation files (the
// "Software"), to deal in the Software without restriction, including
// without limitation the rights to use, copy, modify, merge, publish,
// distribute, sublicense, and/or sell copies of the Software, and to
// permit persons to whom the Software is furnished to do so, subject to
// the following conditions:
//
// The above copyright notice and this permission notice shall be
// included in all copies or substantial portions of the Software.
//
// THE SOFTWARE IS PROVIDED "AS IS", WITHOUT WARRANTY OF ANY KIND,
// EXPRESS OR IMPLIED, INCLUDING BUT NOT LIMITED TO THE WARRANTIES OF
// MERCHANTABILITY, FITNESS FOR A PARTICULAR PURPOSE AND
// NONINFRINGEMENT. IN NO EVENT SHALL THE AUTHORS OR COPYRIGHT HOLDERS BE
// LIABLE FOR ANY CLAIM, DAMAGES OR OTHER LIABILITY, WHETHER IN AN ACTION
// OF CONTRACT, TORT OR OTHERWISE, ARISING FROM, OUT OF OR IN CONNECTION
// WITH THE SOFTWARE OR THE USE OR OTHER DEALINGS IN THE SOFTWARE.
//

using System;
using System.Collections.Generic;
using System.IO;
using System.Linq;
using System.Text.RegularExpressions;

using AppKit;
using Foundation;
using CoreGraphics;

using MonoDevelop.Core;
using MonoDevelop.Core.Execution;
using MonoDevelop.Core.Instrumentation;
using MonoDevelop.Components.Commands;
using MonoDevelop.Ide;
using MonoDevelop.Ide.Gui;
using MonoDevelop.Ide.Commands;
using MonoDevelop.Ide.Desktop;
using MonoDevelop.MacInterop;
using MonoDevelop.Components;
using MonoDevelop.Components.MainToolbar;
using MonoDevelop.MacIntegration.MacMenu;
using MonoDevelop.Components.Extensions;

namespace MonoDevelop.MacIntegration
{
	public class MacPlatformService : PlatformService
	{
		const string monoDownloadUrl = "http://www.go-mono.com/mono-downloads/download.html";

		TimerCounter timer = InstrumentationService.CreateTimerCounter ("Mac Platform Initialization", "Platform Service");
		TimerCounter mimeTimer = InstrumentationService.CreateTimerCounter ("Mac Mime Database", "Platform Service");

		static bool initedGlobal;
		bool setupFail, initedApp;

		Lazy<Dictionary<string, string>> mimemap;

		public MacPlatformService ()
		{
			if (IntPtr.Size == 8)
				throw new Exception ("Mac integration is not yet 64-bit safe");

			if (initedGlobal)
				throw new Exception ("Only one MacPlatformService instance allowed");
			initedGlobal = true;

			timer.BeginTiming ();

			var dir = Path.GetDirectoryName (typeof(MacPlatformService).Assembly.Location);

			if (ObjCRuntime.Dlfcn.dlopen (Path.Combine (dir, "libxammac.dylib"), 0) == IntPtr.Zero)
				LoggingService.LogFatalError ("Unable to load libxammac");

			mimemap = new Lazy<Dictionary<string, string>> (LoadMimeMapAsync);

			//make sure the menu app name is correct even when running Mono 2.6 preview, or not running from the .app
			Carbon.SetProcessName (BrandingService.ApplicationName);

			CheckGtkVersion (2, 24, 14);

			Xwt.Toolkit.CurrentEngine.RegisterBackend<IExtendedTitleBarWindowBackend,ExtendedTitleBarWindowBackend> ();
			Xwt.Toolkit.CurrentEngine.RegisterBackend<IExtendedTitleBarDialogBackend,ExtendedTitleBarDialogBackend> ();
		}

		static void CheckGtkVersion (uint major, uint minor, uint micro)
		{
			// to require exact version, also check
			//: || Gtk.Global.CheckVersion (major, minor, micro + 1) == null
			//
			if (Gtk.Global.CheckVersion (major, minor, micro) != null) {

				LoggingService.LogFatalError (
					"GTK+ version is incompatible with required version {0}.{1}.{2}.",
					major, minor, micro
				);

				var downloadButton = new AlertButton ("Download Mono Framework", null);
				if (downloadButton == MessageService.GenericAlert (
					Stock.Error,
					GettextCatalog.GetString ("Some dependencies need to be updated"),
					GettextCatalog.GetString (
						"{0} requires a newer version of GTK+, which is included with the Mono Framework. Please " +
						"download and install the latest stable Mono Framework package and restart {0}.",
						BrandingService.ApplicationName
					),
					new AlertButton ("Quit", null), downloadButton))
				{
					OpenUrl (monoDownloadUrl);
				}

				Environment.Exit (1);
			}
		}

		public override Xwt.Toolkit LoadNativeToolkit ()
		{
			var path = Path.GetDirectoryName (GetType ().Assembly.Location);
			System.Reflection.Assembly.LoadFrom (Path.Combine (path, "Xwt.Mac.dll"));
			var loaded = Xwt.Toolkit.Load (Xwt.ToolkitType.Cocoa);

			// We require Xwt.Mac to initialize MonoMac before we can execute any code using MonoMac
			timer.Trace ("Installing App Event Handlers");
			GlobalSetup ();
			timer.EndTiming ();

			return loaded;
		}

		protected override string OnGetMimeTypeForUri (string uri)
		{
			var ext = Path.GetExtension (uri);
			string mime;
			if (ext != null && mimemap.Value.TryGetValue (ext, out mime))
				return mime;
			return null;
		}

		public override void ShowUrl (string url)
		{
			OpenUrl (url);
		}

		internal static void OpenUrl (string url)
		{
			Gtk.Application.Invoke (delegate {
				NSWorkspace.SharedWorkspace.OpenUrl (new NSUrl (url));
			});
		}

		public override void OpenFile (string filename)
		{
			Gtk.Application.Invoke (delegate {
				NSWorkspace.SharedWorkspace.OpenFile (filename);
			});
		}

		public override string DefaultMonospaceFont {
			get { return "Menlo 12"; }
		}

		public override string Name {
			get { return "OSX"; }
		}

		Dictionary<string, string> LoadMimeMapAsync ()
		{
			var map = new Dictionary<string, string> ();
			// All recent Macs should have this file; if not we'll just die silently
			if (!File.Exists ("/etc/apache2/mime.types")) {
				LoggingService.LogError ("Apache mime database is missing");
				return map;
			}

			mimeTimer.BeginTiming ();
			try {
				using (var file = File.OpenRead ("/etc/apache2/mime.types")) {
					using (var reader = new StreamReader (file)) {
						var mime = new Regex ("([a-zA-Z]+/[a-zA-z0-9+-_.]+)\t+([a-zA-Z]+)", RegexOptions.Compiled);
						string line;
						while ((line = reader.ReadLine ()) != null) {
							Match m = mime.Match (line);
							if (m.Success)
								map ["." + m.Groups [2].Captures [0].Value] = m.Groups [1].Captures [0].Value;
						}
					}
				}
			} catch (Exception ex){
				LoggingService.LogError ("Could not load Apache mime database", ex);
			}
			mimeTimer.EndTiming ();
			return map;
		}

		public override bool SetGlobalMenu (CommandManager commandManager, string commandMenuAddinPath, string appMenuAddinPath)
		{
			if (setupFail)
				return false;

			try {
				InitApp (commandManager);

				NSApplication.SharedApplication.HelpMenu = null;

				var rootMenu = NSApplication.SharedApplication.MainMenu;
				if (rootMenu == null) {
					rootMenu = new NSMenu ();
					NSApplication.SharedApplication.MainMenu = rootMenu;
				} else {
					rootMenu.RemoveAllItems ();
				}

				CommandEntrySet appCes = commandManager.CreateCommandEntrySet (appMenuAddinPath);
				rootMenu.AddItem (new MDSubMenuItem (commandManager, appCes));

				CommandEntrySet ces = commandManager.CreateCommandEntrySet (commandMenuAddinPath);
				foreach (CommandEntry ce in ces) {
					rootMenu.AddItem (new MDSubMenuItem (commandManager, (CommandEntrySet) ce));
				}
			} catch (Exception ex) {
				try {
					var m = NSApplication.SharedApplication.MainMenu;
					if (m != null) {
						m.Dispose ();
					}
					NSApplication.SharedApplication.MainMenu = null;
				} catch {}
				LoggingService.LogError ("Could not install global menu", ex);
				setupFail = true;
				return false;
			}
			return true;
		}

		static void OnCommandActivating (object sender, CommandActivationEventArgs args)
		{
			if (args.Source != CommandSource.Keybinding)
				return;
			var m = NSApplication.SharedApplication.MainMenu;
			if (m != null) {
				foreach (NSMenuItem item in m.ItemArray ()) {
					var submenu = item.Submenu as MDMenu;
					if (submenu != null && submenu.FlashIfContainsCommand (args.CommandId))
						return;
				}
			}
		}

		void InitApp (CommandManager commandManager)
		{
			if (initedApp)
				return;

			commandManager.CommandActivating += OnCommandActivating;

			//mac-ify these command names
			commandManager.GetCommand (EditCommands.MonodevelopPreferences).Text = GettextCatalog.GetString ("Preferences...");
			commandManager.GetCommand (EditCommands.DefaultPolicies).Text = GettextCatalog.GetString ("Custom Policies...");
			commandManager.GetCommand (HelpCommands.About).Text = GettextCatalog.GetString ("About {0}", BrandingService.ApplicationName);
			commandManager.GetCommand (MacIntegrationCommands.HideWindow).Text = GettextCatalog.GetString ("Hide {0}", BrandingService.ApplicationName);
			commandManager.GetCommand (ToolCommands.AddinManager).Text = GettextCatalog.GetString ("Add-in Manager...");

			initedApp = true;

			IdeApp.Workbench.RootWindow.DeleteEvent += HandleDeleteEvent;

			if (MacSystemInformation.OsVersion >= MacSystemInformation.Lion) {
				IdeApp.Workbench.RootWindow.Realized += (sender, args) => {
					var win = GtkQuartz.GetWindow ((Gtk.Window) sender);
					win.CollectionBehavior |= NSWindowCollectionBehavior.FullScreenPrimary;
				};
			}
		}

		void GlobalSetup ()
		{
			//FIXME: should we remove these when finalizing?
			try {
				ApplicationEvents.Quit += delegate (object sender, ApplicationQuitEventArgs e)
				{
					// We can only attempt to quit safely if all windows are GTK windows and not modal
					if (!IsModalDialogRunning ()) {
						e.UserCancelled = !IdeApp.Exit ();
						e.Handled = true;
						return;
					}

					// When a modal dialog is running, things are much harder. We can't just shut down MD behind the
					// dialog, and aborting the dialog may not be appropriate.
					//
					// There's NSTerminateLater but I'm not sure how to access it from carbon, maybe
					// we need to swizzle methods into the app's NSApplicationDelegate.
					// Also, it stops the main CFRunLoop and enters a special runloop mode, not sure how that would
					// interact with GTK+.

					// For now, just bounce
					NSApplication.SharedApplication.RequestUserAttention (NSRequestUserAttentionType.CriticalRequest);
					// and abort the quit.
					e.UserCancelled = true;
					e.Handled = true;
				};

				ApplicationEvents.Reopen += delegate (object sender, ApplicationEventArgs e) {
					if (IdeApp.Workbench != null && IdeApp.Workbench.RootWindow != null) {
						IdeApp.Workbench.RootWindow.Deiconify ();
						IdeApp.Workbench.RootWindow.Visible = true;

						IdeApp.Workbench.RootWindow.Present ();
						e.Handled = true;
					}
				};

				ApplicationEvents.OpenDocuments += delegate (object sender, ApplicationDocumentEventArgs e) {
					//OpenFiles may pump the mainloop, but can't do that from an AppleEvent, so use a brief timeout
					GLib.Timeout.Add (10, delegate {
						IdeApp.OpenFiles (e.Documents.Select (
							doc => new FileOpenInformation (doc.Key, doc.Value, 1, OpenDocumentOptions.DefaultInternal))
						);
						return false;
					});
					e.Handled = true;
				};

				ApplicationEvents.OpenUrls += delegate (object sender, ApplicationUrlEventArgs e) {
					GLib.Timeout.Add (10, delegate {
						// Open files via the monodevelop:// URI scheme, compatible with the
						// common TextMate scheme: http://blog.macromates.com/2007/the-textmate-url-scheme/
						IdeApp.OpenFiles (e.Urls.Select (url => {
							try {
								var uri = new Uri (url);
								if (uri.Host != "open")
									return null;

								var qs = System.Web.HttpUtility.ParseQueryString (uri.Query);
								var fileUri = new Uri (qs ["file"]);

								int line, column;
								if (!Int32.TryParse (qs ["line"], out line))
									line = 1;
								if (!Int32.TryParse (qs ["column"], out column))
									column = 1;

								return new FileOpenInformation (Uri.UnescapeDataString(fileUri.AbsolutePath),
									line, column, OpenDocumentOptions.DefaultInternal);
							} catch (Exception ex) {
								LoggingService.LogError ("Invalid TextMate URI: " + url, ex);
								return null;
							}
						}).Where (foi => foi != null));
						return false;
					});
				};

				//if not running inside an app bundle (at dev time), need to do some additional setup
				if (NSBundle.MainBundle.InfoDictionary ["CFBundleIdentifier"] == null) {
					SetupWithoutBundle ();
				}
			} catch (Exception ex) {
				LoggingService.LogError ("Could not install app event handlers", ex);
				setupFail = true;
			}
		}

		static void SetupWithoutBundle ()
		{
			// set a bundle IDE to prevent NSProgress crash
			// https://bugzilla.xamarin.com/show_bug.cgi?id=8850
			NSBundle.MainBundle.InfoDictionary ["CFBundleIdentifier"] = new NSString ("com.xamarin.monodevelop");

			FilePath exePath = System.Reflection.Assembly.GetExecutingAssembly ().Location;
			string iconFile;
			iconFile = BrandingService.GetString ("ApplicationIcon");
			if (iconFile != null) {
				iconFile = BrandingService.GetFile (iconFile);
			} else {
				var bundleRoot = GetAppBundleRoot (exePath);
				if (bundleRoot.IsNotNull) {
					//running from inside an app bundle, use its icon
					iconFile = bundleRoot.Combine ("Contents", "Resources", "monodevelop.icns");
				} else {
					// assume running from build directory
					var mdSrcMain = exePath.ParentDirectory.ParentDirectory.ParentDirectory;
					iconFile = mdSrcMain.Combine ("theme-icons", "Mac", "monodevelop.icns");
				}
			}

			if (File.Exists (iconFile)) {
				NSApplication.SharedApplication.ApplicationIconImage = new NSImage (iconFile);
			}
		}

		static FilePath GetAppBundleRoot (FilePath path)
		{
			do {
				if (path.Extension == ".app")
					return path;
			} while ((path = path.ParentDirectory).IsNotNull);
			return null;
		}

		[GLib.ConnectBefore]
		static void HandleDeleteEvent (object o, Gtk.DeleteEventArgs args)
		{
			args.RetVal = true;
			NSApplication.SharedApplication.Hide (NSApplication.SharedApplication);
		}

		public static Gdk.Pixbuf GetPixbufFromNSImageRep (NSImageRep rep, int width, int height)
		{
			var rect = new CGRect (0, 0, width, height);

			var bitmap = rep as NSBitmapImageRep;
			try {
				if (bitmap == null) {
					using (var cgi = rep.AsCGImage (ref rect, null, null)) {
						if (cgi == null)
							return null;
						bitmap = new NSBitmapImageRep (cgi);
					}
				}
				return GetPixbufFromNSBitmapImageRep (bitmap, width, height);
			} finally {
				if (bitmap != null)
					bitmap.Dispose ();
			}
		}

		public static Gdk.Pixbuf GetPixbufFromNSImage (NSImage icon, int width, int height)
		{
			var rect = new CGRect (0, 0, width, height);

			var rep = icon.BestRepresentation (rect, null, null);
			var bitmap = rep as NSBitmapImageRep;
			try {
				if (bitmap == null) {
					if (rep != null)
						rep.Dispose ();
					using (var cgi = icon.AsCGImage (ref rect, null, null)) {
						if (cgi == null)
							return null;
						bitmap = new NSBitmapImageRep (cgi);
					}
				}
				return GetPixbufFromNSBitmapImageRep (bitmap, width, height);
			} finally {
				if (bitmap != null)
					bitmap.Dispose ();
			}
		}

		static Gdk.Pixbuf GetPixbufFromNSBitmapImageRep (NSBitmapImageRep bitmap, int width, int height)
		{
			byte[] data;
			using (var tiff = bitmap.TiffRepresentation) {
				data = new byte[tiff.Length];
				System.Runtime.InteropServices.Marshal.Copy (tiff.Bytes, data, 0, data.Length);
			}

			int pw = (int)bitmap.PixelsWide, ph = (int)bitmap.PixelsHigh;
			var pixbuf = new Gdk.Pixbuf (data, pw, ph);

			// if one dimension matches, and the other is same or smaller, use as-is
			if ((pw == width && ph <= height) || (ph == height && pw <= width))
				return pixbuf;

			// otherwise scale proportionally such that the largest dimension matches the desired size
			if (pw == ph) {
				pw = width;
				ph = height;
			} else if (pw > ph) {
				ph = (int) (width * ((float) ph / pw));
				pw = width;
			} else {
				pw = (int) (height * ((float) pw / ph));
				ph = height;
			}

			var scaled = pixbuf.ScaleSimple (pw, ph, Gdk.InterpType.Bilinear);
			pixbuf.Dispose ();

			return scaled;
		}

		protected override Xwt.Drawing.Image OnGetIconForFile (string filename)
		{
			//this only works on MacOS 10.6.0 and greater
			if (MacSystemInformation.OsVersion < MacSystemInformation.SnowLeopard)
				return base.OnGetIconForFile (filename);

			NSImage icon = null;

			if (Path.IsPathRooted (filename) && File.Exists (filename)) {
				icon = NSWorkspace.SharedWorkspace.IconForFile (filename);
			} else {
				string extension = Path.GetExtension (filename);
				if (!string.IsNullOrEmpty (extension))
					icon = NSWorkspace.SharedWorkspace.IconForFileType (extension);
			}

			if (icon == null) {
				return base.OnGetIconForFile (filename);
			}

			int w, h;
			if (!Gtk.Icon.SizeLookup (Gtk.IconSize.Menu, out w, out h)) {
				w = h = 22;
			}

			var res = GetPixbufFromNSImage (icon, w, h);
			return res != null ? res.ToXwtImage () : base.OnGetIconForFile (filename);
		}

		public override IProcessAsyncOperation StartConsoleProcess (string command, string arguments, string workingDirectory,
		                                                            IDictionary<string, string> environmentVariables,
		                                                            string title, bool pauseWhenFinished)
		{
			return new MacExternalConsoleProcess (command, arguments, workingDirectory, environmentVariables,
			                                   title, pauseWhenFinished);
		}

		public override bool CanOpenTerminal {
			get {
				return true;
			}
		}

		public override void OpenTerminal (FilePath directory, IDictionary<string, string> environmentVariables, string title)
		{
			string tabId, windowId;
			MacExternalConsoleProcess.RunTerminal (
				null, null, directory, environmentVariables, title, false, out tabId, out windowId
			);
		}

		public override IEnumerable<DesktopApplication> GetApplications (string filename)
		{
			//FIXME: we should disambiguate dupliacte apps in different locations and display both
			//for now, just filter out the duplicates
			var checkUniqueName = new HashSet<string> ();
			var checkUniquePath = new HashSet<string> ();

			//FIXME: bundle path is wrong because of how MD is built into an app
			//var thisPath = NSBundle.MainBundle.BundleUrl.Path;
			//checkUniquePath.Add (thisPath);

			checkUniqueName.Add ("MonoDevelop");
			checkUniqueName.Add (BrandingService.ApplicationName);

			string def = MonoDevelop.MacInterop.CoreFoundation.GetApplicationUrl (filename,
				MonoDevelop.MacInterop.CoreFoundation.LSRolesMask.All);

			var apps = new List<DesktopApplication> ();

			foreach (var app in MonoDevelop.MacInterop.CoreFoundation.GetApplicationUrls (filename,
				MonoDevelop.MacInterop.CoreFoundation.LSRolesMask.All)) {
				if (string.IsNullOrEmpty (app) || !checkUniquePath.Add (app))
					continue;
				var name = NSFileManager.DefaultManager.DisplayName (app);
				if (checkUniqueName.Add (name))
					apps.Add (new MacDesktopApplication (app, name, def != null && def == app));
			}

			apps.Sort ((DesktopApplication a, DesktopApplication b) => {
				int r = a.IsDefault.CompareTo (b.IsDefault);
				if (r != 0)
					return -r;
				return a.DisplayName.CompareTo (b.DisplayName);
			});

			return apps;
		}

		class MacDesktopApplication : DesktopApplication
		{
			public MacDesktopApplication (string app, string name, bool isDefault) : base (app, name, isDefault)
			{
			}

			public override void Launch (params string[] files)
			{
				foreach (var file in files)
					NSWorkspace.SharedWorkspace.OpenFile (file, Id);
			}
		}

		public override Gdk.Rectangle GetUsableMonitorGeometry (Gdk.Screen screen, int monitor)
		{
			Gdk.Rectangle ygeometry = screen.GetMonitorGeometry (monitor);
			Gdk.Rectangle xgeometry = screen.GetMonitorGeometry (0);
			NSScreen nss = NSScreen.Screens[monitor];
			var visible = nss.VisibleFrame;
			var frame = nss.Frame;

			// Note: Frame and VisibleFrame rectangles are relative to monitor 0, but we need absolute
			// coordinates.
			visible.X += xgeometry.X;
			frame.X += xgeometry.X;

			// VisibleFrame.Y is the height of the Dock if it is at the bottom of the screen, so in order
			// to get the menu height, we just figure out the difference between the visibleFrame height
			// and the actual frame height, then subtract the Dock height.
			//
			// We need to swap the Y offset with the menu height because our callers expect the Y offset
			// to be from the top of the screen, not from the bottom of the screen.
			nfloat x, y, width, height;

			if (visible.Height <= frame.Height) {
				var dockHeight = visible.Y - frame.Y;
				var menubarHeight = (frame.Height - visible.Height) - dockHeight;

				height = frame.Height - menubarHeight - dockHeight;
				y = ygeometry.Y + menubarHeight;
			} else {
				height = frame.Height;
				y = ygeometry.Y;
			}

			// Takes care of the possibility of the Dock being positioned on the left or right edge of the screen.
			width = NMath.Min (visible.Width, frame.Width);
			x = NMath.Max (visible.X, frame.X);

			return new Gdk.Rectangle ((int) x, (int) y, (int) width, (int) height);
		}

		public override void GrabDesktopFocus (Gtk.Window window)
		{
			window.Present ();
			NSApplication.SharedApplication.ActivateIgnoringOtherApps (true);
		}

		static Cairo.Color ConvertColor (NSColor color)
		{
			nfloat r, g, b, a;
			if (color.ColorSpaceName == NSColorSpace.DeviceWhite) {
				a = 1.0f;
				r = g = b = color.WhiteComponent;
			} else {
				color.GetRgba (out r, out g, out b, out a);
			}
			return new Cairo.Color (r, g, b, a);
		}

		internal static int GetTitleBarHeight ()
		{
			var frame = new CGRect (0, 0, 100, 100);
			var rect = NSWindow.ContentRectFor (frame, NSWindowStyle.Titled);
			return (int)(frame.Height - rect.Height);
		}


		internal static NSImage LoadImage (string resource)
		{
			using (var stream = typeof (MacPlatformService).Assembly.GetManifestResourceStream (resource))
			using (NSData data = NSData.FromStream (stream)) {
				return new NSImage (data);
			}
		}

		internal override void SetMainWindowDecorations (Gtk.Window window)
		{
			NSWindow w = GtkQuartz.GetWindow (window);
			w.IsOpaque = false;

			var resource = "maintoolbarbg.png";
			NSImage img = LoadImage (resource);
			w.BackgroundColor = NSColor.FromPatternImage (img);
			w.StyleMask |= NSWindowStyle.TexturedBackground;
		}

		internal override void RemoveWindowShadow (Gtk.Window window)
		{
			if (window == null)
				throw new ArgumentNullException ("window");
			NSWindow w = GtkQuartz.GetWindow (window);
			w.HasShadow = false;
		}

		internal override MainToolbar CreateMainToolbar (Gtk.Window window)
		{
			NSWindow w = GtkQuartz.GetWindow (window);
			w.IsOpaque = false;

			var resource = "maintoolbarbg.png";
			NSImage img = LoadImage (resource);
			var c = NSColor.FromPatternImage (img);
			w.BackgroundColor = c;
			w.StyleMask |= NSWindowStyle.TexturedBackground;

			var result = new MainToolbar () {
				Background = CairoExtensions.LoadImage (typeof (MacPlatformService).Assembly, resource),
				TitleBarHeight = GetTitleBarHeight ()
			};
			return result;
		}

		protected override RecentFiles CreateRecentFilesProvider ()
		{
			return new FdoRecentFiles (UserProfile.Current.LocalConfigDir.Combine ("RecentlyUsed.xml"));
		}

		public override bool GetIsFullscreen (Gtk.Window window)
		{
			if (MacSystemInformation.OsVersion < MacSystemInformation.Lion) {
				return base.GetIsFullscreen (window);
			}

			NSWindow nswin = GtkQuartz.GetWindow (window);
			return (nswin.StyleMask & NSWindowStyle.FullScreenWindow) != 0;
		}

		public override void SetIsFullscreen (Gtk.Window window, bool isFullscreen)
		{
			if (MacSystemInformation.OsVersion < MacSystemInformation.Lion) {
				base.SetIsFullscreen (window, isFullscreen);
				return;
			}

			NSWindow nswin = GtkQuartz.GetWindow (window);
			if (isFullscreen != ((nswin.StyleMask & NSWindowStyle.FullScreenWindow) != 0))
				nswin.ToggleFullScreen (null);
		}

		public override bool IsModalDialogRunning ()
		{
			var toplevels = GtkQuartz.GetToplevels ();

<<<<<<< HEAD
			return toplevels.Any (t => t.Key.IsVisible && (t.Value == null || t.Value.Modal)
				&& !t.Key.DebugDescription.StartsWith ("<NSStatusBarWindow", StringComparison.Ordinal));
=======
			// When we're looking for modal windows that don't belong to GTK, exclude
			// NSStatusBarWindow (which is visible on Mavericks when we're in fullscreen) and
			// NSToolbarFullscreenWindow (which is visible on Yosemite in fullscreen).
			return toplevels.Any (t => t.Key.IsVisible && (t.Value == null || t.Value.Modal) &&
				!(t.Key.DebugDescription.StartsWith("<NSStatusBarWindow") ||
				  t.Key.DebugDescription.StartsWith ("<NSToolbarFullScreenWindow")));
>>>>>>> 2b5f3150
		}

		public override void AddChildWindow (Gtk.Window parent, Gtk.Window child)
		{
			NSWindow w = GtkQuartz.GetWindow (parent);
			child.Realize ();
			NSWindow overlay = GtkQuartz.GetWindow (child);
			overlay.SetExcludedFromWindowsMenu (true);
			w.AddChildWindow (overlay, NSWindowOrderingMode.Above);
		}

		public override void PlaceWindow (Gtk.Window window, int x, int y, int width, int height)
		{
			NSWindow w = GtkQuartz.GetWindow (window);
			var dr = FromDesktopRect (new Gdk.Rectangle (x, y, width, height));
			var r = w.FrameRectFor (dr);
			w.SetFrame (r, true);
			base.PlaceWindow (window, x, y, width, height);
		}

		static CGRect FromDesktopRect (Gdk.Rectangle r)
		{
			var desktopBounds = CalcDesktopBounds ();
			r.Y = desktopBounds.Height - r.Y - r.Height;
			if (desktopBounds.Y < 0)
				r.Y += desktopBounds.Y;
			return new CGRect (desktopBounds.X + r.X, r.Y, r.Width, r.Height);
		}

		static Gdk.Rectangle CalcDesktopBounds ()
		{
			var desktopBounds = new Gdk.Rectangle ();
			foreach (var s in NSScreen.Screens) {
				var r = s.Frame;
				desktopBounds = desktopBounds.Union (new Gdk.Rectangle ((int)r.X, (int)r.Y, (int)r.Width, (int)r.Height));
			}
			return desktopBounds;
		}
	}
}<|MERGE_RESOLUTION|>--- conflicted
+++ resolved
@@ -733,17 +733,12 @@
 		{
 			var toplevels = GtkQuartz.GetToplevels ();
 
-<<<<<<< HEAD
-			return toplevels.Any (t => t.Key.IsVisible && (t.Value == null || t.Value.Modal)
-				&& !t.Key.DebugDescription.StartsWith ("<NSStatusBarWindow", StringComparison.Ordinal));
-=======
 			// When we're looking for modal windows that don't belong to GTK, exclude
 			// NSStatusBarWindow (which is visible on Mavericks when we're in fullscreen) and
 			// NSToolbarFullscreenWindow (which is visible on Yosemite in fullscreen).
 			return toplevels.Any (t => t.Key.IsVisible && (t.Value == null || t.Value.Modal) &&
-				!(t.Key.DebugDescription.StartsWith("<NSStatusBarWindow") ||
-				  t.Key.DebugDescription.StartsWith ("<NSToolbarFullScreenWindow")));
->>>>>>> 2b5f3150
+				!(t.Key.DebugDescription.StartsWith("<NSStatusBarWindow", StringComparison.Ordinal) ||
+				  t.Key.DebugDescription.StartsWith ("<NSToolbarFullScreenWindow", StringComparison.Ordinal)));
 		}
 
 		public override void AddChildWindow (Gtk.Window parent, Gtk.Window child)
