//
// DotNetCoreProjectExtension.cs
//
// Author:
//       Lluis Sanchez Gual <lluis@xamarin.com>
//
// Copyright (c) 2016 Xamarin, Inc (http://www.xamarin.com)
//
// Permission is hereby granted, free of charge, to any person obtaining a copy
// of this software and associated documentation files (the "Software"), to deal
// in the Software without restriction, including without limitation the rights
// to use, copy, modify, merge, publish, distribute, sublicense, and/or sell
// copies of the Software, and to permit persons to whom the Software is
// furnished to do so, subject to the following conditions:
//
// The above copyright notice and this permission notice shall be included in
// all copies or substantial portions of the Software.
//
// THE SOFTWARE IS PROVIDED "AS IS", WITHOUT WARRANTY OF ANY KIND, EXPRESS OR
// IMPLIED, INCLUDING BUT NOT LIMITED TO THE WARRANTIES OF MERCHANTABILITY,
// FITNESS FOR A PARTICULAR PURPOSE AND NONINFRINGEMENT. IN NO EVENT SHALL THE
// AUTHORS OR COPYRIGHT HOLDERS BE LIABLE FOR ANY CLAIM, DAMAGES OR OTHER
// LIABILITY, WHETHER IN AN ACTION OF CONTRACT, TORT OR OTHERWISE, ARISING FROM,
// OUT OF OR IN CONNECTION WITH THE SOFTWARE OR THE USE OR OTHER DEALINGS IN
// THE SOFTWARE.

using System;
using System.Collections.Generic;
using System.IO;
using System.Linq;
using System.Threading.Tasks;
using MonoDevelop.Core;
using MonoDevelop.Core.Assemblies;
using MonoDevelop.Core.Execution;
using MonoDevelop.PackageManagement;
using MonoDevelop.PackageManagement.Commands;
using MonoDevelop.Projects;
using MonoDevelop.Projects.MSBuild;
using MonoDevelop.Ide;
using System.Collections.Immutable;

namespace MonoDevelop.DotNetCore
{
	[ExportProjectModelExtension]
	public class DotNetCoreProjectExtension: DotNetProjectExtension
	{
		const string ShownDotNetCoreSdkInstalledExtendedPropertyName = "DotNetCore.ShownDotNetCoreSdkNotInstalledDialog";
		const string GlobalJsonPathExtendedPropertyName = "DotNetCore.GlobalJsonPath";

		DotNetCoreMSBuildProject dotNetCoreMSBuildProject = new DotNetCoreMSBuildProject ();
		DotNetCoreSdkPaths sdkPaths;

		public DotNetCoreProjectExtension ()
		{
			DotNetCoreProjectReloadMonitor.Initialize ();
		}

		void FileService_FileChanged (object sender, FileEventArgs e)
		{
			var globalJson = e.FirstOrDefault (x => x.FileName.FileName.IndexOf ("global.json", StringComparison.OrdinalIgnoreCase) == 0 && !x.FileName.IsDirectory);
			if (globalJson == null)
				return;

			// make sure the global.json file that has been changed is the one we got when loading the project
			if (Project.ParentSolution.ExtendedProperties [GlobalJsonPathExtendedPropertyName] is string globalJsonPath 
				&& globalJsonPath.IndexOf (globalJson.FileName, StringComparison.OrdinalIgnoreCase) == 0) {
				DetectSDK (restore: true);
			}
		}

		protected override bool SupportsObject (WorkspaceObject item)
		{
			return DotNetCoreSupportsObject(item) && !IsWebProject ((DotNetProject)item);
		}

		protected bool DotNetCoreSupportsObject (WorkspaceObject item)
		{
			return base.SupportsObject (item) && IsSdkProject ((DotNetProject)item);
		}

		protected override bool OnGetSupportsFramework (TargetFramework framework)
		{
			// Allow all SDK style projects to be loaded even if the framework is unknown.
			// A PackageReference may define the target framework with an imported MSBuild file.
			return true;
		}

		/// <summary>
		/// Currently this project extension is enabled for all SDK style projects and
		/// not just for .NET Core and .NET Standard projects. SDK project support
		/// should be separated out from this extension so it can be enabled only for
		/// .NET Core and .NET Standard projects.
		/// </summary>
		bool IsSdkProject (DotNetProject project)
		{
			return project.MSBuildProject.GetReferencedSDKs ().Length > 0;
		}

		protected override bool OnGetCanReferenceProject (DotNetProject targetProject, out string reason)
		{
			if (base.OnGetCanReferenceProject (targetProject, out reason))
				return true;

			return CanReferenceProject (targetProject);
		}

		bool CanReferenceProject (DotNetProject targetProject)
		{
			if (targetProject.IsPortableLibrary)
				return true;

			if (!targetProject.TargetFramework.IsNetStandard ())
				return false;

			if (!Project.TargetFramework.IsNetCoreApp ())
				return false;

			return DotNetCoreFrameworkCompatibility.CanReferenceNetStandardProject (Project.TargetFramework.Id, targetProject);
		}

		protected override void OnReadProjectHeader (ProgressMonitor monitor, MSBuildProject msproject)
		{
			// Do not read the project header when re-evaluating to prevent the
			// ToolsVersion that was initially read from the project being changed.
			if (!Project.IsReevaluating)
				dotNetCoreMSBuildProject.ReadProjectHeader (msproject);
			base.OnReadProjectHeader (monitor, msproject);
		}

		protected override void OnReadProject (ProgressMonitor monitor, MSBuildProject msproject)
		{
			dotNetCoreMSBuildProject.AddKnownItemAttributes (Project.MSBuildProject);

			base.OnReadProject (monitor, msproject);

			dotNetCoreMSBuildProject.ReadProject (msproject, Project.TargetFramework.Id);

			if (!dotNetCoreMSBuildProject.IsOutputTypeDefined)
				Project.CompileTarget = dotNetCoreMSBuildProject.DefaultCompileTarget;

			Project.UseAdvancedGlobSupport = true;
			Project.UseDefaultMetadataForExcludedExpandedItems = true;
			Project.UseFileWatcher = true;
		}

		protected override void OnWriteProject (ProgressMonitor monitor, MSBuildProject msproject)
		{
			base.OnWriteProject (monitor, msproject);

			dotNetCoreMSBuildProject.WriteProject (msproject, Project.TargetFramework.Id);
		}

		protected override ExecutionCommand OnCreateExecutionCommand (ConfigurationSelector configSel, DotNetProjectConfiguration configuration, ProjectRunConfiguration runConfiguration)
		{
			if (Project.TargetFramework.IsNetCoreApp ()) {
				return CreateDotNetCoreExecutionCommand (configSel, configuration, runConfiguration);
			}
			return base.OnCreateExecutionCommand (configSel, configuration, runConfiguration);
		}

		DotNetCoreExecutionCommand CreateDotNetCoreExecutionCommand (ConfigurationSelector configSel, DotNetProjectConfiguration configuration, ProjectRunConfiguration runConfiguration)
		{
			FilePath outputFileName;
			var dotnetCoreRunConfiguration = runConfiguration as DotNetCoreRunConfiguration;
			if (dotnetCoreRunConfiguration?.StartAction == AssemblyRunConfiguration.StartActions.Program)
				outputFileName = dotnetCoreRunConfiguration.StartProgram;
			else
				outputFileName = GetOutputFileName (configuration);

			return new DotNetCoreExecutionCommand (
				string.IsNullOrEmpty (dotnetCoreRunConfiguration?.StartWorkingDirectory) ? Project.BaseDirectory : dotnetCoreRunConfiguration.StartWorkingDirectory,
				outputFileName,
				dotnetCoreRunConfiguration?.StartArguments
			) {
				EnvironmentVariables = dotnetCoreRunConfiguration?.EnvironmentVariables,
				PauseConsoleOutput = dotnetCoreRunConfiguration?.PauseConsoleOutput ?? false,
				ExternalConsole = dotnetCoreRunConfiguration?.ExternalConsole ?? false,
#pragma warning disable CS0618 // Type or member is obsolete
				LaunchBrowser = dotnetCoreRunConfiguration?.LaunchBrowser ?? false,
				LaunchURL = dotnetCoreRunConfiguration?.LaunchUrl,
				ApplicationURL = dotnetCoreRunConfiguration?.ApplicationURL,
#pragma warning restore CS0618 // Type or member is obsolete
				PipeTransport = dotnetCoreRunConfiguration?.PipeTransport
			};
		}

		FilePath GetOutputDirectory (DotNetProjectConfiguration configuration)
		{
			string targetFramework = dotNetCoreMSBuildProject.TargetFrameworks.FirstOrDefault ();
			FilePath outputDirectory = configuration.OutputDirectory;

			if (outputDirectory.IsAbsolute)
				return outputDirectory;
			else if (outputDirectory == "./")
				outputDirectory = Path.Combine ("bin", configuration.Name);

			return Project.BaseDirectory.Combine (outputDirectory.ToString (), targetFramework);
		}

		protected override FilePath OnGetOutputFileName (ConfigurationSelector configuration)
		{
			var dotNetConfiguration = configuration.GetConfiguration (Project) as DotNetProjectConfiguration;
			if (dotNetConfiguration != null)
				return GetOutputFileName (dotNetConfiguration);

			return FilePath.Null;
		}

		protected FilePath GetOutputFileName (DotNetProjectConfiguration configuration)
		{
			FilePath outputDirectory = GetOutputDirectory (configuration);
			string assemblyName = Project.Name;
			return outputDirectory.Combine (configuration.OutputAssembly + ".dll");
		}

		protected override Task OnExecute (ProgressMonitor monitor, ExecutionContext context, ConfigurationSelector configuration, SolutionItemRunConfiguration runConfiguration)
		{
			if (Project.TargetFramework.IsNetCoreApp () && DotNetCoreRuntime.IsMissing) {
				return ShowCannotExecuteDotNetCoreApplicationDialog ();
			}

			return base.OnExecute (monitor, context, configuration, runConfiguration);
		}

		Task ShowCannotExecuteDotNetCoreApplicationDialog ()
		{
			return Runtime.RunInMainThread (() => {
				using (var dialog = new DotNetCoreNotInstalledDialog ()) {
					dialog.Message = GettextCatalog.GetString (".NET Core is required to run this application.");
					dialog.Show ();
				}
			});
		}

		Task ShowDotNetCoreNotInstalledDialog (bool unsupportedSdkVersion)
		{
			return Runtime.RunInMainThread (() => {
				if (ShownDotNetCoreSdkNotInstalledDialogForSolution ())
					return;
					
				Project.ParentSolution.ExtendedProperties [ShownDotNetCoreSdkInstalledExtendedPropertyName] = "true";

				using (var dialog = new DotNetCoreNotInstalledDialog ()) {
					dialog.IsUnsupportedVersion = unsupportedSdkVersion;
					dialog.RequiredDotNetCoreVersion = DotNetCoreVersion.Parse (Project.TargetFramework.Id.Version);
					dialog.IsNetStandard = Project.TargetFramework.Id.IsNetStandard ();
					dialog.Show ();
				}
			});
		}

		bool ShownDotNetCoreSdkNotInstalledDialogForSolution ()
		{
			return Project.ParentSolution.ExtendedProperties.Contains (ShownDotNetCoreSdkInstalledExtendedPropertyName);
		}

		protected override Task OnExecuteCommand (ProgressMonitor monitor, ExecutionContext context, ConfigurationSelector configuration, ExecutionCommand executionCommand)
		{
			if (Project.TargetFramework.IsNetCoreApp ()) {
				return OnExecuteDotNetCoreCommand (monitor, context, configuration, executionCommand);
			}
			return base.OnExecuteCommand (monitor, context, configuration, executionCommand);
		}

		async Task OnExecuteDotNetCoreCommand (ProgressMonitor monitor, ExecutionContext context, ConfigurationSelector configuration, ExecutionCommand executionCommand)
		{
			bool externalConsole = false;
			bool pauseConsole = false;

			var dotNetCoreExecutionCommand = executionCommand as DotNetCoreExecutionCommand;
			if (dotNetCoreExecutionCommand != null) {
				externalConsole = dotNetCoreExecutionCommand.ExternalConsole;
				pauseConsole = dotNetCoreExecutionCommand.PauseConsoleOutput;
			}

			OperationConsole console = externalConsole ? context.ExternalConsoleFactory.CreateConsole (!pauseConsole, monitor.CancellationToken)
				: context.ConsoleFactory.CreateConsole (OperationConsoleFactory.CreateConsoleOptions.Default.WithTitle (Project.Name), monitor.CancellationToken);

			using (console) {
				ProcessAsyncOperation asyncOp = context.ExecutionHandler.Execute (executionCommand, console);

				try {
					using (var stopper = monitor.CancellationToken.Register (asyncOp.Cancel))
						await asyncOp.Task;

					monitor.Log.WriteLine (GettextCatalog.GetString ("The application exited with code: {0}", asyncOp.ExitCode));
				} catch (OperationCanceledException) {
				}
			}
		}

		/// <summary>
		/// Cannot use SolutionItemExtension.OnModified. It does not seem to be called.
		/// </summary>
		protected void OnProjectModified (object sender, SolutionItemModifiedEventArgs args)
		{
			if (Project.Loading)
				return;

			var fileNameChange = args.LastOrDefault (arg => arg.Hint == "FileName");
			if (fileNameChange != null) {
				DotNetCoreProjectFileRenamedHandler.OnProjectFileRenamed (Project);
			}
		}

		protected override void OnItemReady ()
		{
			base.OnItemReady ();
			Project.Modified += OnProjectModified;
			FileService.FileChanged += FileService_FileChanged;
			 
			if (!IdeApp.IsInitialized)
				return;

			PackageManagementServices.ProjectTargetFrameworkMonitor.ProjectTargetFrameworkChanged += ProjectTargetFrameworkChanged;

			if (HasSdk && !IsDotNetCoreSdkInstalled ()) {
				ShowDotNetCoreNotInstalledDialog (sdkPaths.IsUnsupportedSdkVersion);
			}

			if (Project.ParentSolution == null)
				return;

			if (Project.ParentSolution.ExtendedProperties.Contains (GlobalJsonPathExtendedPropertyName))
				return;

			//detect globaljson
			var globalJsonPath = sdkPaths.LookUpGlobalJson (Project.ParentSolution.BaseDirectory); 
			if (globalJsonPath == null)
				return;

			Project.ParentSolution.ExtendedProperties [GlobalJsonPathExtendedPropertyName] = globalJsonPath;
			DetectSDK ();
		}

		void DetectSDK (bool restore = false)
		{
			if (Project.ParentSolution.ExtendedProperties [GlobalJsonPathExtendedPropertyName] is string globalJsonPathProperty && File.Exists (globalJsonPathProperty)) {
				sdkPaths.GlobalJsonPath = globalJsonPathProperty;
			} else {
				sdkPaths.GlobalJsonPath = string.Empty;
			}

			sdkPaths.ResolveSDK (Project.ParentSolution.BaseDirectory);
			DotNetCoreSdk.Update (sdkPaths);
			if (restore && sdkPaths.Exist)
				ReevaluateAllOpenDotNetCoreProjects ();
		}

		void ReevaluateAllOpenDotNetCoreProjects ()
		{
			if (!IdeApp.Workspace.IsOpen)
				return;
				
			foreach (var project in IdeApp.Workspace.GetAllItems<DotNetProject> ()) {
				if (project.HasFlavor<DotNetCoreProjectExtension> ()) {
					RestorePackagesInProjectHandler.Run (project, restoreTransitiveProjectReferences: true, reevaluateBeforeRestore: true);
				}
			}
		}

		public override void Dispose ()
		{
			Project.Modified -= OnProjectModified;
			FileService.FileChanged -= FileService_FileChanged;

			if (IdeApp.IsInitialized)
				PackageManagementServices.ProjectTargetFrameworkMonitor.ProjectTargetFrameworkChanged -= ProjectTargetFrameworkChanged;

			base.Dispose ();
		}

		/// <summary>
		/// This event is fired after the project is saved. Runs a restore if the project was
		/// not reloaded.
		/// </summary>
		void ProjectTargetFrameworkChanged (object sender, ProjectTargetFrameworkChangedEventArgs e)
		{
			if (e.IsReload) {
				// Ignore. A restore will occur on reload elsewhere.
				return;
			}

			// Need to re-evaluate before restoring to ensure the implicit package references are correct after
			// the target framework has changed.
			DetectSDK (true);
		}

		protected override Task<BuildResult> OnClean (ProgressMonitor monitor, ConfigurationSelector configuration, OperationContext operationContext)
		{
			BuildResult result = CheckCanRunCleanOrBuild ();
			if (result != null) {
				return Task.FromResult (result);
			}
			return base.OnClean (monitor, configuration, operationContext);
		}

		protected override Task<BuildResult> OnBuild (ProgressMonitor monitor, ConfigurationSelector configuration, OperationContext operationContext)
		{
			BuildResult result = CheckCanRunCleanOrBuild ();
			if (result != null) {
				return Task.FromResult (result);
			}
			return base.OnBuild (monitor, configuration, operationContext);
		}

		BuildResult CheckCanRunCleanOrBuild ()
		{
			if (ProjectNeedsRestore ()) {
				return CreateNuGetRestoreRequiredBuildResult ();
			}
<<<<<<< HEAD
			if ((HasSdk && !IsDotNetCoreSdkInstalled ()) || (HasSdk && sdkPaths.IsUnsupportedSdkVersion)) {
=======

			if (!Project.TargetFramework.Id.IsNetStandardOrNetCoreApp ()) {
				return null;
			}

			if ((HasSdk && !IsDotNetCoreSdkInstalled ()) || (sdkPaths != null && sdkPaths.IsUnsupportedSdkVersion)) {
>>>>>>> 2e188887
				return CreateDotNetCoreSdkRequiredBuildResult ();
			}
			return null;
		}

		bool ProjectNeedsRestore ()
		{
			if (Project.NuGetAssetsFileExists () &&
				(HasSdk || Project.DotNetCoreNuGetMSBuildFilesExist ())) {
				return false;
			}

			return true;
		}

		BuildResult CreateNuGetRestoreRequiredBuildResult ()
		{
			return CreateBuildError (GettextCatalog.GetString ("NuGet packages need to be restored before building. NuGet MSBuild targets are missing and are needed for building. The NuGet MSBuild targets are generated when the NuGet packages are restored."));
		}

		BuildResult CreateBuildError (string message)
		{
			var result = new BuildResult ();
			result.SourceTarget = Project;
			result.AddError (message);
			return result;
		}

		BuildResult CreateDotNetCoreSdkRequiredBuildResult ()
		{
			return CreateBuildError (GetDotNetCoreSdkRequiredMessage ());
		}

		internal string GetDotNetCoreSdkRequiredMessage ()
		{
			return GetDotNetCoreSdkRequiredBuildErrorMessage (
				IsUnsupportedDotNetCoreSdkInstalled (),
				Project.TargetFramework);
		}

		string GetDotNetCoreSdkRequiredBuildErrorMessage (bool isUnsupportedVersion, TargetFramework targetFramework)
		{
			string message;
			string downloadUrl;

			if (isUnsupportedVersion) {
				message = DotNetCoreNotInstalledDialog.GetDotNetCoreMessage ();
				downloadUrl = DotNetCoreNotInstalledDialog.GetDotNetCoreDownloadUrl ();
			} else {
				message = DotNetCoreNotInstalledDialog.GetDotNetCoreMessage (targetFramework.Id.Version);
				downloadUrl = DotNetCoreNotInstalledDialog.GetDotNetCoreDownloadUrl (targetFramework.Id.Version);
			}

			return $"{message} {downloadUrl}";
		}

		protected override void OnBeginLoad ()
		{
			base.OnBeginLoad ();
		}

		public bool HasSdk => Project.MSBuildProject.GetReferencedSDKs ().Length > 0;

		protected bool IsWebProject (DotNetProject project)
		{
			return (project.MSBuildProject.GetReferencedSDKs ().FirstOrDefault (x => x.IndexOf ("Microsoft.NET.Sdk.Web", StringComparison.OrdinalIgnoreCase) != -1) != null);
		}

		public bool IsWeb {
			get { return IsWebProject (Project);  }
		}

		protected override void OnPrepareForEvaluation (MSBuildProject project)
		{
			base.OnPrepareForEvaluation (project);

			if (!HasSdk)
				return;

			var referencedSdks = project.GetReferencedSDKs ();
			sdkPaths = DotNetCoreSdk.FindSdkPaths (referencedSdks);
			dotNetCoreMSBuildProject.HasSdk = referencedSdks.Length > 0;
		}
		protected override async Task<ImmutableArray<ProjectFile>> OnGetSourceFiles (ProgressMonitor monitor, ConfigurationSelector configuration)
		{
			var sourceFiles = await base.OnGetSourceFiles (monitor, configuration);

			return AddMissingProjectFiles (sourceFiles, configuration);
		}

		ImmutableArray<ProjectFile> AddMissingProjectFiles (ImmutableArray<ProjectFile> files, ConfigurationSelector configuration)
		{
			ImmutableArray<ProjectFile>.Builder missingFiles = null;
			foreach (ProjectFile existingFile in Project.Files.Where (file => file.BuildAction == BuildAction.Compile)) {
				if (!files.Any (file => file.FilePath == existingFile.FilePath)) {
					if (missingFiles == null)
						missingFiles = ImmutableArray.CreateBuilder<ProjectFile> ();
					missingFiles.Add (existingFile);
				}
			}

			// Ensure generated assembly info file is available to type system. It is created in the obj
			// directory and is excluded from the project with a wildcard exclude but the type system needs it to
			// ensure the project's assembly information is correct to prevent diagnostic errors.
			var generatedAssemblyInfoFile = GetGeneratedAssemblyInfoFile (configuration);
			if (generatedAssemblyInfoFile != null) {
				if (missingFiles == null)
					missingFiles = ImmutableArray.CreateBuilder<ProjectFile> ();
				missingFiles.Add (generatedAssemblyInfoFile);
			}

			if (missingFiles == null)
				return files;

			missingFiles.Capacity = missingFiles.Count + files.Length;
			missingFiles.AddRange (files);
			return missingFiles.MoveToImmutable ();
		}

		ProjectFile GetGeneratedAssemblyInfoFile (ConfigurationSelector configuration)
		{
			var projectConfig = configuration.GetConfiguration (Project) as ProjectConfiguration;
			if (projectConfig == null)
				return null;

			bool generateAssemblyInfo = projectConfig.Properties.GetValue ("GenerateAssemblyInfo", true);
			FilePath assemblyInfoFile = projectConfig.Properties.GetPathValue ("GeneratedAssemblyInfoFile");

			if (generateAssemblyInfo && assemblyInfoFile.IsNotNull)
				return new ProjectFile (assemblyInfoFile, BuildAction.Compile);
			return null;
		}

		protected override void OnSetFormat (MSBuildFileFormat format)
		{
			// Do not call base class since the solution's FileFormat will be used which is
			// VS 2012 and this will set the ToolsVersion to "4.0" which we are preventing.
			// Setting the ToolsVersion to "4.0" can cause the MSBuild tasks such as
			// ResolveAssemblyReferences to fail for .NET Core projects when the project
			// xml is generated in memory for the project builder at the same time as the
			// project file is being saved.
		}

		/// <summary>
		/// Shared projects can trigger a reference change during re-evaluation so do not
		/// restore if the project is being re-evaluated. Otherwise this could cause the
		/// restore to be run repeatedly.
		/// </summary>
		protected override void OnReferenceAddedToProject (ProjectReferenceEventArgs e)
		{
			base.OnReferenceAddedToProject (e);

			if (!IsLoadingOrReevaluating ())
				RestoreNuGetPackages ();
		}

		/// <summary>
		/// Shared projects can trigger a reference change during re-evaluation so do not
		/// restore if the project is being re-evaluated. Otherwise this could cause the
		/// restore to be run repeatedly.
		/// </summary>
		protected override void OnReferenceRemovedFromProject (ProjectReferenceEventArgs e)
		{
			base.OnReferenceRemovedFromProject (e);

			if (!IsLoadingOrReevaluating ())
				RestoreNuGetPackages ();
		}

		bool IsLoadingOrReevaluating ()
		{
			return Project.Loading || Project.IsReevaluating;
		}

		void RestoreNuGetPackages ()
		{
			Runtime.AssertMainThread ();
			RestorePackagesInProjectHandler.Run (Project);
		}

		public bool IsDotNetCoreSdkInstalled ()
		{
			if (DotNetCoreSdk.IsInstalled || MSBuildSdks.Installed)
				return DotNetCoreSdk.IsSupported (Project.TargetFramework);
			return false;
		}

		public bool IsUnsupportedDotNetCoreSdkInstalled ()
		{
			if (sdkPaths != null)
				return sdkPaths.IsUnsupportedSdkVersion;
			return false;
		}

		bool IsFSharpSdkProject ()
		{
			if (HasSdk) {
				var sdks = Project.MSBuildProject.GetReferencedSDKs ();
				for (var i = 0; i < sdks.Length; i++) {
					if (sdks [i].Contains ("FSharp"))
						return true;
				}
			}
			return false;
		}

		/// <summary>
		/// Handle a new project being created and added to a new solution. In this case
		/// the NuGet packages should be restored. Need to avoid running a restore when
		/// a solution is being opened so check that project's parent solution is open in
		/// the IDE.
		/// </summary>
		protected override void OnBoundToSolution ()
		{
			base.OnBoundToSolution ();

			if (Project.Loading)
				return;

			if (IdeApp.ProjectOperations == null)
				return;

			if (IdeApp.ProjectOperations.CurrentSelectedSolution != Project.ParentSolution)
				return;

			if (ProjectNeedsRestore ())
				RestorePackagesInProjectHandler.Run (Project);
		}

		protected override bool OnGetSupportsImportedItem (IMSBuildItemEvaluated buildItem)
		{
			if (!BuildAction.DotNetActions.Contains (buildItem.Name))
				return false;

			if (IsFSharpSdkProject ()) {
				// Ignore imported F# files. F# files are defined in the main project.
				// This prevents duplicate F# files when a new project is first created.
				if (buildItem.Include.EndsWith (".fs", StringComparison.OrdinalIgnoreCase))
					return false;
			}

			if (IsFromSharedProject (buildItem))
				return false;

			// HACK: Remove any imported items that are not in the EvaluatedItems
			// This may happen if a condition excludes the item. All items passed to the
			// OnGetSupportsImportedItem are from the EvaluatedItemsIgnoringCondition
			return Project.MSBuildProject.EvaluatedItems
				.Any (item => item.IsImported && item.Name == buildItem.Name && item.Include == buildItem.Include);
		}

		/// <summary>
		/// Checks that the project has the HasSharedItems property set to true and the SharedGUID
		/// property in its global property group. Otherwise it is not considered to be a shared project.
		/// </summary>
		bool IsFromSharedProject (IMSBuildItemEvaluated buildItem)
		{
			var globalGroup = buildItem?.SourceItem?.ParentProject?.GetGlobalPropertyGroup ();
			return globalGroup?.GetValue<bool> ("HasSharedItems") == true &&
				globalGroup?.HasProperty ("SharedGUID") == true;
		}

		protected override ProjectRunConfiguration OnCreateRunConfiguration (string name)
		{
			return new DotNetCoreRunConfiguration (name, IsWeb);
		}

		/// <summary>
		/// HACK: Hide certain files that are currently being added to the Solution window.
		/// </summary>
		protected override void OnItemsAdded (IEnumerable<ProjectItem> objs)
		{
			if (Project.Loading) {
				UpdateHiddenFiles (objs.OfType<ProjectFile> ());
			}
			base.OnItemsAdded (objs);
		}

		void UpdateHiddenFiles (IEnumerable<ProjectFile> files)
		{
			foreach (var file in files) {
				if (file.FilePath.ShouldBeHidden ())
					file.Flags = ProjectItemFlags.Hidden;
			}
		}

		protected override async Task OnReevaluateProject (ProgressMonitor monitor)
		{
			await base.OnReevaluateProject (monitor);
			UpdateHiddenFiles (Project.Files);
		}

		/// <summary>
		/// Returns all transitive references.
		/// </summary>
		protected override async Task<List<AssemblyReference>> OnGetReferences (
			ConfigurationSelector configuration,
			System.Threading.CancellationToken token)
		{
			var references = new List<AssemblyReference> ();

			var traversedProjects = new HashSet<string> ();
			traversedProjects.Add (Project.ItemId);

			await GetTransitiveAssemblyReferences (traversedProjects, references, configuration, true, token);

			return references;
		}

		/// <summary>
		/// Recursively gets all transitive project references for .NET Core projects
		/// and if includeNonProjectReferences is true also returns non project
		/// assembly references.
		/// 
		/// Calling base.OnGetReferences returns the directly referenced projects and
		/// also all transitive references which are not project references.
		/// 
		/// includeNonProjectReferences should be set to false when getting the
		/// assembly references for referenced projects since the assembly references
		/// from OnGetReferences already contains any transitive references which are
		/// not projects.
		/// </summary>
		async Task GetTransitiveAssemblyReferences (
			HashSet<string> traversedProjects,
			List<AssemblyReference> references,
			ConfigurationSelector configuration,
			bool includeNonProjectReferences,
			System.Threading.CancellationToken token)
		{
			foreach (var reference in await base.OnGetReferences (configuration, token)) {
				if (!reference.IsProjectReference) {
					if (includeNonProjectReferences) {
						references.Add (reference);
					}
					continue;
				}

				// Project references with ReferenceOutputAssembly false should be
				// added but there is no need to check any further since there will not
				// any transitive project references.
				if (!reference.ReferenceOutputAssembly) {
					references.Add (reference);
					continue;
				}

				var project = reference.GetReferencedItem (Project.ParentSolution) as DotNetProject;
				if (project == null)
					continue;

				if (traversedProjects.Contains (project.ItemId))
					continue;

				references.Add (reference);
				traversedProjects.Add (project.ItemId);

				var extension = project.AsFlavor<DotNetCoreProjectExtension> ();
				if (extension != null)
					await extension.GetTransitiveAssemblyReferences (traversedProjects, references, configuration, false, token);
			}
		}

		/// <summary>
		/// ASP.NET Core projects have different build actions if the file is in the wwwroot folder.
		/// It also uses Content build actions for *.json, *.config and *.cshtml files. To support
		/// this the default file globs for the file are found and the MSBuild item name is returned.
		/// </summary>
		protected override string OnGetDefaultBuildAction (string fileName)
		{
			string include = MSBuildProjectService.ToMSBuildPath (Project.ItemDirectory, fileName);
			var globItems = Project.MSBuildProject.FindGlobItemsIncludingFile (include).ToList ();
			if (globItems.Count == 1)
				return globItems [0].Name;

			return base.OnGetDefaultBuildAction (fileName);
		}
	}
}<|MERGE_RESOLUTION|>--- conflicted
+++ resolved
@@ -409,16 +409,12 @@
 			if (ProjectNeedsRestore ()) {
 				return CreateNuGetRestoreRequiredBuildResult ();
 			}
-<<<<<<< HEAD
-			if ((HasSdk && !IsDotNetCoreSdkInstalled ()) || (HasSdk && sdkPaths.IsUnsupportedSdkVersion)) {
-=======
 
 			if (!Project.TargetFramework.Id.IsNetStandardOrNetCoreApp ()) {
 				return null;
 			}
 
 			if ((HasSdk && !IsDotNetCoreSdkInstalled ()) || (sdkPaths != null && sdkPaths.IsUnsupportedSdkVersion)) {
->>>>>>> 2e188887
 				return CreateDotNetCoreSdkRequiredBuildResult ();
 			}
 			return null;
