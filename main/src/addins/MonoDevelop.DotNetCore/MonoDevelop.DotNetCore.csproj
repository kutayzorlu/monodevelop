--- conflicted
+++ resolved
@@ -10,14 +10,10 @@
     <OutputType>Library</OutputType>
     <RootNamespace>MonoDevelop.DotNetCore</RootNamespace>
     <AssemblyName>MonoDevelop.DotNetCore</AssemblyName>
-<<<<<<< HEAD
     <TargetFrameworkVersion>v4.6.1</TargetFrameworkVersion>
-=======
-    <TargetFrameworkVersion>v4.6</TargetFrameworkVersion>
     <MonoLauncher Condition=" '$(VisualStudioVersion)' == '' ">mono </MonoLauncher>
     <NuGetUrl>https://dotnet.myget.org/F/templating/api/v2/package/</NuGetUrl>
     <TemplatesVersion>1.0.0-beta1-20170216-123</TemplatesVersion>
->>>>>>> aa201bd0
   </PropertyGroup>
   <PropertyGroup Condition=" '$(Configuration)|$(Platform)' == 'Debug|AnyCPU' ">
     <DebugSymbols>true</DebugSymbols>
@@ -201,55 +197,10 @@
     </EmbeddedResource>
   </ItemGroup>
   <ItemGroup>
-<<<<<<< HEAD
     <InternalsVisibleTo Include="DotNetCore.Debugger" />
     <InternalsVisibleTo Include="MonoDevelop.DotNetCore.Tests" />
   </ItemGroup>
   <ItemGroup>
-    <None Include="Templates\Projects\Console\ConsoleProject.csproj">
-      <CopyToOutputDirectory>PreserveNewest</CopyToOutputDirectory>
-    </None>
-    <None Include="Templates\Projects\Console\ConsoleProject.xpt.xml">
-      <CopyToOutputDirectory>PreserveNewest</CopyToOutputDirectory>
-    </None>
-    <None Include="Templates\Projects\Console\ConsoleProject.Program.cs.xft.xml">
-      <CopyToOutputDirectory>PreserveNewest</CopyToOutputDirectory>
-    </None>
-    <None Include="Templates\Projects\Console\ConsoleProject.Program.cs">
-      <CopyToOutputDirectory>PreserveNewest</CopyToOutputDirectory>
-    </None>
-    <None Include="Templates\Projects\Library\LibraryProject.csproj">
-      <CopyToOutputDirectory>PreserveNewest</CopyToOutputDirectory>
-    </None>
-    <None Include="Templates\Projects\Library\LibraryProject.MyClass.cs">
-      <CopyToOutputDirectory>PreserveNewest</CopyToOutputDirectory>
-    </None>
-    <None Include="Templates\Projects\Library\LibraryProject.MyClass.cs.xft.xml">
-      <CopyToOutputDirectory>PreserveNewest</CopyToOutputDirectory>
-    </None>
-    <None Include="Templates\Projects\Library\LibraryProject.xpt.xml">
-      <CopyToOutputDirectory>PreserveNewest</CopyToOutputDirectory>
-    </None>
-    <None Include="Templates\Projects\EmptyWeb\EmptyWebProject.csproj">
-      <CopyToOutputDirectory>PreserveNewest</CopyToOutputDirectory>
-    </None>
-    <None Include="Templates\Projects\EmptyWeb\EmptyWebProject.Program.cs">
-      <CopyToOutputDirectory>PreserveNewest</CopyToOutputDirectory>
-    </None>
-    <None Include="Templates\Projects\EmptyWeb\EmptyWebProject.Program.cs.xft.xml">
-      <CopyToOutputDirectory>PreserveNewest</CopyToOutputDirectory>
-    </None>
-    <None Include="Templates\Projects\EmptyWeb\EmptyWebProject.xpt.xml">
-      <CopyToOutputDirectory>PreserveNewest</CopyToOutputDirectory>
-    </None>
-    <None Include="Templates\Projects\EmptyWeb\EmptyWebProject.Startup.cs.xft.xml">
-      <CopyToOutputDirectory>PreserveNewest</CopyToOutputDirectory>
-    </None>
-    <None Include="Templates\Projects\EmptyWeb\EmptyWebProject.Startup.cs">
-      <CopyToOutputDirectory>PreserveNewest</CopyToOutputDirectory>
-    </None>
-=======
->>>>>>> aa201bd0
     <None Include="packages.config" />
     <None Include="pull-package.cs" />
   </ItemGroup>
