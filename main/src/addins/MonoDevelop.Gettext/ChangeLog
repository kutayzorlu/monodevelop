--- conflicted
+++ resolved
@@ -1,15 +1,13 @@
-<<<<<<< HEAD
 2008-01-21  Lluis Sanchez Gual <lluis@novell.com> 
 
 	* MonoDevelop.Gettext/TranslationProject.cs: Performance improvement.
-=======
+
 2008-01-16  Michael Hutchinson <mhutchinson@novell.com> 
 
 	* MonoDevelop.Gettext.NodeBuilders/TranslationProjectNodeBuilder.cs: Make
 	  string translatable.
 	* MonoDevelop.Gettext/TranslationProject.cs: Wait for child process's output
 	  before writing completion message.
->>>>>>> 12a750b3
 
 2008-01-15  Michael Hutchinson <mhutchinson@novell.com> 
 
