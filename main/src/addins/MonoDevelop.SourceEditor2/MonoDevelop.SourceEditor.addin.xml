--- conflicted
+++ resolved
@@ -7,27 +7,16 @@
        description = "Provides a text editor for the MonoDevelop based on Mono.TextEditor"
        category    = "MonoDevelop Core"
        flags       = "Hidden"
-<<<<<<< HEAD
        version     = "4.0">
 	
-=======
-       version     = "3.1.0">
-
->>>>>>> 044fb884
 	<Runtime>
 		<Import assembly="MonoDevelop.SourceEditor2.dll"/>
 	</Runtime>
 
 	<Dependencies>
-<<<<<<< HEAD
 	    <Addin id="Core" version="4.0"/>
-		<Addin id="Ide" version="4.0"/>
-		<Addin id="Debugger" version="4.0"/>
-=======
-	    <Addin id="Core" version="3.1.0"/>
-		<Addin id="Ide" version="3.1.0"/>
-		<Addin id="Debugger" version="3.1.0"/>
->>>>>>> 044fb884
+	    <Addin id="Ide" version="4.0"/>
+	    <Addin id="Debugger" version="4.0"/>
 	</Dependencies>
 
 	<!-- Extension points -->
