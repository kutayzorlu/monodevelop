// SourceEditorWidget.cs
//
// Author:
//   Mike Krüger <mkrueger@novell.com>
//
// Copyright (c) 2008 Novell, Inc (http://www.novell.com)
//
// Permission is hereby granted, free of charge, to any person obtaining a copy
// of this software and associated documentation files (the "Software"), to deal
// in the Software without restriction, including without limitation the rights
// to use, copy, modify, merge, publish, distribute, sublicense, and/or sell
// copies of the Software, and to permit persons to whom the Software is
// furnished to do so, subject to the following conditions:
//
// The above copyright notice and this permission notice shall be included in
// all copies or substantial portions of the Software.
//
// THE SOFTWARE IS PROVIDED "AS IS", WITHOUT WARRANTY OF ANY KIND, EXPRESS OR
// IMPLIED, INCLUDING BUT NOT LIMITED TO THE WARRANTIES OF MERCHANTABILITY,
// FITNESS FOR A PARTICULAR PURPOSE AND NONINFRINGEMENT. IN NO EVENT SHALL THE
// AUTHORS OR COPYRIGHT HOLDERS BE LIABLE FOR ANY CLAIM, DAMAGES OR OTHER
// LIABILITY, WHETHER IN AN ACTION OF CONTRACT, TORT OR OTHERWISE, ARISING FROM,
// OUT OF OR IN CONNECTION WITH THE SOFTWARE OR THE USE OR OTHER DEALINGS IN
// THE SOFTWARE.

using System;
using System.Linq;
using System.Collections.Generic;
using Gtk;
using Mono.TextEditor;
using MonoDevelop.Ide.Gui.Content;
using MonoDevelop.Components.Commands;
using MonoDevelop.Core;
using MonoDevelop.Projects;
using MonoDevelop.Ide.Commands;
using Document = Mono.TextEditor.Document;
using Services = MonoDevelop.Projects.Services;
using System.Threading;
using MonoDevelop.Ide;
using MonoDevelop.Components;
using Mono.TextEditor.Theatrics;
using System.ComponentModel;
using ICSharpCode.NRefactory.TypeSystem;
using MonoDevelop.TypeSystem;

namespace MonoDevelop.SourceEditor
{
	
	class SourceEditorWidget : ITextEditorExtension, IQuickTaskProvider
	{
		SourceEditorView view;
		DecoratedScrolledWindow mainsw;

		// We need a reference to TextEditorData to be able to access the
		// editor document without getting the TextEditor property. This
		// property runs some gtk code, so it can only be used from the GUI thread.
		// Other threads can use textEditorData to get the document.
		TextEditorData textEditorData;
		
		const uint CHILD_PADDING = 0;
		
//		bool shouldShowclassBrowser;
//		bool canShowClassBrowser;
		ISourceEditorOptions options;
		
		bool isDisposed = false;
		
		ParsedDocument parsedDocument;
		
		MonoDevelop.SourceEditor.ExtensibleTextEditor textEditor;
		MonoDevelop.SourceEditor.ExtensibleTextEditor splittedTextEditor;
		MonoDevelop.SourceEditor.ExtensibleTextEditor lastActiveEditor;
		
		public MonoDevelop.SourceEditor.ExtensibleTextEditor TextEditor {
			get {
				return lastActiveEditor;
			}
		}
		
		public TextEditorContainer TextEditorContainer {
			get {
				return lastActiveEditor == textEditor ? textEditorContainer : splittedTextEditorContainer;
			}
		}
		
		public Ambience Ambience {
			get {
				string fileName = this.view.IsUntitled ? this.view.UntitledName : this.view.ContentName;
				return AmbienceService.GetAmbienceForFile (fileName);
			}
		}
		
		List<IQuickTaskProvider> quickTaskProvider = new List<IQuickTaskProvider> ();
		public void AddQuickTaskProvider (IQuickTaskProvider provider)
		{
			quickTaskProvider.Add (provider);
			mainsw.AddQuickTaskStrip (provider); 
			if (secondsw != null)
				secondsw.AddQuickTaskStrip (provider);
		}
		
		#region ITextEditorExtension
		
		ITextEditorExtension ITextEditorExtension.Next {
			get {
				return null;
			}
		}
		
		object ITextEditorExtension.GetExtensionCommandTarget ()
		{
			return null;
		}

		void ITextEditorExtension.TextChanged (int startIndex, int endIndex)
		{
		}

		void ITextEditorExtension.CursorPositionChanged ()
		{
		}

		bool ITextEditorExtension.KeyPress (Gdk.Key key, char keyChar, Gdk.ModifierType modifier)
		{
			this.TextEditor.SimulateKeyPress (key, (uint)keyChar, modifier);
			if (key == Gdk.Key.Escape)
				return true;
			return false;
		}
		#endregion
		
		Gtk.VBox vbox = new Gtk.VBox ();
		public Gtk.VBox Vbox {
			get { return this.vbox; }
		}
		
		public class Border : Gtk.DrawingArea
		{
			protected override bool OnExposeEvent (Gdk.EventExpose evnt)
			{
				evnt.Window.DrawRectangle (this.Style.DarkGC (State), true, evnt.Area);
				return true;
			}
		}
		
		
		class DecoratedScrolledWindow : HBox
		{
			SourceEditorWidget parent;
			SmartScrolledWindow scrolledWindow;
			
			QuickTaskStrip strip;
			
			public Adjustment Hadjustment {
				get {
					return scrolledWindow.Hadjustment;
				}
			}
			
			public Adjustment Vadjustment {
				get {
					return scrolledWindow.Vadjustment;
				}
			}
			
			public DecoratedScrolledWindow (SourceEditorWidget parent)
			{
				this.parent = parent;
				this.strip = new QuickTaskStrip ();
				/*
				Border border = new Border ();
				border.HeightRequest = 1;
				PackStart (border, false, true, 0);
								 
				HBox box = new HBox ();
				
				border = new Border ();
				border.WidthRequest = 1;
				box.PackStart (border, false, true, 0);
				
				scrolledWindow = new ScrolledWindow ();
				scrolledWindow.BorderWidth = 0;
				scrolledWindow.ShadowType = ShadowType.None;
				scrolledWindow.ButtonPressEvent += PrepareEvent;
				box.PackStart (scrolledWindow, true, true, 0);
				
				
				border = new Border ();
				border.WidthRequest = 1;
				box.PackStart (border, false, true, 0);
				
				PackStart (box, true, true, 0);
				
				border = new Border ();
				border.HeightRequest = 1;
				PackStart (border, false, true, 0);*/
				
				scrolledWindow = new SmartScrolledWindow ();
//				scrolledWindow.BorderWidth = 0;
//				scrolledWindow.ShadowType = ShadowType.In;
				scrolledWindow.ButtonPressEvent += PrepareEvent;
				PackStart (scrolledWindow, true, true, 0);
				if (parent.quickTaskProvider.Count > 0) {
					strip.VAdjustment = scrolledWindow.Vadjustment;
					scrolledWindow.ReplaceVScrollBar (strip);
				} else {
					strip.Visible = false;
				}
				parent.quickTaskProvider.ForEach (p => AddQuickTaskStrip (p));
			}
			
			public void AddQuickTaskStrip (IQuickTaskProvider p)
			{
				if (!strip.Visible) {
					strip.VAdjustment = scrolledWindow.Vadjustment;
					scrolledWindow.ReplaceVScrollBar (strip);
				}
				p.TasksUpdated += (sender, e) => strip.Update (p);
			}
			
			protected override void OnDestroyed ()
			{
				if (scrolledWindow.Child != null)
					RemoveEvents ();
				
				scrolledWindow.ButtonPressEvent -= PrepareEvent;
				base.OnDestroyed ();
			}
			
			void PrepareEvent (object sender, ButtonPressEventArgs args) 
			{
				args.RetVal = true;
			}
		
			public void SetTextEditor (TextEditorContainer container)
			{
				scrolledWindow.Child = container;
				this.strip.TextEditor = container.TextEditorWidget;
//				container.TextEditorWidget.EditorOptionsChanged += OptionsChanged;
				container.TextEditorWidget.Caret.ModeChanged += parent.UpdateLineColOnEventHandler;
				container.TextEditorWidget.Caret.PositionChanged += parent.CaretPositionChanged;
				container.TextEditorWidget.SelectionChanged += parent.UpdateLineColOnEventHandler;
			}
			
			void OptionsChanged (object sender, EventArgs e)
			{
				TextEditor editor = (TextEditor)sender;
				scrolledWindow.ModifyBg (StateType.Normal, editor.ColorStyle.Default.BackgroundColor);
			}
			
			void RemoveEvents ()
			{
				TextEditorContainer container = scrolledWindow.Child as TextEditorContainer;
				if (container == null) {
					LoggingService.LogError ("can't remove events from text editor container.");
					return;
				}
//				container.TextEditorWidget.EditorOptionsChanged -= OptionsChanged;
				container.TextEditorWidget.Caret.ModeChanged -= parent.UpdateLineColOnEventHandler;
				container.TextEditorWidget.Caret.PositionChanged -= parent.CaretPositionChanged;
				container.TextEditorWidget.SelectionChanged -= parent.UpdateLineColOnEventHandler;
			}
			
			public TextEditorContainer RemoveTextEditor ()
			{
				TextEditorContainer child = scrolledWindow.Child as TextEditorContainer;
				if (child == null)
					return null;
				RemoveEvents ();
				scrolledWindow.Remove (child);
				child.Unparent ();
				return child;
			}
		}
		
		TextEditorContainer textEditorContainer;
		public SourceEditorWidget (SourceEditorView view)
		{
			this.view = view;
			vbox.SetSizeRequest (32, 32);
			this.lastActiveEditor = this.textEditor = new MonoDevelop.SourceEditor.ExtensibleTextEditor (view);
			this.textEditor.FocusInEvent += (o, s) => lastActiveEditor = (ExtensibleTextEditor)o;
			this.textEditor.FocusOutEvent += delegate {
				if (this.splittedTextEditor == null || !splittedTextEditor.HasFocus)
					OnLostFocus ();
			};
			mainsw = new DecoratedScrolledWindow (this);
			this.textEditorContainer = new TextEditorContainer (textEditor);
			mainsw.SetTextEditor (textEditorContainer);
			
			vbox.PackStart (mainsw, true, true, 0);
			options = this.textEditor.Options;
			
			textEditorData = textEditor.GetTextEditorData ();
			ResetFocusChain ();
			
			UpdateLineCol ();
			//			this.IsClassBrowserVisible = this.widget.TextEditor.Options.EnableQuickFinder;
			vbox.BorderWidth = 0;
			vbox.Spacing = 0;
			vbox.Focused += delegate {
				UpdateLineCol ();
			};
			vbox.Destroyed += delegate {
				isDisposed = true;
				StopParseInfoThread ();
				KillWidgets ();
				
				this.textEditor = null;
				this.lastActiveEditor = null;
				this.splittedTextEditor = null;
				view = null;
				
				IdeApp.Workbench.StatusBar.ClearCaretState ();
				if (parseInformationUpdaterWorkerThread != null) {
					parseInformationUpdaterWorkerThread.Dispose ();
					parseInformationUpdaterWorkerThread = null;
				}
			};
			vbox.ShowAll ();
			parseInformationUpdaterWorkerThread = new BackgroundWorker ();
			parseInformationUpdaterWorkerThread.WorkerSupportsCancellation = true;
			parseInformationUpdaterWorkerThread.DoWork += HandleParseInformationUpdaterWorkerThreadDoWork;
		}

		void OnLostFocus ()
		{
			//clears search status messages
			IdeApp.Workbench.StatusBar.ShowReady ();
		}

		void UpdateLineColOnEventHandler (object sender, EventArgs e)
		{
			this.UpdateLineCol ();
		}
		
		void ResetFocusChain ()
		{
			List<Widget> focusChain = new List<Widget> ();
			
			focusChain.Add (this.textEditor);
			if (this.searchAndReplaceWidget != null) {
				focusChain.Add (this.searchAndReplaceWidget);
			}
			if (this.gotoLineNumberWidget != null) {
				focusChain.Add (this.gotoLineNumberWidget);
			}
			vbox.FocusChain = focusChain.ToArray ();
		}
		
		public void Dispose ()
		{
			// nothing
		}
		
		FoldSegment AddMarker (List<FoldSegment> foldSegments, string text, DomRegion region, FoldingType type)
		{
			Document document = textEditorData.Document;
<<<<<<< HEAD
			if (document == null || region.BeginLine <= 0 || region.EndLine <= 0 || region.BeginLine > document.LineCount || region.EndLine > document.LineCount)
			{
				return null;
			}
			
			int startOffset = document.LocationToOffset (region.BeginLine, region.BeginColumn);
			int endOffset   = document.LocationToOffset (region.EndLine, region.EndColumn );
=======
			if (document == null || region.Start.Line <= 0 || region.End.Line <= 0 || region.Start.Line > document.LineCount || region.End.Line > document.LineCount)
				return null;
			int startOffset = document.LocationToOffset (region.Start.Line, region.Start.Column);
			// end doesn't include the char at that position.
			int endOffset   = document.LocationToOffset (region.End.Line, region.End.Column) - 1;
>>>>>>> f36dd68c
			FoldSegment result = new FoldSegment (document, text, startOffset, endOffset - startOffset, type);
			
			foldSegments.Add (result);
			return result;
		}
		HashSet<string> symbols = new HashSet<string> ();
		bool reloadSettings;
		
		void HandleParseInformationUpdaterWorkerThreadDoWork (object sender, DoWorkEventArgs e)
		{
			BackgroundWorker worker = sender as BackgroundWorker;
			var parsedDocument = (ParsedDocument)e.Argument;
			var doc = Document;
			if (doc == null || parsedDocument == null)
				return;
			UpdateErrorUndelines (parsedDocument);
			if (!options.ShowFoldMargin)
				return;
			// don't update parsed documents that contain errors - the foldings from there may be invalid.
			if (doc.HasFoldSegments && parsedDocument.Errors.Any ())
				return;
			try {
				List<FoldSegment > foldSegments = new List<FoldSegment> ();
				bool updateSymbols = parsedDocument.Defines.Count != symbols.Count;
				if (!updateSymbols) {
					foreach (PreProcessorDefine define in parsedDocument.Defines) {
						if (!symbols.Contains (define.Define)) {
							updateSymbols = true;
							break;
						}
					}
				}
				
				if (updateSymbols) {
					symbols.Clear ();
					foreach (PreProcessorDefine define in parsedDocument.Defines) {
						symbols.Add (define.Define);
					}
					doc.UpdateHighlighting ();
				}
				
				foreach (FoldingRegion region in parsedDocument.GenerateFolds ()) {
					if (worker != null && worker.CancellationPending)
						return;
					FoldingType type = FoldingType.None;
					bool setFolded = false;
					bool folded = false;
					
					//decide whether the regions should be folded by default
					switch (region.Type) {
					case FoldType.Member:
						type = FoldingType.TypeMember;
						break;
					case FoldType.Type:
						type = FoldingType.TypeDefinition;
						break;
					case FoldType.UserRegion:
						type = FoldingType.Region;
						setFolded = options.DefaultRegionsFolding;
						folded = true;
						break;
					case FoldType.Comment:
						setFolded = options.DefaultCommentFolding;
						folded = true;
						break;
					case FoldType.CommentInsideMember:
						setFolded = options.DefaultCommentFolding;
						folded = false;
						break;
					case FoldType.Undefined:
						setFolded = true;
						folded = region.IsFoldedByDefault;
						break;
					}
					
					//add the region
					FoldSegment marker = AddMarker (foldSegments, region.Name, 
					                                       region.Region, type);
					
					//and, if necessary, set its fold state
					if (marker != null && setFolded && worker == null) {
						// only fold on document open, later added folds are NOT folded by default.
						marker.IsFolded = folded;
						continue;
					}
					if (marker != null && region.Region.IsInside (textEditorData.Caret.Line, textEditorData.Caret.Column))
						marker.IsFolded = false;
					
				}
				doc.UpdateFoldSegmentWorker (sender, new DoWorkEventArgs (foldSegments));
				
				if (reloadSettings) {
					reloadSettings = false;
					Application.Invoke (delegate {
						view.LoadSettings ();
						mainsw.QueueDraw ();
					});
				}
			} catch (Exception ex) {
				LoggingService.LogError ("Unhandled exception in ParseInformationUpdaterWorkerThread", ex);
			}
		}
		
		BackgroundWorker parseInformationUpdaterWorkerThread;
		
		internal void UpdateParsedDocument (ParsedDocument document)
		{
			if (this.isDisposed || document == null || this.view == null)
				return;
			
			if (MonoDevelop.Core.PropertyService.Get ("EnableSemanticHighlighting", false) && TextEditor != null) {
				var margin = TextEditor.TextViewMargin;
				if (margin != null)
					Gtk.Application.Invoke (delegate { margin.PurgeLayoutCache (); });
			}
			SetParsedDocument (document, parsedDocument != null);
		}
		
		public ParsedDocument ParsedDocument {
			get {
				return this.parsedDocument;
			}
			set {
				SetParsedDocument (value, true);
			}
		}

		internal void SetParsedDocument (ParsedDocument newDocument, bool runInThread)
		{
			this.parsedDocument = newDocument;
			if (parsedDocument == null || parseInformationUpdaterWorkerThread == null)
				return;
			StopParseInfoThread ();
			if (runInThread) {
				parseInformationUpdaterWorkerThread.RunWorkerAsync (parsedDocument);
			} else {
				HandleParseInformationUpdaterWorkerThreadDoWork (null, new DoWorkEventArgs (parsedDocument));
			}
		}
		
		void StopParseInfoThread ()
		{
			if (!parseInformationUpdaterWorkerThread.IsBusy)
				return;
			parseInformationUpdaterWorkerThread.CancelAsync ();
			WaitForParseInformationUpdaterWorkerThread ();
			parseInformationUpdaterWorkerThread.Dispose ();
			
			parseInformationUpdaterWorkerThread = new BackgroundWorker ();
			parseInformationUpdaterWorkerThread.WorkerSupportsCancellation = true;
			parseInformationUpdaterWorkerThread.DoWork += HandleParseInformationUpdaterWorkerThreadDoWork;
		}
		
		public void WaitForParseInformationUpdaterWorkerThread ()
		{
			int count = 0;
			while (count++ < 5 && parseInformationUpdaterWorkerThread.IsBusy)
				Thread.Sleep (20);
		}
		
		internal void SetLastActiveEditor (ExtensibleTextEditor editor)
		{
			this.lastActiveEditor = editor;
		}
			
		#region Error underlining
		List<ErrorMarker> errors = new List<ErrorMarker> ();
		uint resetTimerId;
		
		void UpdateErrorUndelines (ParsedDocument parsedDocument)
		{
			if (!options.UnderlineErrors || parsedDocument == null)
				return;
				
			Application.Invoke (delegate {
				if (!quickTaskProvider.Contains (this))
					AddQuickTaskProvider (this);
				if (resetTimerId > 0) {
					GLib.Source.Remove (resetTimerId);
					resetTimerId = 0;
				}
				
				const uint timeout = 500;
				resetTimerId = GLib.Timeout.Add (timeout, delegate {
					if (!this.isDisposed) {
						Document doc = this.TextEditor != null ? this.TextEditor.Document : null;
						if (doc != null) {
							RemoveErrorUnderlines (doc);
							
							// Else we underline the error
							if (parsedDocument.Errors != null) {
								foreach (var error in parsedDocument.Errors)
									UnderLineError (doc, error);
							}
						}
					}
					resetTimerId = 0;
					return false;
				});
				UpdateQuickTasks (parsedDocument);
			});
		}
		
		void RemoveErrorUnderlines (Document doc)
		{
			errors.ForEach (err => doc.RemoveMarker (err));
			errors.Clear ();
		}
		
		void UnderLineError (Document doc, Error info)
		{
			var line = doc.GetLine (info.Region.BeginLine);
			// If the line is already underlined
			if (errors.Any (em => em.LineSegment == line))
				return;
			ErrorMarker error = new ErrorMarker (info, line);
			errors.Add (error);
			doc.AddMarker (line, error);
		}
		#endregion
	
		
		Gtk.Paned splitContainer = null;
		public bool IsSplitted {
			get {
				return splitContainer != null;
			}
		}
		
		public bool EditorHasFocus {
			get {
				Gtk.Container c = vbox;
				while (c != null) {
					if (c.FocusChild == textEditor)
						return true;
					c = c.FocusChild as Gtk.Container;
				}
				return false;
			}
		}

		public SourceEditorView View {
			get {
				return view;
			}
			set {
				view = value;
			}
		}
		
		public void Unsplit ()
		{
			if (splitContainer == null)
				return;
			double vadjustment = mainsw.Vadjustment.Value;
			double hadjustment = mainsw.Hadjustment.Value;
			
			splitContainer.Remove (mainsw);
			if (this.textEditor == lastActiveEditor) {
				secondsw.Destroy ();
				secondsw = null;
				splittedTextEditor = null;
			} else {
				this.mainsw.Destroy ();
				this.mainsw = secondsw;
				
				vadjustment = secondsw.Vadjustment.Value;
				hadjustment = secondsw.Hadjustment.Value;
				splitContainer.Remove (secondsw);
				
				lastActiveEditor = this.textEditor = splittedTextEditor;
				
				splittedTextEditor = null;
			}
			vbox.Remove (splitContainer);
			splitContainer.Destroy ();
			splitContainer = null;
			
			RecreateMainSw ();
			vbox.PackStart (mainsw, true, true, 0);
			vbox.ShowAll ();
			mainsw.Vadjustment.Value = vadjustment; 
			mainsw.Hadjustment.Value = hadjustment;
		}
		
		public void SwitchWindow ()
		{
			if (splittedTextEditor.HasFocus) {
				this.textEditor.GrabFocus ();
			} else {
				this.splittedTextEditor.GrabFocus ();
			}
		}
		DecoratedScrolledWindow secondsw;
		TextEditorContainer splittedTextEditorContainer;
		
		
		public void Split (bool vSplit)
		{
			double vadjustment = this.mainsw.Vadjustment.Value;
			double hadjustment = this.mainsw.Hadjustment.Value;
			
			if (splitContainer != null)
				Unsplit ();
			vbox.Remove (this.mainsw);
			
			RecreateMainSw ();

			this.splitContainer = vSplit ? (Gtk.Paned)new VPaned () : (Gtk.Paned)new HPaned ();

			splitContainer.Add1 (mainsw);

			this.splitContainer.ButtonPressEvent += delegate(object sender, ButtonPressEventArgs args) {
				if (args.Event.Type == Gdk.EventType.TwoButtonPress && args.RetVal == null) {
					Unsplit ();
				}
			};
			secondsw = new DecoratedScrolledWindow (this);
			this.splittedTextEditor = new MonoDevelop.SourceEditor.ExtensibleTextEditor (view, this.textEditor.Options, textEditor.Document);
			this.splittedTextEditor.FocusInEvent += (o, s) => lastActiveEditor = (ExtensibleTextEditor)o;
			this.splittedTextEditor.FocusOutEvent += delegate {
				 if (!textEditor.HasFocus)
					OnLostFocus ();
			};
			this.splittedTextEditor.Extension = textEditor.Extension;
			
			this.splittedTextEditorContainer = new TextEditorContainer (this.splittedTextEditor);
			secondsw.SetTextEditor (this.splittedTextEditorContainer);
			splitContainer.Add2 (secondsw);
			
			vbox.PackStart (splitContainer, true, true, 0);
			this.splitContainer.Position = (vSplit ? vbox.Allocation.Height : vbox.Allocation.Width) / 2 - 1;
			
			vbox.ShowAll ();
			secondsw.Vadjustment.Value = mainsw.Vadjustment.Value = vadjustment; 
			secondsw.Hadjustment.Value = mainsw.Hadjustment.Value = hadjustment;
		}

		void RecreateMainSw ()
		{
			// destroy old scrolled window to work around Bug 526721 - When splitting window vertically, 
			// the slider under left split is not shown unitl window is resized
			double vadjustment = this.mainsw.Vadjustment.Value;
			double hadjustment = this.mainsw.Hadjustment.Value;
			
			var removedTextEditor = this.mainsw.RemoveTextEditor ();
			this.mainsw.Destroy ();
			
			this.mainsw = new DecoratedScrolledWindow (this);
			this.mainsw.SetTextEditor (removedTextEditor);
			this.mainsw.Vadjustment.Value = vadjustment; 
			this.mainsw.Hadjustment.Value = hadjustment;
		}

		
//		void SplitContainerSizeRequested (object sender, SizeRequestedArgs args)
//		{
//			this.splitContainer.SizeRequested -= SplitContainerSizeRequested;
//			this.splitContainer.Position = args.Requisition.Width / 2;
//			this.splitContainer.SizeRequested += SplitContainerSizeRequested;
//		}
//		
		MonoDevelop.Components.InfoBar messageBar = null;
		
		internal static string EllipsizeMiddle (string str, int truncLen)
		{
			if (str == null) 
				return "";
			if (str.Length <= truncLen) 
				return str;
			
			string delimiter = "...";
			int leftOffset = (truncLen - delimiter.Length) / 2;
			int rightOffset = str.Length - truncLen + leftOffset + delimiter.Length;
			return str.Substring (0, leftOffset) + delimiter + str.Substring (rightOffset);
		}
		
		public void ShowFileChangedWarning ()
		{
			RemoveMessageBar ();
			
			if (messageBar == null) {
				messageBar = new MonoDevelop.Components.InfoBar (MessageType.Warning);
				messageBar.SetMessageLabel (GettextCatalog.GetString (
					"<b>The file \"{0}\" has been changed outside of MonoDevelop.</b>\n" +
					"Do you want to keep your changes, or reload the file from disk?",
					EllipsizeMiddle (Document.FileName, 50)));
				
				Button b1 = new Button (GettextCatalog.GetString("_Reload from disk"));
				b1.Image = ImageService.GetImage (Gtk.Stock.Refresh, IconSize.Button);
				b1.Clicked += new EventHandler (ClickedReload);
				messageBar.ActionArea.Add (b1);
				
				Button b2 = new Button (GettextCatalog.GetString("_Keep changes"));
				b2.Image = ImageService.GetImage (Gtk.Stock.Cancel, IconSize.Button);
				b2.Clicked += new EventHandler (ClickedIgnore);
				messageBar.ActionArea.Add (b2);
			}
			
			view.WarnOverwrite = true;
			vbox.PackStart (messageBar, false, false, CHILD_PADDING);
			vbox.ReorderChild (messageBar, 0);
			messageBar.ShowAll ();

			messageBar.QueueDraw ();
			
			view.WorkbenchWindow.ShowNotification = true;
		}
		
		#region Eol marker check
		bool useIncorrectMarkers;
		internal bool EnsureCorrectEolMarker (string fileName, string encoding)
		{
			if (useIncorrectMarkers)
				return true;
			var firstLine = Document.GetLine (1);
			if (firstLine != null && firstLine.DelimiterLength > 0) {
				string firstDelimiter = Document.GetTextAt (firstLine.EditableLength, firstLine.DelimiterLength);
				if (firstDelimiter != TextEditor.Options.DefaultEolMarker) {
					ShowIncorretEolMarkers (fileName, encoding);
					return false;
				}
			}
			return true;
		}

		void ConvertLineEndings ()
		{
			string correctEol = TextEditor.Options.DefaultEolMarker;
			var newText = new System.Text.StringBuilder ();
			foreach (var line in Document.Lines) {
				newText.Append (TextEditor.GetTextAt (line.Offset, line.EditableLength));
				if (line.DelimiterLength > 0)
					newText.Append (correctEol);
			}
			TextEditor.Text = newText.ToString ();
		}

		void ShowIncorretEolMarkers (string fileName, string encoding)
		{
			RemoveMessageBar ();
			
			if (messageBar == null) {
				messageBar = new MonoDevelop.Components.InfoBar (MessageType.Warning);
				messageBar.SetMessageLabel (GettextCatalog.GetString (
					"<b>The file \"{0}\" has line endings which differ from the policy settings.</b>\n" +
					"Do you want to convert the line endings?",
					EllipsizeMiddle (Document.FileName, 50)));
				
				Button b1 = new Button (GettextCatalog.GetString("_Convert"));
				b1.Image = ImageService.GetImage (Gtk.Stock.Refresh, IconSize.Button);
				b1.Clicked += delegate(object sender, EventArgs e) {
					try {
						ConvertLineEndings ();
						view.Save (fileName, encoding);
					} finally {
						RemoveMessageBar ();
						view.WorkbenchWindow.ShowNotification = false;
					}
				};
				messageBar.ActionArea.Add (b1);
				
				Button b2 = new Button (GettextCatalog.GetString("_Keep changes"));
				b2.Image = ImageService.GetImage (Gtk.Stock.Cancel, IconSize.Button);
				b2.Clicked += delegate(object sender, EventArgs e) {
					try {
						useIncorrectMarkers = true;
						view.Save (fileName, encoding);
					} finally {
						RemoveMessageBar ();
						view.WorkbenchWindow.ShowNotification = false;
					}
				};
				messageBar.ActionArea.Add (b2);
			}
			
			vbox.PackStart (messageBar, false, false, CHILD_PADDING);
			vbox.ReorderChild (messageBar, 0);
			messageBar.ShowAll ();

			messageBar.QueueDraw ();
			view.WorkbenchWindow.ShowNotification = true;
		}
		#endregion
		public void ShowAutoSaveWarning (string fileName)
		{
			RemoveMessageBar ();
			TextEditor.Visible = false;
			if (messageBar == null) {
				messageBar = new MonoDevelop.Components.InfoBar (MessageType.Warning);
				messageBar.SetMessageLabel (GettextCatalog.GetString (
						"<b>An autosave file has been found for this file.</b>\n" +
						"This could mean that another instance of MonoDevelop is editing this " +
						"file, or that MonoDevelop crashed with unsaved changes.\n\n" +
					    "Do you want to use the original file, or load from the autosave file?"));
				
				Button b1 = new Button (GettextCatalog.GetString("_Use original file"));
				b1.Image = ImageService.GetImage (Gtk.Stock.Refresh, IconSize.Button);
				b1.Clicked += delegate {
					try {
						AutoSave.RemoveAutoSaveFile (fileName);
						TextEditor.GrabFocus ();
						view.Load (fileName);
						view.WorkbenchWindow.Document.UpdateParseDocument ();
					} catch (Exception ex) {
						MessageService.ShowException (ex, "Could not remove the autosave file.");
					} finally {
						RemoveMessageBar ();
					}
				};
				messageBar.ActionArea.Add (b1);
				
				Button b2 = new Button (GettextCatalog.GetString("_Load from autosave"));
				b2.Image = ImageService.GetImage (Gtk.Stock.RevertToSaved, IconSize.Button);
				b2.Clicked += delegate {
					try {
						string content = AutoSave.LoadAutoSave (fileName);
						AutoSave.RemoveAutoSaveFile (fileName);
						TextEditor.GrabFocus ();
						view.Load (fileName, content, null);
						view.WorkbenchWindow.Document.UpdateParseDocument ();
						view.IsDirty = true;
					} catch (Exception ex) {
						MessageService.ShowException (ex, "Could not remove the autosave file.");
					} finally {
						RemoveMessageBar ();
					}
					
				};
				messageBar.ActionArea.Add (b2);
			}
			
			view.WarnOverwrite = true;
			vbox.PackStart (messageBar, false, false, CHILD_PADDING);
			vbox.ReorderChild (messageBar, 0);
			messageBar.ShowAll ();

			messageBar.QueueDraw ();
			
//			view.WorkbenchWindow.ShowNotification = true;
		}
		
		
		public void RemoveMessageBar ()
		{
			if (messageBar != null) {
				if (messageBar.Parent == vbox)
					vbox.Remove (messageBar);
				messageBar.Destroy ();
				messageBar = null;
			}
			if (!TextEditor.Visible)
				TextEditor.Visible = true;
		}
		
		void ClickedReload (object sender, EventArgs args)
		{
			Reload ();
			view.TextEditor.GrabFocus ();
		}
		
		public void Reload ()
		{
			try {
				view.StoreSettings ();
				reloadSettings = true;
				view.Load (view.ContentName);
				view.WorkbenchWindow.ShowNotification = false;
			} catch (Exception ex) {
				MessageService.ShowException (ex, "Could not reload the file.");
			} finally {
				RemoveMessageBar ();
			}
		}
		
		void ClickedIgnore (object sender, EventArgs args)
		{
			RemoveMessageBar ();
			view.WorkbenchWindow.ShowNotification = false;
		}
		
		#region Status Bar Handling
		MonoDevelop.SourceEditor.MessageBubbleTextMarker oldExpandedMarker;
		void CaretPositionChanged (object o, DocumentLocationEventArgs args)
		{
			UpdateLineCol ();
			LineSegment curLine = TextEditor.Document.GetLine (TextEditor.Caret.Line);
			MonoDevelop.SourceEditor.MessageBubbleTextMarker marker = null;
			if (curLine != null && curLine.Markers.Any (m => m is MonoDevelop.SourceEditor.MessageBubbleTextMarker)) {
				marker = (MonoDevelop.SourceEditor.MessageBubbleTextMarker)curLine.Markers.First (m => m is MonoDevelop.SourceEditor.MessageBubbleTextMarker);
//				marker.CollapseExtendedErrors = false;
				if (oldExpandedMarker == null)
					Document.CommitLineToEndUpdate (Document.OffsetToLineNumber (curLine.Offset));
			}
			
			if (oldExpandedMarker != null && oldExpandedMarker != marker) {
//				oldExpandedMarker.CollapseExtendedErrors = true;
				int markerOffset = marker != null && marker.LineSegment != null ? marker.LineSegment.Offset : Int32.MaxValue;
				int oldMarkerOffset = oldExpandedMarker.LineSegment != null ? oldExpandedMarker.LineSegment.Offset : Int32.MaxValue;
				Document.CommitLineToEndUpdate (Document.OffsetToLineNumber (Math.Min (markerOffset, oldMarkerOffset)));
			}
			oldExpandedMarker = marker;
		}
		
//		void OnChanged (object o, EventArgs e)
//		{
//			UpdateLineCol ();
//			OnContentChanged (null);
//			needsUpdate = true;
//		}
		
		internal void UpdateLineCol ()
		{
			int offset = TextEditor.Caret.Offset;
			if (offset < 0 || offset > TextEditor.Document.Length)
				return;
			DocumentLocation location = TextEditor.LogicalToVisualLocation (TextEditor.Caret.Location);
			IdeApp.Workbench.StatusBar.ShowCaretState (TextEditor.Caret.Line,
			                                           location.Column,
			                                           TextEditor.IsSomethingSelected ? TextEditor.SelectionRange.Length : 0,
			                                           TextEditor.Caret.IsInInsertMode);
		}
		
		#endregion
		
		#region Search and Replace
		Components.RoundedFrame searchAndReplaceWidgetFrame = null;
		SearchAndReplaceWidget searchAndReplaceWidget = null;
		Components.RoundedFrame gotoLineNumberWidgetFrame = null;
		GotoLineNumberWidget   gotoLineNumberWidget   = null;
		
		public void SetSearchPattern ()
		{
			string selectedText = this.TextEditor.SelectedText;
			
			if (!String.IsNullOrEmpty (selectedText)) {
				this.SetSearchPattern (selectedText);
				SearchAndReplaceWidget.searchPattern = selectedText;
				SearchAndReplaceWidget.UpdateSearchHistory (selectedText);
				TextEditor.TextViewMargin.MainSearchResult = TextEditor.SelectionRange;
			}
		}
		
		bool KillWidgets ()
		{
			bool result = false;
			if (searchAndReplaceWidgetFrame != null) {
				searchAndReplaceWidgetFrame.Destroy ();
				searchAndReplaceWidgetFrame = null;
				searchAndReplaceWidget = null;
				result = true;
				//clears any message it may have set
				IdeApp.Workbench.StatusBar.ShowReady ();
			}
			
			if (gotoLineNumberWidgetFrame != null) {
				gotoLineNumberWidgetFrame.Destroy ();
				gotoLineNumberWidgetFrame = null;
				gotoLineNumberWidget = null;
				result = true;
			}
			
			if (this.textEditor != null) 
				this.textEditor.HighlightSearchPattern = false;
			if (this.splittedTextEditor != null) 
				this.splittedTextEditor.HighlightSearchPattern = false;
			
			if (!isDisposed)
				ResetFocusChain ();
			return result;
		}
		
		public void SetSearchPattern (string searchPattern)
		{
			this.textEditor.SearchPattern = searchPattern;
			if (this.splittedTextEditor != null)
				this.splittedTextEditor.SearchPattern = searchPattern;
		}
		
		public bool DisableAutomaticSearchPatternCaseMatch {
			get;
			set;
		}
		
		internal void CheckSearchPatternCasing (string searchPattern)
		{
			if (!DisableAutomaticSearchPatternCaseMatch && PropertyService.Get ("AutoSetPatternCasing", true)) {
				searchAndReplaceWidget.IsCaseSensitive = searchPattern.Any (ch => Char.IsUpper (ch));
				SetSearchOptions ();
			}
		}
		
		internal bool RemoveSearchWidget ()
		{
			bool result = KillWidgets ();
			if (!isDisposed)
				TextEditor.GrabFocus ();
			return result;
		}
		
		public void EmacsFindNext ()
		{
			if (searchAndReplaceWidget == null) {
				ShowSearchWidget ();
			} else {
				this.FindNext ();
			}
		}
		
		public void EmacsFindPrevious ()
		{
			if (searchAndReplaceWidget == null) {
				ShowSearchWidget ();
			} else {
				this.FindPrevious ();
			}
		}
		
		public void ShowSearchWidget ()
		{
			ShowSearchReplaceWidget (false);
		}
		
		public void ShowReplaceWidget ()
		{
			ShowSearchReplaceWidget (true);
		}
		
		internal void OnUpdateUseSelectionForFind (CommandInfo info)
		{
			info.Enabled = searchAndReplaceWidget != null && TextEditor.IsSomethingSelected;
		}
		
		public void UseSelectionForFind ()
		{
			SetSearchPatternToSelection ();
		}
		
		internal void OnUpdateUseSelectionForReplace (CommandInfo info)
		{
			info.Enabled = searchAndReplaceWidget != null && TextEditor.IsSomethingSelected;
		}
		
		public void UseSelectionForReplace ()
		{
			SetReplacePatternToSelection ();
		}
		
		
		void ShowSearchReplaceWidget (bool replace)
		{
			if (searchAndReplaceWidget == null) {
				this.textEditor.SearchPattern = SearchAndReplaceWidget.searchPattern = "";
				// reset pattern, to force an update
				
				if (TextEditor.IsSomethingSelected) {
					SetSearchPattern ();
				}
				
				KillWidgets ();
				searchAndReplaceWidgetFrame = new MonoDevelop.Components.RoundedFrame ();
				//searchAndReplaceWidgetFrame.SetFillColor (MonoDevelop.Components.CairoExtensions.GdkColorToCairoColor (widget.TextEditor.ColorStyle.Default.BackgroundColor));
				searchAndReplaceWidgetFrame.SetFillColor (MonoDevelop.Components.CairoExtensions.GdkColorToCairoColor (vbox.Style.Background (StateType.Normal)));
				
				searchAndReplaceWidgetFrame.Child = searchAndReplaceWidget = new SearchAndReplaceWidget (this, searchAndReplaceWidgetFrame);
				
				searchAndReplaceWidgetFrame.ShowAll ();
				this.TextEditorContainer.AddAnimatedWidget (searchAndReplaceWidgetFrame, 300, Mono.TextEditor.Theatrics.Easing.ExponentialInOut, Mono.TextEditor.Theatrics.Blocking.Downstage, this.TextEditor.Allocation.Width - 400, -searchAndReplaceWidget.Allocation.Height);
//				this.PackEnd (searchAndReplaceWidget);
//				this.SetChildPacking (searchAndReplaceWidget, false, false, CHILD_PADDING, PackType.End);
		//		searchAndReplaceWidget.ShowAll ();
				this.textEditor.HighlightSearchPattern = true;
				this.textEditor.TextViewMargin.RefreshSearchMarker ();
				if (this.splittedTextEditor != null) {
					this.splittedTextEditor.HighlightSearchPattern = true;
					this.splittedTextEditor.TextViewMargin.RefreshSearchMarker ();
				}
				
				ResetFocusChain ();
			} else {
				if (TextEditor.IsSomethingSelected) {
					SetSearchPattern ();
				}
			}
			searchAndReplaceWidget.UpdateSearchPattern ();
			searchAndReplaceWidget.IsReplaceMode = replace;
			if (searchAndReplaceWidget.SearchFocused) {
				if (replace) {
					this.Replace ();
				} else {
					this.FindNext ();
				}
			}
			searchAndReplaceWidget.Focus ();
			SetSearchOptions ();
		}
		
		public void ShowGotoLineNumberWidget ()
		{
			if (gotoLineNumberWidget == null) {
				KillWidgets ();
				
				
				gotoLineNumberWidgetFrame = new MonoDevelop.Components.RoundedFrame ();
				//searchAndReplaceWidgetFrame.SetFillColor (MonoDevelop.Components.CairoExtensions.GdkColorToCairoColor (widget.TextEditor.ColorStyle.Default.BackgroundColor));
				gotoLineNumberWidgetFrame.SetFillColor (MonoDevelop.Components.CairoExtensions.GdkColorToCairoColor (vbox.Style.Background (StateType.Normal)));
				
				gotoLineNumberWidgetFrame.Child = gotoLineNumberWidget = new GotoLineNumberWidget (this, gotoLineNumberWidgetFrame);
				gotoLineNumberWidgetFrame.ShowAll ();
				
				this.TextEditorContainer.AddAnimatedWidget (gotoLineNumberWidgetFrame, 300, Mono.TextEditor.Theatrics.Easing.ExponentialInOut, Mono.TextEditor.Theatrics.Blocking.Downstage, this.TextEditor.Allocation.Width - 400, -gotoLineNumberWidget.Allocation.Height);
				
				ResetFocusChain ();
			}
			
			gotoLineNumberWidget.Focus ();
		}
		
		internal void SetSearchOptions ()
		{
			if (SearchAndReplaceWidget.SearchEngine == SearchAndReplaceWidget.DefaultSearchEngine) {
				if (!(this.textEditor.SearchEngine is BasicSearchEngine))
					this.textEditor.SearchEngine = new BasicSearchEngine ();
			} else {
				if (!(this.textEditor.SearchEngine is RegexSearchEngine))
					this.textEditor.SearchEngine = new RegexSearchEngine ();
			}
			if (searchAndReplaceWidget != null) 
				this.textEditor.IsCaseSensitive = searchAndReplaceWidget.IsCaseSensitive;
			this.textEditor.IsWholeWordOnly = SearchAndReplaceWidget.IsWholeWordOnly;
			
			string error;
			string pattern = SearchAndReplaceWidget.searchPattern;
			if (searchAndReplaceWidget != null)
				pattern = searchAndReplaceWidget.SearchPattern;
			
			bool valid = this.textEditor.SearchEngine.IsValidPattern (pattern, out error);
			
			if (valid) {
				this.textEditor.SearchPattern = pattern;
			}
			this.textEditor.QueueDraw ();
			if (this.splittedTextEditor != null) {
				if (searchAndReplaceWidget != null)
					this.splittedTextEditor.IsCaseSensitive = searchAndReplaceWidget.IsCaseSensitive;
				this.splittedTextEditor.IsWholeWordOnly = SearchAndReplaceWidget.IsWholeWordOnly;
				if (valid) {
					this.splittedTextEditor.SearchPattern = pattern;
				}
				this.splittedTextEditor.QueueDraw ();
			}
		}
		
		public SearchResult FindNext ()
		{
			return FindNext (true);
		}
		
		public SearchResult FindNext (bool focus)
		{
			SetSearchOptions ();
			SearchResult result = TextEditor.FindNext (true);
			if (focus) {
				TextEditor.GrabFocus ();
			}
			if (searchAndReplaceWidget != null)
				TextEditor.CenterToCaret ();
			if (result == null) {
				IdeApp.Workbench.StatusBar.ShowError (GettextCatalog.GetString ("Search pattern not found"));
			} else if (result.SearchWrapped) {
				IdeApp.Workbench.StatusBar.ShowMessage (new Image (Gtk.Stock.Find, IconSize.Menu),
					GettextCatalog.GetString ("Reached bottom, continued from top"));
			} else {
				IdeApp.Workbench.StatusBar.ShowReady ();
			}
			return result;
		}
		
		public SearchResult FindPrevious ()
		{
			return FindPrevious (true);
		}
		
		public SearchResult FindPrevious (bool focus)
		{
			SetSearchOptions ();
			SearchResult result = TextEditor.FindPrevious (true);
			if (focus) {
				TextEditor.GrabFocus ();
			}
			if (searchAndReplaceWidget != null)
				TextEditor.CenterToCaret ();
			if (result == null) {
				IdeApp.Workbench.StatusBar.ShowError (GettextCatalog.GetString ("Search pattern not found"));
			} else if (result.SearchWrapped) {
				IdeApp.Workbench.StatusBar.ShowMessage (
					new Image (Gtk.Stock.Find, IconSize.Menu),
					GettextCatalog.GetString ("Reached top, continued from bottom"));
			} else {
				IdeApp.Workbench.StatusBar.ShowReady ();
			}
			return result;
		}
		
		void SetSearchPatternToSelection ()
		{
			SetSearchPattern ();
			if (TextEditor.IsSomethingSelected) {
				TextEditor.SearchPattern = TextEditor.SelectedText;
				SearchAndReplaceWidget.UpdateSearchHistory (TextEditor.SearchPattern);
			}
			if (searchAndReplaceWidget != null)
				searchAndReplaceWidget.UpdateSearchPattern ();
		}
		
		void SetReplacePatternToSelection ()
		{
			if (searchAndReplaceWidget != null && TextEditor.IsSomethingSelected)
				searchAndReplaceWidget.ReplacePattern = TextEditor.SelectedText;
		}
		
		public SearchResult FindNextSelection ()
		{
			SetSearchPatternToSelection ();
			
			SetSearchOptions ();
			SetSearchPattern();
			TextEditor.GrabFocus ();
			return FindNext ();
		}
	
		public SearchResult FindPreviousSelection ()
		{
			SetSearchPatternToSelection ();
			SetSearchOptions ();
			SetSearchPattern();
			TextEditor.GrabFocus ();
			return FindPrevious ();
		}
		
		public void Replace ()
		{
			SetSearchOptions ();
			TextEditor.Replace (searchAndReplaceWidget.ReplacePattern);
			TextEditor.GrabFocus ();
		}
		
		public void ReplaceAll ()
		{
			SetSearchOptions ();
			int number = TextEditor.ReplaceAll (searchAndReplaceWidget.ReplacePattern);
			if (number == 0) {
				IdeApp.Workbench.StatusBar.ShowError (GettextCatalog.GetString ("Search pattern not found"));
			} else {
				IdeApp.Workbench.StatusBar.ShowMessage (
					GettextCatalog.GetPluralString ("Found and replaced one occurrence",
					                                "Found and replaced {0} occurrences", number, number));
			}
			TextEditor.GrabFocus ();
		}
		#endregion
	
		public Mono.TextEditor.Document Document {
			get {
				var editor = TextEditor;
				if (editor == null)
					return null;
				return editor.Document;
			}
		}
		
		#region Help
		internal void MonodocResolver ()
		{
			DomRegion region;
			var res = TextEditor.GetLanguageItem (TextEditor.Caret.Offset, out region);
			string url = HelpService.GetMonoDocHelpUrl (res);
			if (url != null)
				IdeApp.HelpOperations.ShowHelp (url);
		}
		
		internal void MonodocResolverUpdate (CommandInfo cinfo)
		{
			DomRegion region;
			var res = TextEditor.GetLanguageItem (TextEditor.Caret.Offset, out region);
			if (res == null || !IdeApp.HelpOperations.CanShowHelp (res))
				cinfo.Bypass = true;
		}
		
		#endregion
		
		#region commenting and indentation
		internal void OnUpdateToggleComment (MonoDevelop.Components.Commands.CommandInfo info)
		{
			List<string> lineComments;
			if (Document.SyntaxMode.Properties.TryGetValue ("LineComment", out lineComments)) {
				info.Visible = lineComments.Count > 0;
			} else {
				List<string> blockStarts;
				List<string> blockEnds;
				if (Document.SyntaxMode.Properties.TryGetValue ("BlockCommentStart", out blockStarts) && Document.SyntaxMode.Properties.TryGetValue ("BlockCommentEnd", out blockEnds)) {
					info.Visible = blockStarts.Count > 0 && blockEnds.Count > 0;
				}
			}
		}
		
		void ToggleCodeCommentWithBlockComments ()
		{

			List<string> blockStarts;
			if (!Document.SyntaxMode.Properties.TryGetValue ("BlockCommentStart", out blockStarts) || blockStarts.Count == 0)
				return;

			List<string> blockEnds;
			if (!Document.SyntaxMode.Properties.TryGetValue ("BlockCommentEnd", out blockEnds) || blockEnds.Count == 0)
				return;

			string blockStart = blockStarts[0];
			string blockEnd = blockEnds[0];

			Document.BeginAtomicUndo ();
			LineSegment startLine;
			LineSegment endLine;

			if (TextEditor.IsSomethingSelected) {
				startLine = Document.GetLineByOffset (textEditor.SelectionRange.Offset);
				endLine = Document.GetLineByOffset (textEditor.SelectionRange.EndOffset);
			} else {
				startLine = endLine = Document.GetLine (textEditor.Caret.Line);
			}
			string startLineText = Document.GetTextAt (startLine.Offset, startLine.EditableLength);
			string endLineText = Document.GetTextAt (endLine.Offset, endLine.EditableLength);
			if (startLineText.StartsWith (blockStart) && endLineText.EndsWith (blockEnd)) {
				textEditor.Remove (endLine.Offset + endLine.EditableLength - blockEnd.Length, blockEnd.Length);
				textEditor.Remove (startLine.Offset, blockStart.Length);
				if (TextEditor.IsSomethingSelected) {
					TextEditor.SelectionAnchor -= blockEnd.Length;
				}
			} else {
				textEditor.Insert (endLine.Offset + endLine.EditableLength, blockEnd);
				textEditor.Insert (startLine.Offset, blockStart);
				if (TextEditor.IsSomethingSelected) {
					TextEditor.SelectionAnchor += blockEnd.Length;
				}
				
			}
			
			Document.EndAtomicUndo ();
		}
		
		public void ToggleCodeComment ()
		{
			bool comment = false;
			List<string> lineComments;
			if (!Document.SyntaxMode.Properties.TryGetValue ("LineComment", out lineComments) || lineComments.Count == 0) {
				ToggleCodeCommentWithBlockComments ();
				return;
			}
			string commentTag = lineComments[0];
			
			foreach (LineSegment line in this.textEditor.SelectedLines) {
				string text = Document.GetTextAt (line);
				string trimmedText = text.TrimStart ();
				if (!trimmedText.StartsWith (commentTag)) {
					comment = true;
					break;
				}
			}
			if (comment) {
				CommentSelectedLines (commentTag);
			} else {
				UncommentSelectedLines (commentTag);
			}
		}
		
		public void OnUpdateToggleErrorTextMarker (CommandInfo info)
		{
			LineSegment line = TextEditor.Document.GetLine (TextEditor.Caret.Line);
			if (line == null) {
				info.Visible = false;
				return;
			}
			var marker = (MessageBubbleTextMarker)line.Markers.FirstOrDefault (m => m is MessageBubbleTextMarker);
			info.Visible = marker != null;
		}
		
		public void OnToggleErrorTextMarker ()
		{
			LineSegment line = TextEditor.Document.GetLine (TextEditor.Caret.Line);
			if (line == null)
				return;
			var marker = (MessageBubbleTextMarker)line.Markers.FirstOrDefault (m => m is MessageBubbleTextMarker);
			if (marker != null) {
				marker.IsVisible = !marker.IsVisible;
				TextEditor.QueueDraw ();
				MonoDevelop.Ide.Gui.Pads.ErrorListPad pad = IdeApp.Workbench.GetPad<MonoDevelop.Ide.Gui.Pads.ErrorListPad> ().Content as MonoDevelop.Ide.Gui.Pads.ErrorListPad;
				pad.Control.QueueDraw ();
			}
		}
		
		void CommentSelectedLines (string commentTag)
		{
			int startLineNr = TextEditor.IsSomethingSelected ? Document.OffsetToLineNumber (TextEditor.SelectionRange.Offset) : TextEditor.Caret.Line;
			int endLineNr   = TextEditor.IsSomethingSelected ? Document.OffsetToLineNumber (TextEditor.SelectionRange.EndOffset) : TextEditor.Caret.Line;
			if (endLineNr < 0)
				endLineNr = Document.LineCount;
			
			LineSegment anchorLine   = TextEditor.IsSomethingSelected ? TextEditor.Document.GetLineByOffset (TextEditor.SelectionAnchor) : null;
			int         anchorColumn = TextEditor.IsSomethingSelected ? TextEditor.SelectionAnchor - anchorLine.Offset : -1;
			
			Document.BeginAtomicUndo ();
			foreach (LineSegment line in TextEditor.SelectedLines) {
				TextEditor.Insert (line.Offset, commentTag);
			}
			if (TextEditor.IsSomethingSelected) {
				if (TextEditor.SelectionAnchor < TextEditor.Caret.Offset) {
					if (anchorColumn != 0) 
						TextEditor.SelectionAnchor = System.Math.Min (anchorLine.Offset + anchorLine.EditableLength, System.Math.Max (anchorLine.Offset, TextEditor.SelectionAnchor + commentTag.Length));
				} else {
					if (anchorColumn != 0) {
						TextEditor.SelectionAnchor = System.Math.Min (anchorLine.Offset + anchorLine.EditableLength, System.Math.Max (anchorLine.Offset, anchorLine.Offset + anchorColumn + commentTag.Length));
					} else {
//						TextEditor.SelectionAnchor = anchorLine.Offset;
					}
				}
			}
			
			if (TextEditor.Caret.Column != 0) {
				TextEditor.Caret.PreserveSelection = true;
				TextEditor.Caret.Column += commentTag.Length;
				TextEditor.Caret.PreserveSelection = false;
			}
			
			if (TextEditor.IsSomethingSelected) 
				TextEditor.ExtendSelectionTo (TextEditor.Caret.Offset);
			Document.EndAtomicUndo ();
			Document.CommitMultipleLineUpdate (startLineNr, endLineNr);
		}
		
		void UncommentSelectedLines (string commentTag)
		{
			int startLineNr = TextEditor.IsSomethingSelected ? Document.OffsetToLineNumber (TextEditor.SelectionRange.Offset) : TextEditor.Caret.Line;
			int endLineNr   = TextEditor.IsSomethingSelected ? Document.OffsetToLineNumber (TextEditor.SelectionRange.EndOffset) : TextEditor.Caret.Line;
			if (endLineNr < 0)
				endLineNr = Document.LineCount;
			LineSegment anchorLine   = TextEditor.IsSomethingSelected ? TextEditor.Document.GetLineByOffset (TextEditor.SelectionAnchor) : null;
			int         anchorColumn = TextEditor.IsSomethingSelected ? TextEditor.SelectionAnchor - anchorLine.Offset : -1;
			
			Document.BeginAtomicUndo ();
			int first = -1;
			int last  = 0;
			foreach (LineSegment line in TextEditor.SelectedLines) {
				string text = Document.GetTextAt (line);
				string trimmedText = text.TrimStart ();
				int length = 0;
				if (trimmedText.StartsWith (commentTag)) {
					TextEditor.Remove (line.Offset + (text.Length - trimmedText.Length), commentTag.Length);
					length = commentTag.Length;
				}
				last = length;
				if (first < 0)
					first = last;
			}
			
			if (TextEditor.IsSomethingSelected) {
				if (TextEditor.SelectionAnchor < TextEditor.Caret.Offset) {
					TextEditor.SelectionAnchor = System.Math.Min (anchorLine.Offset + anchorLine.EditableLength, System.Math.Max (anchorLine.Offset, TextEditor.SelectionAnchor - first));
				} else {
					TextEditor.SelectionAnchor = System.Math.Min (anchorLine.Offset + anchorLine.EditableLength, System.Math.Max (anchorLine.Offset, anchorLine.Offset + anchorColumn - last));
				}
			}
			
			if (TextEditor.Caret.Column != DocumentLocation.MinColumn) {
				TextEditor.Caret.PreserveSelection = true;
				TextEditor.Caret.Column = System.Math.Max (DocumentLocation.MinColumn, TextEditor.Caret.Column - last);
				TextEditor.Caret.PreserveSelection = false;
			}
			
			if (TextEditor.IsSomethingSelected) 
				TextEditor.ExtendSelectionTo (TextEditor.Caret.Offset);
		
			Document.EndAtomicUndo ();
			Document.CommitMultipleLineUpdate (startLineNr, endLineNr);
		}
		
		#endregion
		
		#region IQuickTaskProvider implementation
		List<QuickTask> tasks = new List<QuickTask> ();

		public event EventHandler TasksUpdated;

		protected virtual void OnTasksUpdated (EventArgs e)
		{
			EventHandler handler = this.TasksUpdated;
			if (handler != null)
				handler (this, e);
		}
		
		public IEnumerable<QuickTask> QuickTasks {
			get {
				return tasks;
			}
		}
		
		void UpdateQuickTasks (ParsedDocument doc)
		{
			tasks.Clear ();
			
			foreach (var cmt in doc.TagComments) {
				var newTask = new QuickTask (cmt.Text, cmt.Region.Begin, QuickTaskSeverity.Hint);
				tasks.Add (newTask);
			}
			
			foreach (var error in doc.Errors) {
				var newTask = new QuickTask (error.Message, error.Region.Begin, error.ErrorType == ErrorType.Error ? QuickTaskSeverity.Error : QuickTaskSeverity.Warning);
				tasks.Add (newTask);
			}
			
			OnTasksUpdated (EventArgs.Empty);
		}
		#endregion
	
	}

	class ErrorMarker : UnderlineMarker
	{
		public Error Info { get; private set; }
		
		public ErrorMarker (Error info, LineSegment line)
		{
			this.Info = info;
			this.LineSegment = line; // may be null if no line is assigned to the error.
			this.Wave = true;
			
			ColorName = info.ErrorType == ErrorType.Warning ? Mono.TextEditor.Highlighting.ColorSheme.WarningUnderlineString : Mono.TextEditor.Highlighting.ColorSheme.ErrorUnderlineString;
			
			if (Info.Region.BeginLine == info.Region.EndLine) {
				this.StartCol = Info.Region.BeginColumn;
				this.EndCol = Info.Region.EndColumn;
			} else {
				this.StartCol = this.EndCol = 0;
			}
		}
	}
}<|MERGE_RESOLUTION|>--- conflicted
+++ resolved
@@ -356,21 +356,12 @@
 		FoldSegment AddMarker (List<FoldSegment> foldSegments, string text, DomRegion region, FoldingType type)
 		{
 			Document document = textEditorData.Document;
-<<<<<<< HEAD
 			if (document == null || region.BeginLine <= 0 || region.EndLine <= 0 || region.BeginLine > document.LineCount || region.EndLine > document.LineCount)
-			{
 				return null;
-			}
 			
 			int startOffset = document.LocationToOffset (region.BeginLine, region.BeginColumn);
 			int endOffset   = document.LocationToOffset (region.EndLine, region.EndColumn );
-=======
-			if (document == null || region.Start.Line <= 0 || region.End.Line <= 0 || region.Start.Line > document.LineCount || region.End.Line > document.LineCount)
-				return null;
-			int startOffset = document.LocationToOffset (region.Start.Line, region.Start.Column);
-			// end doesn't include the char at that position.
-			int endOffset   = document.LocationToOffset (region.End.Line, region.End.Column) - 1;
->>>>>>> f36dd68c
+			
 			FoldSegment result = new FoldSegment (document, text, startOffset, endOffset - startOffset, type);
 			
 			foldSegments.Add (result);
