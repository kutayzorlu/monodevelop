--- conflicted
+++ resolved
@@ -6,7 +6,6 @@
        url         = "http://www.monodevelop.com/"
        description = "Support for editing, compiling, and running Moonlight/Silverlight projects."
        category    = "Web Development"
-<<<<<<< HEAD
        version     = "2.9.1">
 	
 	<Dependencies>
@@ -15,16 +14,6 @@
 		<Addin id="DesignerSupport" version="2.9.1"/>
 		<Addin id="Deployment" version="2.9.1"/>
 		<Addin id="AspNet" version="2.9.1" />
-=======
-       version     = "2.8.4">
-	
-	<Dependencies>
-		<Addin id="Core" version="2.8.4"/>
-		<Addin id="Ide" version="2.8.4"/>
-		<Addin id="DesignerSupport" version="2.8.4"/>
-		<Addin id="Deployment" version="2.8.4"/>
-		<Addin id="AspNet" version="2.8.4" />
->>>>>>> c09cec98
 	</Dependencies>
 	
 	<Runtime>
