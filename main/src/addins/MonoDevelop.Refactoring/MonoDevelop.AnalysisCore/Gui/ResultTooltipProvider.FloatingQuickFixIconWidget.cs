﻿//
// ResultTooltipProvider.FloatingQuickFixIconWidget.cs
//
// Author:
//       Mike Krüger <mikkrg@microsoft.com>
//
// Copyright (c) 2018 Microsoft Corporation. All rights reserved.
//
// Permission is hereby granted, free of charge, to any person obtaining a copy
// of this software and associated documentation files (the "Software"), to deal
// in the Software without restriction, including without limitation the rights
// to use, copy, modify, merge, publish, distribute, sublicense, and/or sell
// copies of the Software, and to permit persons to whom the Software is
// furnished to do so, subject to the following conditions:
//
// The above copyright notice and this permission notice shall be included in
// all copies or substantial portions of the Software.
//
// THE SOFTWARE IS PROVIDED "AS IS", WITHOUT WARRANTY OF ANY KIND, EXPRESS OR
// IMPLIED, INCLUDING BUT NOT LIMITED TO THE WARRANTIES OF MERCHANTABILITY,
// FITNESS FOR A PARTICULAR PURPOSE AND NONINFRINGEMENT. IN NO EVENT SHALL THE
// AUTHORS OR COPYRIGHT HOLDERS BE LIABLE FOR ANY CLAIM, DAMAGES OR OTHER
// LIABILITY, WHETHER IN AN ACTION OF CONTRACT, TORT OR OTHERWISE, ARISING FROM,
// OUT OF OR IN CONNECTION WITH THE SOFTWARE OR THE USE OR OTHER DEALINGS IN
// THE SOFTWARE.


using System;
using MonoDevelop.Ide.Editor;
using MonoDevelop.SourceEditor;
using MonoDevelop.Components;
using MonoDevelop.CodeActions;
using Gdk;
using System.Windows.Input;
using MonoDevelop.Ide;

namespace MonoDevelop.AnalysisCore.Gui
{
	partial class ResultTooltipProvider
	{
		partial class FloatingQuickFixIconWidget : Gtk.Window
		{
			readonly CodeActionEditorExtension ext;
			readonly LanguageItemWindow window;
			readonly SourceEditorView sourceEditorView;
			readonly CodeActionContainer fixes;
			readonly Cairo.Point point;
			uint destroyTimeout;

<<<<<<< HEAD
			public FloatingQuickFixIconWidget (
				CodeActionEditorExtension codeActionEditorExtension,
				LanguageItemWindow window,
				SourceEditorView sourceEditorView,
				SourceEditor.SmartTagSeverity severity,
				CodeActionContainer fixes, 
				Cairo.Point point) : base (Gtk.WindowType.Popup)
=======
			public FloatingQuickFixIconWidget (CodeActionEditorExtension codeActionEditorExtension, LanguageItemWindow window, SourceEditorView sourceEditorView, CodeActionContainer fixes, Cairo.Point point) : base (Gtk.WindowType.Popup)
>>>>>>> 27077089
			{
				this.ext = codeActionEditorExtension;
				this.window = window;
				this.sourceEditorView = sourceEditorView;
				this.fixes = fixes;
				this.point = point;
				this.Decorated = false;
				this.Events |= EventMask.ButtonPressMask | EventMask.LeaveNotifyMask | EventMask.EnterNotifyMask;
				TypeHint = Gdk.WindowTypeHint.Utility;
				var fr = new Gtk.HBox ();
				fr.BorderWidth = 2;
				var view = new ImageView (SmartTagMarginMarker.GetIconId (fixes.GetSmartTagSeverity ()), Gtk.IconSize.Menu);
				fr.PackStart (view, false, false, 0);
				fr.PackEnd (new RectangleMarker (), false, false, 0);
				Add (fr);
				ext.FixesMenuClosed += Ext_FixesMenuClosed;

				ShowAll ();
			}

			void Ext_FixesMenuClosed (object sender, EventArgs e)
			{
				Destroy ();
			}

			protected override bool OnEnterNotifyEvent (Gdk.EventCrossing evnt)
			{
				CancelDestroy ();
				return base.OnEnterNotifyEvent (evnt);
			}

			protected override bool OnLeaveNotifyEvent (EventCrossing evnt)
			{
				if (ext.smartTagPopupTimeoutId == 0) {
					if (!this.IsMouseOver ()) {
						QueueDestroy ();
					}
				}
				return base.OnLeaveNotifyEvent (evnt);
			}

			protected override bool OnButtonPressEvent (Gdk.EventButton evnt)
			{
				ext.CancelSmartTagPopupTimeout ();
				ext.smartTagPopupTimeoutId = GLib.Timeout.Add (150, delegate {
					ext.PopupQuickFixMenu (null, fixes, menu => { }, new Xwt.Point (
						point.X, 
						point.Y + Allocation.Height + 10));
					ext.smartTagPopupTimeoutId = 0;
					return false;
				});
				return base.OnButtonPressEvent (evnt);
			}

			protected override void OnDestroyed ()
			{
				ext.FixesMenuClosed -= Ext_FixesMenuClosed;
				CancelDestroy ();
				window.Destroy ();
				base.OnDestroyed ();
			}

			internal void CancelDestroy ()
			{
				if (destroyTimeout > 0) {
					GLib.Source.Remove (destroyTimeout);
					destroyTimeout = 0;
				}
			}

			internal void QueueDestroy (uint timer = 500)
			{
				if (timer == 0) {
					CancelDestroy ();
					Destroy ();
					return;
				}
				if (destroyTimeout != 0)
					return;
				destroyTimeout = GLib.Timeout.Add (timer, delegate {
					Destroy ();
					destroyTimeout = 0;
					return false;
				});
			}

			internal bool IsMouseNear ()
			{
				GetPointer (out int x, out int y);
				return x >= -Allocation.Width && y >= -Allocation.Height && x <= Allocation.Width && y <= Allocation.Height;
			}
		}
	}
}<|MERGE_RESOLUTION|>--- conflicted
+++ resolved
@@ -47,17 +47,12 @@
 			readonly Cairo.Point point;
 			uint destroyTimeout;
 
-<<<<<<< HEAD
 			public FloatingQuickFixIconWidget (
 				CodeActionEditorExtension codeActionEditorExtension,
 				LanguageItemWindow window,
 				SourceEditorView sourceEditorView,
-				SourceEditor.SmartTagSeverity severity,
-				CodeActionContainer fixes, 
+				CodeActionContainer fixes,
 				Cairo.Point point) : base (Gtk.WindowType.Popup)
-=======
-			public FloatingQuickFixIconWidget (CodeActionEditorExtension codeActionEditorExtension, LanguageItemWindow window, SourceEditorView sourceEditorView, CodeActionContainer fixes, Cairo.Point point) : base (Gtk.WindowType.Popup)
->>>>>>> 27077089
 			{
 				this.ext = codeActionEditorExtension;
 				this.window = window;
@@ -104,7 +99,7 @@
 				ext.CancelSmartTagPopupTimeout ();
 				ext.smartTagPopupTimeoutId = GLib.Timeout.Add (150, delegate {
 					ext.PopupQuickFixMenu (null, fixes, menu => { }, new Xwt.Point (
-						point.X, 
+						point.X,
 						point.Y + Allocation.Height + 10));
 					ext.smartTagPopupTimeoutId = 0;
 					return false;
