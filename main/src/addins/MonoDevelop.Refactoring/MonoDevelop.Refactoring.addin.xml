--- conflicted
+++ resolved
@@ -112,11 +112,6 @@
 		<Command id = "MonoDevelop.Refactoring.RefactoryCommands.FindDerivedClasses"
 					_label = "Find _Derived Symbols" />
 		</Category>
-
-		<Category id="Hidden" _name="Hidden">
-		<Command id = "MonoDevelop.Refactoring.RefactoryCommands.FindDerivedClasses"
-					_label = "Find _Derived Symbols" />
-		</Category>
 	</Extension>
 	
 	<Extension path = "/MonoDevelop/Ide/TextEditorExtensions">
@@ -125,11 +120,7 @@
 	
 	<Extension path = "/MonoDevelop/Ide/MainMenu/Edit">
 		<CommandItem id = "MonoDevelop.CodeGeneration.CodeGenerationCommands.ShowCodeGenerationWindow"
-<<<<<<< HEAD
 		             insertafter="MonoDevelop.Ide.Commands.TextEditorCommands.ShowParameterCompletionWindow" />
-=======
-		             insertafter="CodeCompletion" />
->>>>>>> fc118fd3
 	</Extension>
 	
 	<!-- Quick fix commands -->
