--- conflicted
+++ resolved
@@ -1,50 +1,39 @@
-<Addin id        = "VersionControl.Subversion"
-       namespace = "MonoDevelop"
-       name      = "Subversion core engine"
-       author    = "Joshua Tauberer"
-       copyright = "LGPL"
-       url       = "http://taubz.for.net/code/diff"
-       description = "Subversion core engine"
-       category  = "Version Control"
-       flags     = "Hidden"
-<<<<<<< HEAD
-       version   = "2.9.1">
- 
-	<Dependencies>
-	    <Addin id="Core" version="2.9.1"/>
-	    <Addin id="Ide" version="2.9.1"/>
-	    <Addin id="VersionControl" version="2.9.1"/>
-	</Dependencies>
-	
-	<Extension path = "/MonoDevelop/Ide/Commands/VersionControl">
-=======
-       version   = "2.8.5">
- 
-	<Dependencies>
-	    <Addin id="Core" version="2.8.5"/>
-	    <Addin id="Ide" version="2.8.5"/>
-	    <Addin id="VersionControl" version="2.8.5"/>
-	</Dependencies>
-	
-	<Extension path = "/MonoDevelop/Ide/Commands/VersionControl">
->>>>>>> 3130a24e
-		<Command id = "MonoDevelop.VersionControl.Subversion.Commands.Resolve" 
-			_label = "Resolve"
-			description = "Resolve conflicts on working copy files or directories."/>
-	</Extension>
-	
-	<Extension path = "/MonoDevelop/Ide/Pads/ProjectPad">
-		<NodeBuilder class = "MonoDevelop.VersionControl.Subversion.SubversionNodeExtension"/>
-	</Extension>
+<Addin id        = "VersionControl.Subversion"
+       namespace = "MonoDevelop"
+       name      = "Subversion core engine"
+       author    = "Joshua Tauberer"
+       copyright = "LGPL"
+       url       = "http://taubz.for.net/code/diff"
+       description = "Subversion core engine"
+       category  = "Version Control"
+       flags     = "Hidden"
+       version   = "2.9.1">
+ 
+	<Dependencies>
+	    <Addin id="Core" version="2.9.1"/>
+	    <Addin id="Ide" version="2.9.1"/>
+	    <Addin id="VersionControl" version="2.9.1"/>
+	</Dependencies>
+	
+	<Extension path = "/MonoDevelop/Ide/Commands/VersionControl">
 
-	<Extension path = "/MonoDevelop/Ide/ContextMenu/ProjectPad/VersionControl">
-		<Condition id="ItemType" value="IFileItem|IFolderItem">
-			<CommandItem id = "MonoDevelop.VersionControl.Subversion.Commands.Resolve" insertafter="MonoDevelop.VersionControl.Commands.Revert" />
-		</Condition>
-	</Extension>
-	
-	<Extension path = "/MonoDevelop/VersionControl/StatusViewCommands">
-		<CommandItem id = "MonoDevelop.VersionControl.Subversion.Commands.Resolve" type="MonoDevelop.VersionControl.Subversion.SubversionCommandHandler"/>
-	</Extension>
-</Addin>
-	
+		<Command id = "MonoDevelop.VersionControl.Subversion.Commands.Resolve" 
+			_label = "Resolve"
+			description = "Resolve conflicts on working copy files or directories."/>
+	</Extension>
+	
+	<Extension path = "/MonoDevelop/Ide/Pads/ProjectPad">
+		<NodeBuilder class = "MonoDevelop.VersionControl.Subversion.SubversionNodeExtension"/>
+	</Extension>
+
+	<Extension path = "/MonoDevelop/Ide/ContextMenu/ProjectPad/VersionControl">
+		<Condition id="ItemType" value="IFileItem|IFolderItem">
+			<CommandItem id = "MonoDevelop.VersionControl.Subversion.Commands.Resolve" insertafter="MonoDevelop.VersionControl.Commands.Revert" />
+		</Condition>
+	</Extension>
+	
+	<Extension path = "/MonoDevelop/VersionControl/StatusViewCommands">
+		<CommandItem id = "MonoDevelop.VersionControl.Subversion.Commands.Resolve" type="MonoDevelop.VersionControl.Subversion.SubversionCommandHandler"/>
+	</Extension>
+</Addin>
+	