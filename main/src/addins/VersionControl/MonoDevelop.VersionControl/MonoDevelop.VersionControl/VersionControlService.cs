
using System;
using System.Linq;
using System.IO;
using System.Xml;
using System.Collections;
using System.Collections.Generic;
using System.Threading;
using System.Runtime.Serialization.Formatters.Binary;

using MonoDevelop.Ide.Gui;
using MonoDevelop.Core;
using MonoDevelop.Projects;
using MonoDevelop.Projects.Policies;
using MonoDevelop.Core.Serialization;
using Mono.Addins;
using MonoDevelop.Ide;
using MonoDevelop.Core.ProgressMonitoring;
using MonoDevelop.Core.Instrumentation;
using System.Collections.Concurrent;

namespace MonoDevelop.VersionControl
{
	public class VersionControlService
	{
		static Xwt.Drawing.Image overlay_modified;
		static Xwt.Drawing.Image overlay_removed;
		static Xwt.Drawing.Image overlay_renamed;
		static Xwt.Drawing.Image overlay_conflicted;
		static Xwt.Drawing.Image overlay_added;
		internal static Xwt.Drawing.Image overlay_controled;
		static Xwt.Drawing.Image overlay_unversioned;
		static Xwt.Drawing.Image overlay_protected;
		static Xwt.Drawing.Image overlay_locked;
		static Xwt.Drawing.Image overlay_unlocked;
        static Xwt.Drawing.Image overlay_ignored;

		static Xwt.Drawing.Image icon_modified;
		static Xwt.Drawing.Image icon_removed;
		static Xwt.Drawing.Image icon_conflicted;
		static Xwt.Drawing.Image icon_added;
		internal static Xwt.Drawing.Image icon_controled;
		
		static Hashtable comments;
		static object commentsLock = new object ();
		static DateTime nextSave = DateTime.MinValue;
		
		static List<VersionControlSystem> handlers = new List<VersionControlSystem> ();
		static VersionControlConfiguration configuration;
		static DataContext dataContext = new DataContext ();

		public static event FileUpdateEventHandler FileStatusChanged;
		public static event CommitEventHandler PrepareCommit;
		public static event CommitEventHandler BeginCommit;
		public static event CommitEventHandler EndCommit;
		
		static VersionControlService ()
		{
			IdeApp.Initialized += delegate {
				try {
					overlay_modified = Xwt.Drawing.Image.FromResource("modified-overlay-16.png");
					overlay_removed = Xwt.Drawing.Image.FromResource("removed-overlay-16.png");
					overlay_renamed = Xwt.Drawing.Image.FromResource("renamed-overlay-16.png");
					overlay_conflicted = Xwt.Drawing.Image.FromResource("conflict-overlay-16.png");
					overlay_added = Xwt.Drawing.Image.FromResource("added-overlay-16.png");
					overlay_controled = Xwt.Drawing.Image.FromResource("versioned-overlay-16.png");
					overlay_unversioned = Xwt.Drawing.Image.FromResource("unversioned-overlay-16.png");
					overlay_protected = Xwt.Drawing.Image.FromResource("lock-required-overlay-16.png");
					overlay_unlocked = Xwt.Drawing.Image.FromResource("unlocked-overlay-16.png");
					overlay_locked = Xwt.Drawing.Image.FromResource("locked-overlay-16.png");
					overlay_ignored = Xwt.Drawing.Image.FromResource("ignored-overlay-16.png");

					icon_modified = ImageService.GetIcon ("vc-file-modified", Gtk.IconSize.Menu);
					icon_removed = ImageService.GetIcon ("vc-file-removed", Gtk.IconSize.Menu);
					icon_conflicted = ImageService.GetIcon ("vc-file-conflicted", Gtk.IconSize.Menu);
					icon_added = ImageService.GetIcon ("vc-file-added", Gtk.IconSize.Menu);
					icon_controled = Xwt.Drawing.Image.FromResource("versioned-overlay-16.png");
				} catch (Exception e) {
					LoggingService.LogError ("Error while loading icons.", e);
				}

				IdeApp.Workspace.SolutionLoaded += (sender, e) => SessionSolutionDisabled |= IsSolutionDisabled (e.Solution);

				IdeApp.Workspace.FileAddedToProject += OnFileAdded;
				//IdeApp.Workspace.FileChangedInProject += OnFileChanged;
				//IdeApp.Workspace.FileRemovedFromProject += OnFileRemoved;
				//IdeApp.Workspace.FileRenamedInProject += OnFileRenamed;

				IdeApp.Workspace.ItemAddedToSolution += OnEntryAdded;
				IdeApp.Exiting += delegate {
					DelayedSaveComments (null);
				};
			};

			AddinManager.AddExtensionNodeHandler ("/MonoDevelop/VersionControl/VersionControlSystems", OnExtensionChanged);
		}

		// This exists for the sole purpose of calling the static constructor.
		public static void Initialize ()
		{
		}

		static void OnExtensionChanged (object s, ExtensionNodeEventArgs args)
		{
			VersionControlSystem vcs;

			try {
				vcs = (VersionControlSystem)args.ExtensionObject;
			} catch (Exception e) {
				LoggingService.LogError ("Failed to initialize VersionControlSystem type.", e);
				return;
			}

			if (args.Change == ExtensionChange.Add) {
				IComparer<VersionControlSystem> compare = new CompareVersionControlSystem ();
		
				int search = handlers.BinarySearch (vcs, compare);

				if (search < 0)
					handlers.Insert (~search, vcs);
				else {
					LoggingService.LogError ("Adding new version control system {0} failed, the name {1} is already reserved.", vcs.GetType ().Name, vcs.Name);
					return;
				}
				try {
					// Include the repository type in the serialization context, so repositories
					// of this type can be deserialized from the configuration file.
					Repository r = vcs.CreateRepositoryInstance ();
					r.AddRef ();
					dataContext.IncludeType (r.GetType ());
					r.Unref ();
				} catch (Exception e) {
					LoggingService.LogError ("Error while adding version control system.", e);
				}
			} else {
				handlers.Remove (vcs);
			}
		}
		
		public static Xwt.Drawing.Image LoadOverlayIconForStatus(VersionStatus status)
		{
			if ((status & VersionStatus.Ignored) != 0)
				return overlay_ignored;

			if ((status & VersionStatus.Versioned) == 0)
				return overlay_unversioned;
			
			switch (status & VersionStatus.LocalChangesMask) {
				case VersionStatus.Modified:
				case VersionStatus.ScheduledIgnore:
					return overlay_modified;
				case VersionStatus.ScheduledReplace:
					return overlay_renamed;
				case VersionStatus.Conflicted:
					return overlay_conflicted;
				case VersionStatus.ScheduledAdd:
					return overlay_added;
				case VersionStatus.Missing:
				case VersionStatus.ScheduledDelete:
					return overlay_removed;
			}
			
			if ((status & VersionStatus.LockOwned) != 0)
				return overlay_unlocked;
			
			if ((status & VersionStatus.Locked) != 0)
				return overlay_locked;
			
			if ((status & VersionStatus.LockRequired) != 0)
				return overlay_protected;
				
			return null;
		}
		
		public static Xwt.Drawing.Image LoadIconForStatus (VersionStatus status)
		{
			switch (status & VersionStatus.LocalChangesMask) {
				case VersionStatus.Modified:
				case VersionStatus.ScheduledReplace:
					return icon_modified;
				case VersionStatus.Conflicted:
					return icon_conflicted;
				case VersionStatus.ScheduledAdd:
					return icon_added;
				case VersionStatus.Missing:
				case VersionStatus.ScheduledDelete:
					return icon_removed;
			}
			return null;
		}

		public static string GetStatusLabel (VersionStatus status)
		{
			if ((status & VersionStatus.Versioned) == 0)
				return GettextCatalog.GetString ("Unversioned");
			
			switch (status & VersionStatus.LocalChangesMask) {
				case VersionStatus.Modified:
					return GettextCatalog.GetString ("Modified");
				case VersionStatus.ScheduledReplace:
					return GettextCatalog.GetString ("Renamed");
				case VersionStatus.Conflicted:
					return GettextCatalog.GetString ("Conflict");
				case VersionStatus.ScheduledAdd:
					return GettextCatalog.GetString ("Add");
				case VersionStatus.ScheduledDelete:
					return GettextCatalog.GetString ("Delete");
				case VersionStatus.Missing:
					return GettextCatalog.GetString ("Missing");
			}
			return String.Empty;
		}

		internal static ConcurrentDictionary<Repository, InternalRepositoryReference> referenceCache = new ConcurrentDictionary<Repository, InternalRepositoryReference> ();
		public static Repository GetRepository (WorkspaceObject entry)
		{
			if (IsGloballyDisabled)
				return null;

			InternalRepositoryReference repoRef = (InternalRepositoryReference) entry.ExtendedProperties [typeof(InternalRepositoryReference)];
			if (repoRef != null && !repoRef.Repo.IsDisposed)
				return repoRef.Repo;
			
			Repository repo = GetRepositoryReference (entry.BaseDirectory, entry.Name);
			InternalRepositoryReference rref = null;
			if (repo != null) {
				repo.AddRef ();
				rref = referenceCache.GetOrAdd (repo, r => new InternalRepositoryReference (r));
			}
			entry.ExtendedProperties [typeof(InternalRepositoryReference)] = rref;
			
			return repo;
		}

		internal static readonly ConcurrentDictionary<FilePath,Repository> repositoryCache = new ConcurrentDictionary<FilePath,Repository> ();
		public static Repository GetRepositoryReference (string path, string id)
		{
			VersionControlSystem detectedVCS = null;
			FilePath bestMatch = FilePath.Null;

			foreach (VersionControlSystem vcs in GetVersionControlSystems ()) {
				var newPath = vcs.GetRepositoryPath (path, id);
				if (!newPath.IsNullOrEmpty) {
					// Check whether we have no match or if a new match is found with a longer path.
					// TODO: If the repo root is not the same as the repo reference, ask user for input.
					// TODO: If we have two version control directories in the same place, ask user for input.
					if (bestMatch.IsNullOrEmpty) {
						bestMatch = newPath;
						detectedVCS = vcs;
					} else if (bestMatch.CompareTo (newPath) <= 0) {
						bestMatch = newPath;
						detectedVCS = vcs;
					}
				}
			}

			bestMatch = bestMatch.CanonicalPath;

			try {
				return repositoryCache.GetOrAdd (bestMatch, p => {
					var result = detectedVCS?.GetRepositoryReference (p, id);
					if (result != null) {
						Instrumentation.Repositories.Inc (new RepositoryMetadata (detectedVCS));
<<<<<<< HEAD
=======
						result.RepositoryPath = p.CanonicalPath;
>>>>>>> 50941aa1
						return result;
					}
					// never add null values
					throw new ArgumentNullException ("result");
				});
			} catch (Exception e) {
				// ArgumentNullException for "result" is expected when GetRepositoryReference returns null, no need to log
				if (!(e is ArgumentNullException ne) || ne.ParamName != "result")
					LoggingService.LogInternalError ($"Could not query {detectedVCS.Name} repository reference", e);
				return null;
			}
		}
		
		internal static void SetCommitComment (string file, string comment, bool save)
		{
			lock (commentsLock) {
				Hashtable doc = GetCommitComments ();
				if (String.IsNullOrEmpty (comment)) {
					if (doc.ContainsKey (file)) {
						doc.Remove (file);
						if (save) SaveComments ();
					}
				} else {
					CommitComment cm = new CommitComment ();
					cm.Comment = comment;
					cm.Date = DateTime.Now;
					doc [file] = cm;
					if (save) SaveComments ();
				}
			}
		}
		
		internal static string GetCommitComment (string file)
		{
			lock (commentsLock) {
				Hashtable doc = GetCommitComments ();
				CommitComment cm = doc [file] as CommitComment;
				if (cm != null) {
					cm.Date = DateTime.Now;
					return cm.Comment;
				}
				else
					return null;
			}
		}
		
		static string CommitMessagesFile {
			get {
				return UserProfile.Current.CacheDir.Combine ("version-control-commit-msg");
				
			}
		}
		
		static Hashtable GetCommitComments ()
		{
			if (comments != null)
				return comments;

			ResolveEventHandler localResolve = (s, args) =>
				AppDomain.CurrentDomain.GetAssemblies ()
					.FirstOrDefault (asm => asm.GetName ().FullName == args.Name);

			string file = CommitMessagesFile;
			if (File.Exists (file)) {
				FileStream stream = null;
				try {
					AppDomain.CurrentDomain.AssemblyResolve += localResolve;

					stream = File.OpenRead (file);
					BinaryFormatter formatter = new BinaryFormatter ();
					comments = (Hashtable) formatter.Deserialize (stream);
				
					// Remove comments for files that don't exists
					// Remove comments more than 60 days old

					ArrayList toDelete = new ArrayList ();
					foreach (DictionaryEntry e in comments) {
						if (!File.Exists ((string)e.Key))
							toDelete.Add (e.Key);
						if ((DateTime.Now - ((CommitComment)e.Value).Date).TotalDays > 60)
							toDelete.Add (e.Key);
					}
					foreach (string f in toDelete)
						comments.Remove (f);
						
				} catch (Exception ex) {
					// If there is an error, just discard the file
					LoggingService.LogError (ex.ToString ());
					comments = new Hashtable ();
				} finally {
					AppDomain.CurrentDomain.AssemblyResolve -= localResolve;
					if (stream != null)
						stream.Close ();
				}
			} else {
				comments = new Hashtable ();
			}
			return comments;
		}
		
		static void SaveComments ()
		{
			lock (commentsLock) {
				if (comments == null)
					return;
				if (nextSave == DateTime.MinValue)
					ThreadPool.QueueUserWorkItem (DelayedSaveComments);
				nextSave = DateTime.Now.AddSeconds (3);
			}
		}
		
		static void DelayedSaveComments (object ob)
		{
			lock (commentsLock)
			{
				if (comments == null || nextSave == DateTime.MinValue)
					return;
				
				DateTime tim = DateTime.Now;
				while (tim < nextSave) {
					Monitor.Wait (commentsLock, nextSave - tim);
					tim = DateTime.Now;
				}
				nextSave = DateTime.MinValue;
				
				FileStream stream = null;
				try {
					FilePath file = CommitMessagesFile;
					if (comments.Count == 0) {
						if (File.Exists (file))
							FileService.DeleteFile (file);
						return;
					}
				
					Directory.CreateDirectory (file.ParentDirectory);
					stream = new FileStream (file, FileMode.Create, FileAccess.Write);
					BinaryFormatter formatter = new BinaryFormatter ();
					formatter.Serialize (stream, comments);
				} catch (Exception ex) {
					// If there is an error, just discard the file
					LoggingService.LogError (ex.ToString ());
				} finally {
					if (stream != null)
						stream.Close ();
				}
			}
		}
		
		internal static void NotifyPrepareCommit (Repository repo, ChangeSet changeSet)
		{
			if (!Runtime.IsMainThread) {
				Gtk.Application.Invoke ((o, args) => {
					NotifyPrepareCommit (repo, changeSet);
				});
				return;
			}

			try {
				PrepareCommit?.Invoke (null, new CommitEventArgs (repo, changeSet, false));
			} catch (Exception ex) {
				LoggingService.LogInternalError (ex);
			}
		}
		
		internal static void NotifyBeforeCommit (Repository repo, ChangeSet changeSet)
		{
			if (!Runtime.IsMainThread) {
				Gtk.Application.Invoke ((o, args) => {
					NotifyBeforeCommit (repo, changeSet);
				});
				return;
			}

			try {
				BeginCommit?.Invoke (null, new CommitEventArgs (repo, changeSet, false));
			} catch (Exception ex) {
				LoggingService.LogInternalError (ex);
			}
		}
		
		internal static void NotifyAfterCommit (Repository repo, ChangeSet changeSet, bool success)
		{
			if (!Runtime.IsMainThread) {
				Gtk.Application.Invoke ((o, args) => {
					NotifyAfterCommit (repo, changeSet, success);
				});
				return;
			}

			try {
				EndCommit?.Invoke (null, new CommitEventArgs (repo, changeSet, success));
			} catch (Exception ex) {
				LoggingService.LogInternalError (ex);
				return;
			}

			if (success) {
				foreach (ChangeSetItem it in changeSet.Items)
					SetCommitComment (it.LocalPath, null, false);
				SaveComments ();
			}
		}

		public static void NotifyFileStatusChanged (IEnumerable<VersionControlItem> items) 
		{
			FileUpdateEventArgs vargs = new FileUpdateEventArgs ();
			vargs.AddRange (items.Select (i => new FileUpdateEventInfo (i.Repository, i.Path, i.IsDirectory)));
			NotifyFileStatusChanged (vargs);
		}
		
		public static void NotifyFileStatusChanged (FileUpdateEventArgs args) 
		{
			if (!Runtime.IsMainThread)
				Gtk.Application.Invoke ((o2, a2) => {
					NotifyFileStatusChanged (args);
				});
			else {
				FileStatusChanged?.Invoke (null, args);
			}
		}

		static bool ShouldAddFile (ProjectFileEventInfo info)
		{
			const ProjectItemFlags ignoreFlags = ProjectItemFlags.DontPersist | ProjectItemFlags.Hidden;
			return (info.ProjectFile.Flags & ignoreFlags) != ignoreFlags;
		}
		
		//static void OnFileChanged (object s, ProjectFileEventArgs args)
		//{
		//	Repository repo = GetRepository (args.Project);
		//	if (repo != null)
		//		NotifyFileStatusChanged (repo, args.ProjectFile.FilePath, false);
		//}

		static void OnFileAdded (object s, ProjectFileEventArgs e)
		{
			FileUpdateEventArgs vargs = new FileUpdateEventArgs ();
			ProgressMonitor monitor = null;
			try {
				foreach (var repoFiles in e.GroupBy (i => i.Project)) {
					Repository repo = GetRepository (repoFiles.Key);
					if (repo == null)
						continue;
					var filePaths = repoFiles.Where (ShouldAddFile).Select (f => f.ProjectFile.FilePath);
					var versionInfos = repo.GetVersionInfo (filePaths, VersionInfoQueryFlags.IgnoreCache);
					FilePath[] paths = versionInfos.Where (i => i.CanAdd).Select (i => i.LocalPath).ToArray ();
					if (paths.Length > 0) {
						if (monitor == null)
							monitor = GetStatusMonitor ();
						repo.Add (paths, false, monitor);
					}
					vargs.AddRange (repoFiles.Select (i => new FileUpdateEventInfo (repo, i.ProjectFile.FilePath, i.ProjectFile.Subtype == Subtype.Directory)));
				}
			}
			finally {
				if (monitor != null)
					monitor.Dispose ();
			}
			if (vargs.Count > 0)
				NotifyFileStatusChanged (vargs);
		}
		
/*		static void OnFileRemoved (object s, ProjectFileEventArgs args)
		{
			string path = args.ProjectFile.FilePath;
			Repository repo = GetRepository (args.Project);
			if (repo != null && repo.IsVersioned (path) && repo.CanRemove (path)) {
				using (IProgressMonitor monitor = GetStatusMonitor ()) {
					repo.DeleteFile (path, true, monitor);
				}
				NotifyFileStatusChanged (repo, path, args.ProjectFile.Subtype == Subtype.Directory);
			}
		}

		static void OnFileRenamed (object s, ProjectFileRenamedEventArgs args)
		{
			string path = args.ProjectFile.FilePath;
			Repository repo = GetRepository (args.Project);
			if (repo.IsVersioned (path) && repo.CanRemove (path)) {
				repo.Remove (path);
				NotifyFileStatusChanged (repo, path, args.ProjectFile.Subtype == Subtype.Directory);
			}
		}
*/
		static void SolutionItemAddFiles (string rootPath, SolutionFolderItem entry, HashSet<string> files)
		{
			if (entry is SolutionItem) {
				foreach (var file in ((SolutionItem)entry).GetItemFiles (false))
					SolutionItemAddFile (rootPath, files, file);
			}
			
			if (entry is Project) {
				foreach (ProjectFile file in ((Project) entry).Files) {
					if (file.Subtype != Subtype.Directory)
						SolutionItemAddFile (rootPath, files, file.FilePath);
				}
			} else if (entry is SolutionFolder) {
				foreach (SolutionFolderItem ent in ((SolutionFolder) entry).Items)
					SolutionItemAddFiles (rootPath, ent, files);
			}
		}
		
		static void SolutionItemAddFile (string rootPath, HashSet<string> files, string file)
		{
			if (!file.StartsWith (rootPath + Path.DirectorySeparatorChar, StringComparison.Ordinal))
			    return;
			if (!File.Exists (file))
				return;
			if (files.Add (file)) {
				string dir = Path.GetDirectoryName (file);
				while (dir != rootPath && files.Add (dir))
					dir = Path.GetDirectoryName (dir);
			}
		}
		
		static void OnEntryAdded (object o, SolutionItemEventArgs args)
		{
			if (args is SolutionItemChangeEventArgs && ((SolutionItemChangeEventArgs) args).Reloading)
				return;

			// handles addition of solutions and projects
			SolutionFolderItem parent = (SolutionFolderItem) args.SolutionItem.ParentFolder;
			
			if (parent == null)
				return;
			
			Repository repo = GetRepository (parent);
			
			if (repo == null)
				return;
			
			SolutionFolderItem entry = args.SolutionItem;
			Repository currentRepo = GetRepository (entry);
			if (currentRepo != null && currentRepo.VersionControlSystem != repo.VersionControlSystem) {
				// If the item is already under version control using a different version control system
				// don't add it to the parent repo.
				return;
			}
			
			string path = entry.BaseDirectory;
			
			// While we /could/ call repo.Add with `recursive = true', we don't
			// necessarily want to add files under the project/solution directory
			// that may not be a part of this project/solution.

			var files = new HashSet<string> { path };
			SolutionItemAddFiles (path, entry, files);

			if (entry is SolutionFolder && files.Count == 1)
				return;

			using (ProgressMonitor monitor = GetStatusMonitor ()) {
				foreach (var file in files) {
					var status = repo.GetDirectoryVersionInfo (file, false, false);
					foreach (var v in status) {
						if (!v.IsVersioned && files.Contains (v.LocalPath))
							repo.Add (v.LocalPath, false, monitor);
					}
				}
			}

			if (entry is SolutionFolder && files.Count == 1)
				return;

			NotifyFileStatusChanged (new FileUpdateEventArgs (repo, parent.BaseDirectory, true));
		}
		
		public static ProgressMonitor GetProgressMonitor (string operation)
		{
			return GetProgressMonitor (operation, VersionControlOperationType.Other);
		}
		
		public static ProgressMonitor GetProgressMonitor (string operation, VersionControlOperationType op)
		{
			IconId padIcon, statusIcon;
			bool cancellable;
			switch (op) {
			case VersionControlOperationType.Pull:
				padIcon = Stock.PadDownload;
				statusIcon = Stock.StatusDownload;
				cancellable = true;
				break;
			case VersionControlOperationType.Push:
				padIcon = Stock.PadUpload;
				statusIcon = Stock.StatusUpload;
				cancellable = true;
				break;
			default:
				padIcon = "md-version-control";
				statusIcon = "md-version-control";
				cancellable = false;
				break;
			}

			ProgressMonitor monitor = IdeApp.Workbench.ProgressMonitors.GetOutputProgressMonitor ("MonoDevelop.VersionControlOutput", GettextCatalog.GetString ("Version Control"), padIcon, false, true);
			Pad outPad = IdeApp.Workbench.ProgressMonitors.GetPadForMonitor (monitor);
			
			AggregatedProgressMonitor mon = new AggregatedProgressMonitor (monitor);
			mon.AddFollowerMonitor (IdeApp.Workbench.ProgressMonitors.GetStatusProgressMonitor (operation, statusIcon, false, true, false, outPad, cancellable));
			return mon;
		}
		
		static ProgressMonitor GetStatusMonitor ()
		{
			return IdeApp.Workbench.ProgressMonitors.GetStatusProgressMonitor (GettextCatalog.GetString ("Updating version control repository"), "vc-remote-status", true);
		}
		
		static string ConfigFile {
			get {
				return UserProfile.Current.ConfigDir.Combine ("VersionControl.config");
			}
		}
		
		static public IEnumerable<VersionControlSystem> GetVersionControlSystems ()
		{
			foreach (VersionControlSystem vs in handlers)
				if (vs.IsInstalled)
					yield return vs;
		}
		
		public static void AddRepository (Repository repo)
		{
			GetConfiguration ().Repositories.Add (repo);
		}
		
		public static void RemoveRepository (Repository repo)
		{
			GetConfiguration ().Repositories.Remove (repo);
		}

		public static bool IsGloballyDisabled {
			get { return ConfigurationGlobalDisabled || SessionSolutionDisabled; }
			set { ConfigurationGlobalDisabled = value; }
		}

		public static bool IsSolutionDisabled (Solution it)
		{
			return it.UserProperties.HasValue ("VersionControlDisabled");
		}

		public static void SetSolutionDisabled (Solution it, bool value)
		{
			if (value)
				it.UserProperties.SetValue ("VersionControlDisabled", true);
			else
				it.UserProperties.RemoveValue ("VersionControlDisabled");
			SessionSolutionDisabled = value;
		}

		internal static bool ConfigurationGlobalDisabled {
			get { return GetConfiguration ().Disabled; }
			set { GetConfiguration ().Disabled = value; }
		}

		internal static bool SessionSolutionDisabled {
			get;
			private set;
		}
		
		static public IEnumerable<Repository> GetRepositories ()
		{
			return GetConfiguration ().Repositories;
		}
		
		static VersionControlConfiguration GetConfiguration ()
		{
			if (configuration == null) {
				if (File.Exists (ConfigFile)) {
					try {
						XmlDataSerializer ser = new XmlDataSerializer (dataContext);
						using (var reader = File.OpenText (ConfigFile))
							configuration = (VersionControlConfiguration) ser.Deserialize (reader, typeof (VersionControlConfiguration));
					} catch {
						((FilePath) ConfigFile).Delete ();
					}
				}
				if (configuration == null)
					configuration = new VersionControlConfiguration ();
			}
			return configuration;
		}
		
		public static void SaveConfiguration ()
		{
			if (configuration != null) {
				XmlDataSerializer ser = new XmlDataSerializer (dataContext);
				using (var tw = new XmlTextWriter (File.CreateText (ConfigFile))) {
					tw.Formatting = Formatting.Indented;
					ser.Serialize (tw, configuration, typeof (VersionControlConfiguration));
				}
			}
		}
		
		public static void ResetConfiguration ()
		{
			configuration = null;
		}

		public static bool CheckVersionControlInstalled ()
		{
			if (IsGloballyDisabled)
				return false;

			return GetVersionControlSystems ().Any (vcs => vcs.IsInstalled);
		}
		
		public static CommitMessageFormat GetCommitMessageFormat (SolutionFolderItem item)
		{
			CommitMessageFormat format = new CommitMessageFormat ();
			format.Style = item.Policies.Get<VersionControlPolicy> ().CommitMessageStyle;
			format.ShowFilesForSingleComment = false;
			return format;
		}
		
		public static CommitMessageFormat GetCommitMessageFormat (ChangeSet cset, out AuthorInformation authorInfo)
		{
			// If all files belong to a project, use that project's policy. If not, use the solution policy
			Project project = null;
			bool sameProject = true;
			foreach (ChangeSetItem item in cset.Items) {
				if (project != null) {
					if (project.Files.GetFile (item.LocalPath) == null) {
						// Not all files belong to the same project
						sameProject = false;
						break;
					}
				} else {
					project = IdeApp.Workspace.GetProjectsContainingFile (item.LocalPath).FirstOrDefault ();
				}
			}
			CommitMessageStyle style;
			
			if (project != null) {
				VersionControlPolicy policy;
				if (sameProject)
					policy = project.Policies.Get<VersionControlPolicy> ();
				else
					policy = project.ParentSolution.Policies.Get<VersionControlPolicy> ();
				style = policy.CommitMessageStyle;
			}
			else {
				style = PolicyService.GetDefaultPolicy<CommitMessageStyle> ();
			}
			
			authorInfo = project != null ? project.AuthorInformation : AuthorInformation.Default;
			
			CommitMessageFormat format = new CommitMessageFormat ();
			format.Style = style;
			format.ShowFilesForSingleComment = false;
			
			return format;
		}
	}
	
	[Serializable]
	class CommitComment
	{
		public string Comment;
		public DateTime Date;
	}
	
	class InternalRepositoryReference: IDisposable
	{
		readonly Repository repo;
		public InternalRepositoryReference (Repository repo)
		{
			this.repo = repo;
		}

		public Repository Repo {
			get {
				return repo;
			}
		}
		
		public void Dispose ()
		{
			VersionControlService.referenceCache.TryRemove (repo, out _);
<<<<<<< HEAD
			VersionControlService.repositoryCache.TryRemove (repo.RootPath.CanonicalPath, out _);
=======
>>>>>>> 50941aa1
			repo.Unref ();
		}
	}

	public enum VersionControlOperationType
	{
		Pull,
		Push,
		Other
	}

	class RepositoryMetadata : CounterMetadata
	{
		public RepositoryMetadata ()
		{
			throw new InvalidOperationException ();
		}

		public RepositoryMetadata (VersionControlSystem versionControl)
		{
			Type = versionControl?.Name;
			Version = versionControl?.Version;
		}

		public string Type {
			get => GetProperty<string> ();
			set => SetProperty (value);
		}

		public string Version {
			get => GetProperty<string> ();
			set => SetProperty (value);
		}

		[Obsolete ("Use Version and Type properties")]
		public string TypeAndVersion { get; set; }
	}
}<|MERGE_RESOLUTION|>--- conflicted
+++ resolved
@@ -261,10 +261,7 @@
 					var result = detectedVCS?.GetRepositoryReference (p, id);
 					if (result != null) {
 						Instrumentation.Repositories.Inc (new RepositoryMetadata (detectedVCS));
-<<<<<<< HEAD
-=======
 						result.RepositoryPath = p.CanonicalPath;
->>>>>>> 50941aa1
 						return result;
 					}
 					// never add null values
@@ -843,10 +840,6 @@
 		public void Dispose ()
 		{
 			VersionControlService.referenceCache.TryRemove (repo, out _);
-<<<<<<< HEAD
-			VersionControlService.repositoryCache.TryRemove (repo.RootPath.CanonicalPath, out _);
-=======
->>>>>>> 50941aa1
 			repo.Unref ();
 		}
 	}
