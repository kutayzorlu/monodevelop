using System;
using System.Linq;
using System.Collections.Generic;

using MonoDevelop.Core;
using MonoDevelop.Ide.Commands;
using MonoDevelop.Ide.Gui.Pads.ProjectPad;
using MonoDevelop.Projects;
using MonoDevelop.Components.Commands;
using MonoDevelop.Ide.Gui.Components;
using MonoDevelop.VersionControl.Views;
using MonoDevelop.Ide;


namespace MonoDevelop.VersionControl
{
	class VersionControlNodeExtension : NodeBuilderExtension
	{
		Dictionary<FilePath,object> pathToObject = new Dictionary<FilePath, object> ();
		
		public override bool CanBuildNode (Type dataType)
		{
			//Console.Error.WriteLine(dataType);
			return typeof(ProjectFile).IsAssignableFrom (dataType)
				|| typeof(SystemFile).IsAssignableFrom (dataType)
				|| typeof(ProjectFolder).IsAssignableFrom (dataType)
				|| typeof(IWorkspaceObject).IsAssignableFrom (dataType);
		}
		
		public VersionControlNodeExtension ()
		{
			VersionControlService.FileStatusChanged += Monitor;
		}

		protected override void Initialize ()
		{
			base.Initialize ();
		}

		public override void Dispose ()
		{
			base.Dispose ();
		}

		public override void BuildNode (ITreeBuilder builder, object dataObject, ref string label, ref Xwt.Drawing.Image icon, ref Xwt.Drawing.Image closedIcon)
		{
			if (!builder.Options["ShowVersionControlOverlays"])
				return;
		
			// Add status overlays
			
			if (dataObject is IWorkspaceObject) {
				IWorkspaceObject ce = (IWorkspaceObject) dataObject;
				Repository rep = VersionControlService.GetRepository (ce);
				if (rep != null) {
<<<<<<< HEAD
					AddFolderOverlay (rep, ce.BaseDirectory, ref icon, ref closedIcon, false);
					rep.GetDirectoryVersionInfo (ce.BaseDirectory, false, false);
				}
=======
					AddFolderOverlay (rep, ce.BaseDirectory, ref icon, ref closedIcon, false);
				}
>>>>>>> e9529a7a
				return;
			} else if (dataObject is ProjectFolder) {
				ProjectFolder ce = (ProjectFolder) dataObject;
				if (ce.ParentWorkspaceObject != null) {
					Repository rep = VersionControlService.GetRepository (ce.ParentWorkspaceObject);
					if (rep != null) {
<<<<<<< HEAD
						AddFolderOverlay (rep, ce.Path, ref icon, ref closedIcon, true);
						rep.GetDirectoryVersionInfo (ce.Path, false, false);
					}
=======
						AddFolderOverlay (rep, ce.Path, ref icon, ref closedIcon, true);
					}
>>>>>>> e9529a7a
				}
				return;
			}
			
			IWorkspaceObject prj;
			FilePath file;
			
			if (dataObject is ProjectFile) {
				ProjectFile pfile = (ProjectFile) dataObject;
				prj = pfile.Project;
				file = pfile.FilePath;
			} else {
				SystemFile pfile = (SystemFile) dataObject;
				prj = pfile.ParentWorkspaceObject;
				file = pfile.Path;
			}
			
			if (prj == null)
				return;
			
			Repository repo = VersionControlService.GetRepository (prj);
			if (repo == null)
				return;
			
			VersionInfo vi = repo.GetVersionInfo (file);

			Xwt.Drawing.Image overlay = VersionControlService.LoadOverlayIconForStatus (vi.Status);
			if (overlay != null)
				AddOverlay (ref icon, overlay);
		}

/*		public override void PrepareChildNodes (object dataObject)
		{
			if (dataObject is IWorkspaceObject) {
				IWorkspaceObject ce = (IWorkspaceObject) dataObject;
				Repository rep = VersionControlService.GetRepository (ce);
				if (rep != null)
					rep.GetDirectoryVersionInfo (ce.BaseDirectory, false, false);
			} else if (dataObject is ProjectFolder) {
				ProjectFolder ce = (ProjectFolder) dataObject;
				if (ce.ParentWorkspaceObject != null) {
					Repository rep = VersionControlService.GetRepository (ce.ParentWorkspaceObject);
					if (rep != null)
						rep.GetDirectoryVersionInfo (ce.Path, false, false);
				}
			}
			base.PrepareChildNodes (dataObject);
		}
*/		
		void AddFolderOverlay (Repository rep, string folder, ref Xwt.Drawing.Image icon, ref Xwt.Drawing.Image closedIcon, bool skipVersionedOverlay)
		{
			Xwt.Drawing.Image overlay = null;
			VersionInfo vinfo = rep.GetVersionInfo (folder);
			if (vinfo == null || !vinfo.IsVersioned) {
				overlay = VersionControlService.LoadOverlayIconForStatus (VersionStatus.Unversioned);
			} else if (vinfo.IsVersioned && !vinfo.HasLocalChanges) {
				if (!skipVersionedOverlay)
					overlay = VersionControlService.overlay_controled;
			} else {
				overlay = VersionControlService.LoadOverlayIconForStatus (vinfo.Status);
			}
			if (overlay != null) {
				AddOverlay (ref icon, overlay);
				if (closedIcon != null)
					AddOverlay (ref closedIcon, overlay);
			}
		}
		
		void AddOverlay (ref Xwt.Drawing.Image icon, Xwt.Drawing.Image overlay)
		{
			var cached = Context.GetComposedIcon (icon, overlay);
			if (cached != null) {
				icon = cached;
				return;
			}
			
			int dx = 2;
			int dy = 2;

			var ib = new Xwt.Drawing.ImageBuilder (icon.Width + dx, icon.Height + dy);
			ib.Context.DrawImage (icon, 0, 0);
			ib.Context.DrawImage (overlay, ib.Width - overlay.Width, ib.Height - overlay.Height);
			var res = ib.ToVectorImage ();
			Context.CacheComposedIcon (icon, overlay, res);
			icon = res;
		}
		
		void Monitor (object sender, FileUpdateEventArgs args)
		{
			foreach (FileUpdateEventInfo uinfo in args) {
				foreach (var ob in GetObjectsForPath (uinfo.FilePath)) {
					ITreeBuilder builder = Context.GetTreeBuilder (ob);
					if (builder != null)
						builder.Update();
				}
			}
		}

		void RegisterObjectPath (FilePath path, object ob)
		{
			path = path.CanonicalPath;
			object currentObj;
			if (pathToObject.TryGetValue (path, out currentObj)) {
				if (currentObj is List<object>) {
					var list = (List<object>) currentObj;
					list.Add (ob);
				} else {
					var list = new List<object> (2);
					list.Add (currentObj);
					list.Add (ob);
					pathToObject [path] = list;
				}
			} else
				pathToObject [path] = ob;
		}

		void UnregisterObjectPath (FilePath path, object ob)
		{
			path = path.CanonicalPath;
			object currentObj;
			if (pathToObject.TryGetValue (path, out currentObj)) {
				if (currentObj is List<object>) {
					var list = (List<object>) currentObj;
					if (list.Remove (ob)) {
						if (list.Count == 1)
							pathToObject [path] = list[0];
					}
				} else if (currentObj == ob)
					pathToObject.Remove (path);
			}
		}

		IEnumerable<object> GetObjectsForPath (FilePath path)
		{
			path = path.CanonicalPath;
			object currentObj;
			if (pathToObject.TryGetValue (path, out currentObj)) {
				if (currentObj is List<object>) {
					foreach (var ob in (List<object>) currentObj)
						yield return ob;
				} else
					yield return currentObj;
			}
		}
		
		public override void OnNodeAdded (object dataObject)
		{
			FilePath path = GetPath (dataObject);
			if (path != FilePath.Null)
				RegisterObjectPath (path, dataObject);
		}
		
		public override void OnNodeRemoved (object dataObject)
		{
			FilePath path = GetPath (dataObject);
			if (path != FilePath.Null)
				UnregisterObjectPath (path, dataObject);
		}
		
		internal static string GetPath (object dataObject)
		{
			if (dataObject is ProjectFile) {
				return ((ProjectFile) dataObject).FilePath;
			} else if (dataObject is SystemFile) {
				return ((SystemFile) dataObject).Path;
			} else if (dataObject is IWorkspaceObject) {
				return ((IWorkspaceObject)dataObject).BaseDirectory;
			} else if (dataObject is ProjectFolder) {
				return ((ProjectFolder)dataObject).Path;
			}
			return FilePath.Null;
		}
		
		public override Type CommandHandlerType {
			get { return typeof(AddinCommandHandler); }
		}
	}

	

	
	class AddinCommandHandler : VersionControlCommandHandler 
	{
		[AllowMultiSelection]
		[CommandHandler (Commands.Update)]
		protected void OnUpdate() {
			RunCommand(Commands.Update, false);
		}
		
		[CommandUpdateHandler (Commands.Update)]
		protected void UpdateUpdate(CommandInfo item) {
			TestCommand(Commands.Update, item);
		}
		
		[AllowMultiSelection]
		[CommandHandler (Commands.Diff)]
		protected void OnDiff() {
			RunCommand(Commands.Diff, false);
		}
		
		[CommandUpdateHandler (Commands.Diff)]
		protected void UpdateDiff(CommandInfo item) {
			TestCommand(Commands.Diff, item);
		}
		
		[AllowMultiSelection]
		[CommandHandler (Commands.Log)]
		protected void OnLog() {
			RunCommand(Commands.Log, false);
		}
		
		[CommandUpdateHandler (Commands.Log)]
		protected void UpdateLog(CommandInfo item) {
			TestCommand(Commands.Log, item);
		}
		
		[CommandHandler (Commands.Status)]
		protected void OnStatus() {
			RunCommand(Commands.Status, false);
		}
		
		[CommandUpdateHandler (Commands.Status)]
		protected void UpdateStatus(CommandInfo item) {
			TestCommand(Commands.Status, item);
		}

		[AllowMultiSelection]
		[CommandHandler (Commands.Commit)]
		protected void OnCommit() {
			RunCommand (Commands.Commit, false);
		}
		
		[CommandUpdateHandler (Commands.Commit)]
		protected void UpdateCommit (CommandInfo item) {
			TestCommand(Commands.Commit, item);
		}
		
		[AllowMultiSelection]
		[CommandHandler (Commands.Add)]
		protected void OnAdd() {
			RunCommand(Commands.Add, false);
		}
		
		[CommandUpdateHandler (Commands.Add)]
		protected void UpdateAdd(CommandInfo item) {
			TestCommand(Commands.Add, item);
		}
		
		[AllowMultiSelection]
		[CommandHandler (Commands.Remove)]
		protected void OnRemove() {
			RunCommand(Commands.Remove, false);
		}
		
		[CommandUpdateHandler (Commands.Remove)]
		protected void UpdateRemove(CommandInfo item) {
			TestCommand(Commands.Remove, item);
		}
		
		[CommandHandler (Commands.Publish)]
		protected void OnPublish() 
		{
			RunCommand(Commands.Publish, false);
		}
		
		[CommandUpdateHandler (Commands.Publish)]
		protected void UpdatePublish(CommandInfo item) {
			TestCommand(Commands.Publish, item);
		}
<<<<<<< HEAD
		
		[AllowMultiSelection]
		[CommandHandler (Commands.Revert)]
		protected void OnRevert() {
			RunCommand(Commands.Revert, false, false);
		}
		
		[CommandUpdateHandler (Commands.Revert)]
		protected void UpdateRevert(CommandInfo item) {
			TestCommand(Commands.Revert, item, false);
		}
		
		[AllowMultiSelection]
		[CommandHandler (Commands.Lock)]
		protected void OnLock() {
			RunCommand(Commands.Lock, false);
		}
		
		[CommandUpdateHandler (Commands.Lock)]
		protected void UpdateLock(CommandInfo item) {
			TestCommand(Commands.Lock, item);
		}
		
		[AllowMultiSelection]
		[CommandHandler (Commands.Unlock)]
		protected void OnUnlock() {
			RunCommand(Commands.Unlock, false);
		}
		
		[CommandUpdateHandler (Commands.Unlock)]
		protected void UpdateUnlock(CommandInfo item) {
			TestCommand(Commands.Unlock, item);
		}
		
		[AllowMultiSelection]
		[CommandHandler (Commands.Annotate)]
		protected void OnAnnotate() {
			RunCommand(Commands.Annotate, false);
		}
		
		[CommandUpdateHandler (Commands.Annotate)]
		protected void UpdateAnnotate(CommandInfo item) {
			TestCommand(Commands.Annotate, item);
		}
		
		[AllowMultiSelection]
		[CommandHandler (Commands.CreatePatch)]
		protected void OnCreatePatch() {
			RunCommand(Commands.CreatePatch, false);
		}
		
		[CommandUpdateHandler (Commands.CreatePatch)]
		protected void UpdateCreatePatch(CommandInfo item) {
			TestCommand(Commands.CreatePatch, item);
		}
			
		private void TestCommand(Commands cmd, CommandInfo item, bool projRecurse = true) {
			TestResult res = RunCommand(cmd, true, projRecurse);
			if (res == TestResult.NoVersionControl && cmd == Commands.Log) {
=======
		
		[AllowMultiSelection]
		[CommandHandler (Commands.Revert)]
		protected void OnRevert() {
			RunCommand(Commands.Revert, false, false);
		}
		
		[CommandUpdateHandler (Commands.Revert)]
		protected void UpdateRevert(CommandInfo item) {
			TestCommand(Commands.Revert, item, false);
		}
		
		[AllowMultiSelection]
		[CommandHandler (Commands.Lock)]
		protected void OnLock() {
			RunCommand(Commands.Lock, false);
		}
		
		[CommandUpdateHandler (Commands.Lock)]
		protected void UpdateLock(CommandInfo item) {
			TestCommand(Commands.Lock, item);
		}
		
		[AllowMultiSelection]
		[CommandHandler (Commands.Unlock)]
		protected void OnUnlock() {
			RunCommand(Commands.Unlock, false);
		}
		
		[CommandUpdateHandler (Commands.Unlock)]
		protected void UpdateUnlock(CommandInfo item) {
			TestCommand(Commands.Unlock, item);
		}
		
		[AllowMultiSelection]
		[CommandHandler (Commands.Annotate)]
		protected void OnAnnotate() {
			RunCommand(Commands.Annotate, false);
		}
		
		[CommandUpdateHandler (Commands.Annotate)]
		protected void UpdateAnnotate(CommandInfo item) {
			TestCommand(Commands.Annotate, item);
		}
		
		[AllowMultiSelection]
		[CommandHandler (Commands.CreatePatch)]
		protected void OnCreatePatch() {
			RunCommand(Commands.CreatePatch, false);
		}
		
		[CommandUpdateHandler (Commands.CreatePatch)]
		protected void UpdateCreatePatch(CommandInfo item) {
			TestCommand(Commands.CreatePatch, item);
		}

		[AllowMultiSelection]
		[CommandHandler (Commands.Ignore)]
		protected void OnIgnore ()
		{
			RunCommand(Commands.Ignore, false);
		}

		[CommandUpdateHandler (Commands.Ignore)]
		protected void UpdateIgnore (CommandInfo item)
		{
			TestCommand(Commands.Ignore, item);
		}

		[AllowMultiSelection]
		[CommandHandler (Commands.Unignore)]
		protected void OnUnignore ()
		{
			RunCommand(Commands.Unignore, false);
		}

		[CommandUpdateHandler (Commands.Unignore)]
		protected void UpdateUnignore (CommandInfo item)
		{
			TestCommand(Commands.Unignore, item);
		}

		private void TestCommand(Commands cmd, CommandInfo item, bool projRecurse = true)
		{
			TestResult res = RunCommand(cmd, true, projRecurse);
			if (res == TestResult.NoVersionControl && cmd == Commands.Log) {
>>>>>>> e9529a7a
				// Use the update command to show the "not available" message
				item.Icon = null;
				item.Enabled = false;
				item.Text = GettextCatalog.GetString ("This project or folder is not under version control");
			} else
				item.Visible = res == TestResult.Enable;
		}
		
		private TestResult RunCommand (Commands cmd, bool test, bool projRecurse = true)
		{
			VersionControlItemList items = GetItems (projRecurse);

			foreach (VersionControlItem it in items) {
				if (it.Repository == null) {
					if (cmd != Commands.Publish)
						return TestResult.NoVersionControl;
				} else if (it.Repository.VersionControlSystem != null && !it.Repository.VersionControlSystem.IsInstalled) {
					return TestResult.Disable;
				}
			}

			bool res = false;
			
			try {
				switch (cmd) {
				case Commands.Update:
					res = UpdateCommand.Update (items, test);
					break;
				case Commands.Diff:
					res = DiffCommand.Show (items, test);
					break;
				case Commands.Log:
					res = LogCommand.Show (items, test);
					break;
				case Commands.Status:
					res = StatusView.Show (items, test);
					break;
				case Commands.Commit:
					res = CommitCommand.Commit (items, test);
					break;
				case Commands.Add:
					res = AddCommand.Add (items, test);
					break;
				case Commands.Remove:
					res = RemoveCommand.Remove (items, test);
					break;
				case Commands.Revert:
					res = RevertCommand.Revert (items, test);
					break;
				case Commands.Lock:
					res = LockCommand.Lock (items, test);
					break;
				case Commands.Unlock:
					res = UnlockCommand.Unlock (items, test);
					break;
				case Commands.Publish:
					VersionControlItem it = items [0];
					if (items.Count == 1 && it.IsDirectory && it.WorkspaceObject != null)
<<<<<<< HEAD
						res = PublishCommand.Publish (it.WorkspaceObject, it.Path, test);
					break;
				case Commands.Annotate:
					res = BlameCommand.Show (items, test);
					break;
				case Commands.CreatePatch:
					res = CreatePatchCommand.CreatePatch (items, test);
					break;
				}
			}
=======
						res = PublishCommand.Publish (it.WorkspaceObject, it.Path, test);
					break;
				case Commands.Annotate:
					res = BlameCommand.Show (items, test);
					break;
				case Commands.CreatePatch:
					res = CreatePatchCommand.CreatePatch (items, test);
					break;
				case Commands.Ignore:
					res = IgnoreCommand.Ignore (items, test);
					break;
				case Commands.Unignore:
					res = UnignoreCommand.Unignore (items, test);
					break;
				}
			}
>>>>>>> e9529a7a
			catch (Exception ex) {
				if (test)
					LoggingService.LogError (ex.ToString ());
				else
					MessageService.ShowException (ex, GettextCatalog.GetString ("Version control command failed."));
				return TestResult.Disable;
			}
			
			return res ? TestResult.Enable : TestResult.Disable;
		}

		public override void RefreshItem ()
		{
			foreach (VersionControlItem it in GetItems ()) {
				if (it.Repository != null)
					it.Repository.ClearCachedVersionInfo (it.Path);
			}
			base.RefreshItem ();
		}
	}

	class OpenCommandHandler : VersionControlCommandHandler 
	{
		[AllowMultiSelection]
		[CommandHandler (ViewCommands.Open)]
		protected void OnOpen ()
		{
			foreach (VersionControlItem it in GetItems ()) {
				if (!it.IsDirectory)
					IdeApp.Workbench.OpenDocument (it.Path);
			}
		}
	}		
	
	
	enum TestResult
	{
		Enable,
		Disable,
		NoVersionControl
	}
}<|MERGE_RESOLUTION|>--- conflicted
+++ resolved
@@ -53,28 +53,16 @@
 				IWorkspaceObject ce = (IWorkspaceObject) dataObject;
 				Repository rep = VersionControlService.GetRepository (ce);
 				if (rep != null) {
-<<<<<<< HEAD
-					AddFolderOverlay (rep, ce.BaseDirectory, ref icon, ref closedIcon, false);
-					rep.GetDirectoryVersionInfo (ce.BaseDirectory, false, false);
-				}
-=======
 					AddFolderOverlay (rep, ce.BaseDirectory, ref icon, ref closedIcon, false);
 				}
->>>>>>> e9529a7a
 				return;
 			} else if (dataObject is ProjectFolder) {
 				ProjectFolder ce = (ProjectFolder) dataObject;
 				if (ce.ParentWorkspaceObject != null) {
 					Repository rep = VersionControlService.GetRepository (ce.ParentWorkspaceObject);
 					if (rep != null) {
-<<<<<<< HEAD
-						AddFolderOverlay (rep, ce.Path, ref icon, ref closedIcon, true);
-						rep.GetDirectoryVersionInfo (ce.Path, false, false);
-					}
-=======
 						AddFolderOverlay (rep, ce.Path, ref icon, ref closedIcon, true);
 					}
->>>>>>> e9529a7a
 				}
 				return;
 			}
@@ -344,154 +332,92 @@
 		protected void UpdatePublish(CommandInfo item) {
 			TestCommand(Commands.Publish, item);
 		}
-<<<<<<< HEAD
-		
-		[AllowMultiSelection]
-		[CommandHandler (Commands.Revert)]
-		protected void OnRevert() {
-			RunCommand(Commands.Revert, false, false);
-		}
-		
-		[CommandUpdateHandler (Commands.Revert)]
-		protected void UpdateRevert(CommandInfo item) {
-			TestCommand(Commands.Revert, item, false);
-		}
-		
-		[AllowMultiSelection]
-		[CommandHandler (Commands.Lock)]
-		protected void OnLock() {
-			RunCommand(Commands.Lock, false);
-		}
-		
-		[CommandUpdateHandler (Commands.Lock)]
-		protected void UpdateLock(CommandInfo item) {
-			TestCommand(Commands.Lock, item);
-		}
-		
-		[AllowMultiSelection]
-		[CommandHandler (Commands.Unlock)]
-		protected void OnUnlock() {
-			RunCommand(Commands.Unlock, false);
-		}
-		
-		[CommandUpdateHandler (Commands.Unlock)]
-		protected void UpdateUnlock(CommandInfo item) {
-			TestCommand(Commands.Unlock, item);
-		}
-		
-		[AllowMultiSelection]
-		[CommandHandler (Commands.Annotate)]
-		protected void OnAnnotate() {
-			RunCommand(Commands.Annotate, false);
-		}
-		
-		[CommandUpdateHandler (Commands.Annotate)]
-		protected void UpdateAnnotate(CommandInfo item) {
-			TestCommand(Commands.Annotate, item);
-		}
-		
-		[AllowMultiSelection]
-		[CommandHandler (Commands.CreatePatch)]
-		protected void OnCreatePatch() {
-			RunCommand(Commands.CreatePatch, false);
-		}
-		
-		[CommandUpdateHandler (Commands.CreatePatch)]
-		protected void UpdateCreatePatch(CommandInfo item) {
-			TestCommand(Commands.CreatePatch, item);
-		}
-			
-		private void TestCommand(Commands cmd, CommandInfo item, bool projRecurse = true) {
-			TestResult res = RunCommand(cmd, true, projRecurse);
-			if (res == TestResult.NoVersionControl && cmd == Commands.Log) {
-=======
-		
-		[AllowMultiSelection]
-		[CommandHandler (Commands.Revert)]
-		protected void OnRevert() {
-			RunCommand(Commands.Revert, false, false);
-		}
-		
-		[CommandUpdateHandler (Commands.Revert)]
-		protected void UpdateRevert(CommandInfo item) {
-			TestCommand(Commands.Revert, item, false);
-		}
-		
-		[AllowMultiSelection]
-		[CommandHandler (Commands.Lock)]
-		protected void OnLock() {
-			RunCommand(Commands.Lock, false);
-		}
-		
-		[CommandUpdateHandler (Commands.Lock)]
-		protected void UpdateLock(CommandInfo item) {
-			TestCommand(Commands.Lock, item);
-		}
-		
-		[AllowMultiSelection]
-		[CommandHandler (Commands.Unlock)]
-		protected void OnUnlock() {
-			RunCommand(Commands.Unlock, false);
-		}
-		
-		[CommandUpdateHandler (Commands.Unlock)]
-		protected void UpdateUnlock(CommandInfo item) {
-			TestCommand(Commands.Unlock, item);
-		}
-		
-		[AllowMultiSelection]
-		[CommandHandler (Commands.Annotate)]
-		protected void OnAnnotate() {
-			RunCommand(Commands.Annotate, false);
-		}
-		
-		[CommandUpdateHandler (Commands.Annotate)]
-		protected void UpdateAnnotate(CommandInfo item) {
-			TestCommand(Commands.Annotate, item);
-		}
-		
-		[AllowMultiSelection]
-		[CommandHandler (Commands.CreatePatch)]
-		protected void OnCreatePatch() {
-			RunCommand(Commands.CreatePatch, false);
-		}
-		
-		[CommandUpdateHandler (Commands.CreatePatch)]
-		protected void UpdateCreatePatch(CommandInfo item) {
-			TestCommand(Commands.CreatePatch, item);
-		}
-
-		[AllowMultiSelection]
-		[CommandHandler (Commands.Ignore)]
-		protected void OnIgnore ()
-		{
-			RunCommand(Commands.Ignore, false);
-		}
-
-		[CommandUpdateHandler (Commands.Ignore)]
-		protected void UpdateIgnore (CommandInfo item)
-		{
-			TestCommand(Commands.Ignore, item);
-		}
-
-		[AllowMultiSelection]
-		[CommandHandler (Commands.Unignore)]
-		protected void OnUnignore ()
-		{
-			RunCommand(Commands.Unignore, false);
-		}
-
-		[CommandUpdateHandler (Commands.Unignore)]
-		protected void UpdateUnignore (CommandInfo item)
-		{
-			TestCommand(Commands.Unignore, item);
-		}
-
-		private void TestCommand(Commands cmd, CommandInfo item, bool projRecurse = true)
-		{
-			TestResult res = RunCommand(cmd, true, projRecurse);
-			if (res == TestResult.NoVersionControl && cmd == Commands.Log) {
->>>>>>> e9529a7a
+		
+		[AllowMultiSelection]
+		[CommandHandler (Commands.Revert)]
+		protected void OnRevert() {
+			RunCommand(Commands.Revert, false, false);
+		}
+		
+		[CommandUpdateHandler (Commands.Revert)]
+		protected void UpdateRevert(CommandInfo item) {
+			TestCommand(Commands.Revert, item, false);
+		}
+		
+		[AllowMultiSelection]
+		[CommandHandler (Commands.Lock)]
+		protected void OnLock() {
+			RunCommand(Commands.Lock, false);
+		}
+		
+		[CommandUpdateHandler (Commands.Lock)]
+		protected void UpdateLock(CommandInfo item) {
+			TestCommand(Commands.Lock, item);
+		}
+		
+		[AllowMultiSelection]
+		[CommandHandler (Commands.Unlock)]
+		protected void OnUnlock() {
+			RunCommand(Commands.Unlock, false);
+		}
+		
+		[CommandUpdateHandler (Commands.Unlock)]
+		protected void UpdateUnlock(CommandInfo item) {
+			TestCommand(Commands.Unlock, item);
+		}
+		
+		[AllowMultiSelection]
+		[CommandHandler (Commands.Annotate)]
+		protected void OnAnnotate() {
+			RunCommand(Commands.Annotate, false);
+		}
+		
+		[CommandUpdateHandler (Commands.Annotate)]
+		protected void UpdateAnnotate(CommandInfo item) {
+			TestCommand(Commands.Annotate, item);
+		}
+		
+		[AllowMultiSelection]
+		[CommandHandler (Commands.CreatePatch)]
+		protected void OnCreatePatch() {
+			RunCommand(Commands.CreatePatch, false);
+		}
+		
+		[CommandUpdateHandler (Commands.CreatePatch)]
+		protected void UpdateCreatePatch(CommandInfo item) {
+			TestCommand(Commands.CreatePatch, item);
+		}
+
+		[AllowMultiSelection]
+		[CommandHandler (Commands.Ignore)]
+		protected void OnIgnore ()
+		{
+			RunCommand(Commands.Ignore, false);
+		}
+
+		[CommandUpdateHandler (Commands.Ignore)]
+		protected void UpdateIgnore (CommandInfo item)
+		{
+			TestCommand(Commands.Ignore, item);
+		}
+
+		[AllowMultiSelection]
+		[CommandHandler (Commands.Unignore)]
+		protected void OnUnignore ()
+		{
+			RunCommand(Commands.Unignore, false);
+		}
+
+		[CommandUpdateHandler (Commands.Unignore)]
+		protected void UpdateUnignore (CommandInfo item)
+		{
+			TestCommand(Commands.Unignore, item);
+		}
+
+		private void TestCommand(Commands cmd, CommandInfo item, bool projRecurse = true)
+		{
+			TestResult res = RunCommand(cmd, true, projRecurse);
+			if (res == TestResult.NoVersionControl && cmd == Commands.Log) {
 				// Use the update command to show the "not available" message
 				item.Icon = null;
 				item.Enabled = false;
@@ -550,35 +476,22 @@
 				case Commands.Publish:
 					VersionControlItem it = items [0];
 					if (items.Count == 1 && it.IsDirectory && it.WorkspaceObject != null)
-<<<<<<< HEAD
-						res = PublishCommand.Publish (it.WorkspaceObject, it.Path, test);
-					break;
-				case Commands.Annotate:
-					res = BlameCommand.Show (items, test);
-					break;
-				case Commands.CreatePatch:
-					res = CreatePatchCommand.CreatePatch (items, test);
-					break;
-				}
-			}
-=======
-						res = PublishCommand.Publish (it.WorkspaceObject, it.Path, test);
-					break;
-				case Commands.Annotate:
-					res = BlameCommand.Show (items, test);
-					break;
-				case Commands.CreatePatch:
-					res = CreatePatchCommand.CreatePatch (items, test);
-					break;
-				case Commands.Ignore:
-					res = IgnoreCommand.Ignore (items, test);
-					break;
-				case Commands.Unignore:
-					res = UnignoreCommand.Unignore (items, test);
-					break;
-				}
-			}
->>>>>>> e9529a7a
+						res = PublishCommand.Publish (it.WorkspaceObject, it.Path, test);
+					break;
+				case Commands.Annotate:
+					res = BlameCommand.Show (items, test);
+					break;
+				case Commands.CreatePatch:
+					res = CreatePatchCommand.CreatePatch (items, test);
+					break;
+				case Commands.Ignore:
+					res = IgnoreCommand.Ignore (items, test);
+					break;
+				case Commands.Unignore:
+					res = UnignoreCommand.Unignore (items, test);
+					break;
+				}
+			}
 			catch (Exception ex) {
 				if (test)
 					LoggingService.LogError (ex.ToString ());
