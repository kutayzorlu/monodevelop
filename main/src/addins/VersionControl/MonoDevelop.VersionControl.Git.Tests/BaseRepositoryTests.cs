//
// RepositoryTests.cs
//
// Author:
//       Therzok <teromario@yahoo.com>
//
// Copyright (c) 2013 Xamarin Inc.
//
// Permission is hereby granted, free of charge, to any person obtaining a copy
// of this software and associated documentation files (the "Software"), to deal
// in the Software without restriction, including without limitation the rights
// to use, copy, modify, merge, publish, distribute, sublicense, and/or sell
// copies of the Software, and to permit persons to whom the Software is
// furnished to do so, subject to the following conditions:
//
// The above copyright notice and this permission notice shall be included in
// all copies or substantial portions of the Software.
//
// THE SOFTWARE IS PROVIDED "AS IS", WITHOUT WARRANTY OF ANY KIND, EXPRESS OR
// IMPLIED, INCLUDING BUT NOT LIMITED TO THE WARRANTIES OF MERCHANTABILITY,
// FITNESS FOR A PARTICULAR PURPOSE AND NONINFRINGEMENT. IN NO EVENT SHALL THE
// AUTHORS OR COPYRIGHT HOLDERS BE LIABLE FOR ANY CLAIM, DAMAGES OR OTHER
// LIABILITY, WHETHER IN AN ACTION OF CONTRACT, TORT OR OTHERWISE, ARISING FROM,
// OUT OF OR IN CONNECTION WITH THE SOFTWARE OR THE USE OR OTHER DEALINGS IN
// THE SOFTWARE.

using NUnit.Framework;
using System.IO;
using System;
using MonoDevelop.Core;
using MonoDevelop.Core.ProgressMonitoring;
using MonoDevelop.VersionControl;
using System.Collections.Generic;

namespace MonoDevelop.VersionControl.Tests
{
	[TestFixture]
	public abstract class BaseRepoUtilsTest
	{
		// [Git] Set user and email.
		protected const string Author = "author";
		protected const string Email = "email@service.domain";

		protected string RemoteUrl = "";
		protected FilePath RemotePath = "";
		protected FilePath LocalPath;
		protected Repository Repo;
		protected Repository Repo2;
		protected string DotDir;
		protected List<string> AddedItems = new List<string> ();
		protected int CommitNumber = 0;

		[SetUp]
		public abstract void Setup ();

		[TearDown]
		public virtual void TearDown ()
		{
			if (Repo != null) {
				Repo.Dispose ();
				Repo = null;
			}
			DeleteDirectory (RemotePath);
			DeleteDirectory (LocalPath);
			AddedItems.Clear ();
			CommitNumber = 0;
		}

		[Test]
		// Tests false positives of repository detection.
		public void IgnoreScatteredDotDir ()
		{
			var working = FileService.CreateTempDirectory ();

			var path = Path.Combine (working, "test");
			var staleGit = Path.Combine (working, ".git");
			var staleSvn = Path.Combine (working, ".svn");
			Directory.CreateDirectory (path);
			Directory.CreateDirectory (staleGit);
			Directory.CreateDirectory (staleSvn);

			Assert.IsNull (VersionControlService.GetRepositoryReference ((path).TrimEnd (Path.DirectorySeparatorChar), null));

			DeleteDirectory (working);
		}

		[Test]
		// Tests VersionControlService.GetRepositoryReference.
		public void RightRepositoryDetection ()
		{
			var path = ((string)LocalPath).TrimEnd (Path.DirectorySeparatorChar);
			var repo = VersionControlService.GetRepositoryReference (path, null);
			Assert.That (repo, IsCorrectType (), "#1");

			while (!String.IsNullOrEmpty (path)) {
				path = Path.GetDirectoryName (path);
				if (path == null)
					return;
				Assert.IsNull (VersionControlService.GetRepositoryReference (path, null), "#2." + path);
			}

			// Versioned file
			AddFile ("foo", "contents", true, true);
			path = Path.Combine (LocalPath, "foo");
			Assert.AreSame (VersionControlService.GetRepositoryReference (path, null), repo, "#2");

			// Versioned directory
			AddDirectory ("bar", true, true);
			path = Path.Combine (LocalPath, "bar");
			Assert.AreSame (VersionControlService.GetRepositoryReference (path, null), repo, "#3");

			// Unversioned file
			AddFile ("bip", "contents", false, false);
			Assert.AreSame (VersionControlService.GetRepositoryReference (path, null), repo, "#4");

			// Unversioned directory
			AddDirectory ("bop", false, false);
			Assert.AreSame (VersionControlService.GetRepositoryReference (path, null), repo, "#5");

			// Nonexistent file
			path = Path.Combine (LocalPath, "do_i_exist");
			Assert.AreSame (VersionControlService.GetRepositoryReference (path, null), repo, "#6");

			// Nonexistent directory
			path = Path.Combine (LocalPath, "do", "i", "exist");
			Assert.AreSame (VersionControlService.GetRepositoryReference (path, null), repo, "#6");
		}

		protected abstract NUnit.Framework.Constraints.IResolveConstraint IsCorrectType ();

		[Test]
		public void UrlIsValid ()
		{
			TestValidUrl ();
		}

		protected abstract void TestValidUrl ();

		[Test]
		// Tests Repository.Checkout.
		public void CheckoutExists ()
		{
			Assert.IsTrue (Directory.Exists (LocalPath + DotDir));
		}

		// In main directory, ".git".
		protected virtual int RepoItemsCount {
			get { return 0; }
		}

		// All contents of ".git".
		protected virtual int RepoItemsCountRecursive {
			get { return 0; }
		}

		// Subversion does an initial query.
		protected virtual VersionStatus InitialValue {
			get { return VersionStatus.Versioned; }
		}

		protected int QueryTimer {
			get { return 1000; }
		}

		[Test]
		// Tests Repository.GetVersionInfo with query thread.
		public void QueryThreadWorks ()
		{
			// Cache is initially empty.
			AddFile ("testfile", null, true, false);

			// Query two queries.
			VersionInfo vi = Repo.GetVersionInfo (LocalPath + "testfile");
			VersionInfo[] vis = Repo.GetDirectoryVersionInfo (LocalPath, false, false);

			// No cache, query.
			Assert.AreEqual (InitialValue, vi.Status);
			Assert.AreEqual (0, vis.Length);
			System.Threading.Thread.Sleep (QueryTimer);

			// Cached.
			vi = Repo.GetVersionInfo (LocalPath + "testfile");
			Assert.AreEqual (VersionStatus.ScheduledAdd, vi.Status & VersionStatus.ScheduledAdd);

			AddDirectory ("testdir", true, false);
			AddFile (Path.Combine ("testdir", "testfile2"), null, true, false);

			// Old cache.
			vis = Repo.GetDirectoryVersionInfo (LocalPath, false, false);
			Assert.AreEqual (1 + RepoItemsCount, vis.Length, "Old DirectoryVersionInfo.");

			// Query.
			Repo.ClearCachedVersionInfo (LocalPath);
			Repo.GetDirectoryVersionInfo (LocalPath, false, false);
			System.Threading.Thread.Sleep (QueryTimer);

			// Cached.
			vis = Repo.GetDirectoryVersionInfo (LocalPath, false, false);
			Assert.AreEqual (2 + RepoItemsCount, vis.Length, "New DirectoryVersionInfo.");

			// Wait for result.
			AddFile ("testfile3", null, true, false);
			vis = Repo.GetDirectoryVersionInfo (LocalPath, false, true);
			Assert.AreEqual (4 + RepoItemsCountRecursive, vis.Length, "Recursive DirectoryVersionInfo.");
		}

		[Test]
		// Tests Repository.Add.
		public void FileIsAdded ()
		{
			AddFile ("testfile", null, true, false);

			VersionInfo vi = Repo.GetVersionInfo (LocalPath + "testfile", VersionInfoQueryFlags.IgnoreCache);

			Assert.AreEqual (VersionStatus.Versioned, (VersionStatus.Versioned & vi.Status));
			Assert.AreEqual (VersionStatus.ScheduledAdd, (VersionStatus.ScheduledAdd & vi.Status));
			Assert.IsFalse (vi.CanAdd);
		}

		[Test]
		// Tests Repository.Commit.
		public void FileIsCommitted ()
		{
			AddFile ("testfile", null, true, true);
			PostCommit (Repo);

			VersionInfo vi = Repo.GetVersionInfo (LocalPath + "testfile", VersionInfoQueryFlags.IncludeRemoteStatus | VersionInfoQueryFlags.IgnoreCache);
			// TODO: Fix Win32 Svn Remote status check.
			Assert.AreEqual (VersionStatus.Versioned, (VersionStatus.Versioned & vi.Status));
		}

		protected virtual void PostCommit (Repository repo)
		{
		}

		[Test]
		// Tests Repository.Update.
		public virtual void UpdateIsDone ()
		{
			AddFile ("testfile", null, true, true);
			PostCommit (Repo);

			// Checkout a second repository.
			FilePath second = new FilePath (FileService.CreateTempDirectory () + Path.DirectorySeparatorChar);
			Checkout (second, RemoteUrl);
			Repo2 = GetRepo (second, RemoteUrl);
			ModifyPath (Repo2, ref second);
			string added = second + "testfile2";
			File.Create (added).Close ();
<<<<<<< HEAD
			Repo2.Add (added, false, new ProgressMonitor ());
			ChangeSet changes = Repo.CreateChangeSet (Repo.RootPath);
			changes.AddFile (Repo.GetVersionInfo (added, VersionInfoQueryFlags.IgnoreCache));
=======
			Repo2.Add (added, false, new NullProgressMonitor ());
			ChangeSet changes = Repo2.CreateChangeSet (Repo2.RootPath);
			changes.AddFile (Repo2.GetVersionInfo (added, VersionInfoQueryFlags.IgnoreCache));
>>>>>>> dae48b57
			changes.GlobalComment = "test2";
			Repo2.Commit (changes, new ProgressMonitor ());

			PostCommit (Repo2);

			Repo.Update (Repo.RootPath, true, new ProgressMonitor ());
			Assert.True (File.Exists (LocalPath + "testfile2"));

			Repo2.Dispose ();
			DeleteDirectory (second);
		}

		protected virtual void ModifyPath (Repository repo, ref FilePath old)
		{
		}

		[Test]
		// Tests Repository.GetHistory.
		public void LogIsProper ()
		{
			AddFile ("testfile", null, true, true);
			AddFile ("testfile2", null, true, true);
			int index = 0;
			foreach (Revision rev in Repo.GetHistory (LocalPath + "testfile", null)) {
				Assert.AreEqual (String.Format ("Commit #{0}", index++), rev.Message);
			}
		}

		[Test]
		// Tests Repository.GenerateDiff.
		public void DiffIsProper ()
		{
			AddFile ("testfile", null, true, true);
			File.AppendAllText (LocalPath + "testfile", "text");

			TestDiff ();
		}

		protected abstract void TestDiff ();

		[Test]
		// Tests Repository.Revert and Repository.GetBaseText.
		public void Reverts ()
		{
			string content = "text";
			AddFile ("testfile", null, true, true);
			string added = LocalPath + "testfile";

			// Revert to head.
			File.WriteAllText (added, content);
			Repo.Revert (added, false, new ProgressMonitor ());
			Assert.AreEqual (Repo.GetBaseText (added), File.ReadAllText (added));
		}

		[Test]
		// Tests Repository.GetRevisionChanges.
		public void CorrectRevisionChanges ()
		{
			AddFile ("testfile", "text", true, true);
			// TODO: Extend and test each member and more types.
			foreach (var rev in Repo.GetRevisionChanges (GetHeadRevision ())) {
				Assert.AreEqual (RevisionAction.Add, rev.Action);
			}
		}

		protected abstract Revision GetHeadRevision ();

		[Test]
		// Tests Repository.RevertRevision.
		public virtual void RevertsRevision ()
		{
			if (!Repo.SupportsRevertRevision)
				Assert.Ignore ("No support for reverting a specific revision.");

			string added = LocalPath + "testfile2";
			AddFile ("testfile", "text", true, true);
			AddFile ("testfile2", "text2", true, true);
			Repo.RevertRevision (added, GetHeadRevision (), new ProgressMonitor ());
			Assert.IsFalse (File.Exists (added));
		}

		[Test]
		// Tests Repository.MoveFile.
		public virtual void MovesFile ()
		{
			string src;
			string dst;
			VersionInfo srcVi;
			VersionInfo dstVi;

			// Versioned file.
			AddFile ("testfile", null, true, true);
			src = LocalPath + "testfile";
			dst = src + "2";
			Repo.MoveFile (src, dst, false, new ProgressMonitor ());
			srcVi = Repo.GetVersionInfo (src, VersionInfoQueryFlags.IgnoreCache);
			dstVi = Repo.GetVersionInfo (dst, VersionInfoQueryFlags.IgnoreCache);
			const VersionStatus versionedStatus = VersionStatus.ScheduledDelete | VersionStatus.ScheduledReplace;
			Assert.AreNotEqual (VersionStatus.Unversioned, srcVi.Status & versionedStatus);
			Assert.AreEqual (VersionStatus.ScheduledAdd, dstVi.Status & VersionStatus.ScheduledAdd);

			// Just added file.
			AddFile ("addedfile", null, true, false);
			src = LocalPath + "addedfile";
			dst = src + "2";
			Repo.MoveFile (src, dst, false, new ProgressMonitor ());
			srcVi = Repo.GetVersionInfo (src, VersionInfoQueryFlags.IgnoreCache);
			dstVi = Repo.GetVersionInfo (dst, VersionInfoQueryFlags.IgnoreCache);
			Assert.AreEqual (VersionStatus.Unversioned, srcVi.Status);
			Assert.AreEqual (VersionStatus.ScheduledAdd, dstVi.Status & VersionStatus.ScheduledAdd);

			// Non versioned file.
			AddFile ("unversionedfile", null, false, false);
			src = LocalPath + "unversionedfile";
			dst = src + "2";
			Repo.MoveFile (src, dst, false, new ProgressMonitor ());
			srcVi = Repo.GetVersionInfo (src, VersionInfoQueryFlags.IgnoreCache);
			dstVi = Repo.GetVersionInfo (dst, VersionInfoQueryFlags.IgnoreCache);
			Assert.AreEqual (VersionStatus.Unversioned, srcVi.Status);
			Assert.AreEqual (VersionStatus.Unversioned, dstVi.Status);
		}

		[Test]
		// Tests Repository.MoveDirectory.
		public virtual void MovesDirectory ()
		{
			string srcDir = LocalPath.Combine ("test");
			string dstDir = LocalPath.Combine ("test2");
			string src = Path.Combine (srcDir, "testfile");
			string dst = Path.Combine (dstDir, "testfile");

			AddDirectory ("test", true, false);
			AddFile (Path.Combine ("test", "testfile"), null, true, true);

			Repo.MoveDirectory (srcDir, dstDir, false, new ProgressMonitor ());
			VersionInfo srcVi = Repo.GetVersionInfo (src, VersionInfoQueryFlags.IgnoreCache);
			VersionInfo dstVi = Repo.GetVersionInfo (dst, VersionInfoQueryFlags.IgnoreCache);
			const VersionStatus expectedStatus = VersionStatus.ScheduledDelete | VersionStatus.ScheduledReplace;
			Assert.AreNotEqual (VersionStatus.Unversioned, srcVi.Status & expectedStatus);
			Assert.AreEqual (VersionStatus.ScheduledAdd, dstVi.Status & VersionStatus.ScheduledAdd);
		}

		void DeleteFileTestHelper (bool keepLocal)
		{
			VersionInfo vi;
			string added;
			string postFix = keepLocal ? "2" : "";
			// Versioned file.
			added = LocalPath.Combine ("testfile1") + postFix;
			AddFile ("testfile1" + postFix, null, true, true);
			Repo.DeleteFile (added, true, new ProgressMonitor (), keepLocal);
			vi = Repo.GetVersionInfo (added, VersionInfoQueryFlags.IgnoreCache);
			Assert.AreEqual (VersionStatus.ScheduledDelete, vi.Status & VersionStatus.ScheduledDelete);
			Assert.AreEqual (keepLocal, File.Exists (added));

			// Just added file.
			added = LocalPath.Combine ("testfile2") + postFix;
			AddFile ("testfile2" + postFix, null, true, false);
			Repo.DeleteFile (added, true, new ProgressMonitor (), keepLocal);
			vi = Repo.GetVersionInfo (added, VersionInfoQueryFlags.IgnoreCache);
			Assert.AreEqual (VersionStatus.Unversioned, vi.Status);
			Assert.AreEqual (keepLocal, File.Exists (added));

			// Non versioned file.
			added = LocalPath.Combine ("testfile3") + postFix;
			AddFile ("testfile3" + postFix, null, false, false);
			Repo.DeleteFile (added, true, new ProgressMonitor (), keepLocal);
			vi = Repo.GetVersionInfo (added, VersionInfoQueryFlags.IgnoreCache);
			Assert.AreEqual (VersionStatus.Unversioned, vi.Status);
			Assert.AreEqual (keepLocal, File.Exists (added));
		}

		[TestCase(false)]
		[TestCase(true)]
		// Tests Repository.DeleteFile.
		public virtual void DeletesFile (bool keepLocal)
		{
			DeleteFileTestHelper (keepLocal);
		}

		void DeleteTestDirectoryHelper (bool keepLocal)
		{
			VersionInfo vi;
			string addedDir;
			string added;
			string postFix = keepLocal ? "2" : "";

			// Versioned directory.
			addedDir = LocalPath.Combine ("test1") + postFix;
			added = Path.Combine (addedDir, "testfile");
			AddDirectory ("test1" + postFix, true, false);
			AddFile (Path.Combine ("test1" + postFix, "testfile"), null, true, true);

			Repo.DeleteDirectory (addedDir, true, new ProgressMonitor (), keepLocal);
			vi = Repo.GetVersionInfo (added, VersionInfoQueryFlags.IgnoreCache);
			Assert.AreEqual (VersionStatus.ScheduledDelete, vi.Status & VersionStatus.ScheduledDelete);
			Assert.AreEqual (keepLocal, File.Exists (added));

			// Just added directory.
			addedDir = LocalPath.Combine ("test2") + postFix;
			added = Path.Combine (addedDir, "testfile");
			AddDirectory ("test2" + postFix, true, false);
			AddFile (Path.Combine ("test2" + postFix, "testfile"), null, true, false);

			Repo.DeleteDirectory (addedDir, true, new ProgressMonitor (), keepLocal);
			vi = Repo.GetVersionInfo (added, VersionInfoQueryFlags.IgnoreCache);
			Assert.AreEqual (VersionStatus.Unversioned, vi.Status);
			Assert.AreEqual (keepLocal, File.Exists (added));

			// Non versioned file.
			addedDir = LocalPath.Combine ("test3") + postFix;
			added = Path.Combine (addedDir, "testfile");
			AddDirectory ("test3" + postFix, true, false);
			AddFile (Path.Combine ("test3" + postFix, "testfile"), null, false, false);

			Repo.DeleteDirectory (addedDir, true, new ProgressMonitor (), keepLocal);
			vi = Repo.GetVersionInfo (added, VersionInfoQueryFlags.IgnoreCache);
			Assert.AreEqual (VersionStatus.Unversioned, vi.Status);
			Assert.AreEqual (keepLocal, File.Exists (added));
		}

		[Test]
		// Tests Repository.DeleteDirectory.
		public virtual void DeletesDirectory ()
		{
			DeleteTestDirectoryHelper (false);
			DeleteTestDirectoryHelper (true);
		}

		[Test]
		// Tests Repository.Lock.
		public virtual void LocksEntities ()
		{
			string added = LocalPath + "testfile";
			AddFile ("testfile", null, true, true);
			Repo.Lock (new ProgressMonitor (), added);

			PostLock ();
		}

		protected virtual void PostLock ()
		{
		}

		[Test]
		// Tests Repository.Unlock.
		public virtual void UnlocksEntities ()
		{
			string added = LocalPath + "testfile";
			AddFile ("testfile", null, true, true);
			Repo.Lock (new ProgressMonitor (), "testfile");
			Repo.Unlock (new ProgressMonitor (), added);

			PostLock ();
		}

		protected virtual void PostUnlock ()
		{
		}

		[Test]
		// Tests Repository.Ignore
		public virtual void IgnoresEntities ()
		{
			string added = LocalPath + "testfile";
			AddFile ("testfile", null, false, false);
			Repo.Ignore (new FilePath[] { added });
			VersionInfo vi = Repo.GetVersionInfo (added, VersionInfoQueryFlags.IgnoreCache);
			Assert.AreEqual (VersionStatus.Ignored, vi.Status & VersionStatus.Ignored);
		}

		[Test]
		// Tests Repository.Unignore
		public virtual void UnignoresEntities ()
		{
			string added = LocalPath + "testfile";
			AddFile ("testfile", null, false, false);
			Repo.Ignore (new FilePath[] { added });
			Repo.Unignore (new FilePath[] { added });
			VersionInfo vi = Repo.GetVersionInfo (added, VersionInfoQueryFlags.IgnoreCache);
			Assert.AreEqual (VersionStatus.Unversioned, vi.Status);
		}

		[Test]
		// TODO: Fix SvnSharp logic failing to generate correct URL.
		// Tests Repository.GetTextAtRevision.
		public virtual void CorrectTextAtRevision ()
		{
			string added = LocalPath + "testfile";
			AddFile ("testfile", "text1", true, true);
			File.AppendAllText (added, "text2");
			CommitFile (added);
			string text = Repo.GetTextAtRevision (added, GetHeadRevision ());
			Assert.AreEqual ("text1text2", text);
		}

		[Test]
		// Tests Repository.GetAnnotations.
		public void BlameIsCorrect ()
		{
			string added = LocalPath.Combine ("testfile");
			// Initial commit.
			AddFile ("testfile", "blah" + Environment.NewLine, true, true);
			// Second commit.
			File.AppendAllText (added, "wut" + Environment.NewLine);
			CommitFile (added);
			// Working copy.
			File.AppendAllText (added, "wut2" + Environment.NewLine);

			var annotations = Repo.GetAnnotations (added);
			for (int i = 0; i < 2; i++) {
				var annotation = annotations [i];
				Assert.IsTrue (annotation.HasDate);
				Assert.IsNotNull (annotation.Date);
			}

			BlameExtraInternals (annotations);

			Assert.False (annotations [2].HasEmail);
			Assert.IsNotNull (annotations [2].Author);
			Assert.IsNull (annotations [2].Email);
			Assert.AreEqual (annotations [2].Revision, GettextCatalog.GetString ("working copy"));
			Assert.AreEqual (annotations [2].Author, "<uncommitted>");
		}

		protected abstract void BlameExtraInternals (Annotation [] annotations);

		[Test]
		// Tests bug #23275
		public void MoveAndMoveBack ()
		{
			string added = LocalPath.Combine ("testfile");
			string dir = LocalPath.Combine ("testdir");
			string dirFile = Path.Combine (dir, "testfile");
			AddFile ("testfile", "test", true, true);
			AddDirectory ("testdir", true, false);
			Repo.MoveFile (added, dirFile, true, new NullProgressMonitor ());
			Repo.MoveFile (dirFile, added, true, new NullProgressMonitor ());

			Assert.AreEqual (VersionStatus.Unversioned, Repo.GetVersionInfo (dirFile, VersionInfoQueryFlags.IgnoreCache).Status);
			Assert.AreEqual (VersionStatus.Versioned, Repo.GetVersionInfo (added, VersionInfoQueryFlags.IgnoreCache).Status);
		}
		#region Util

		protected void Checkout (string path, string url)
		{
			Repository _repo = GetRepo (path, url);
			_repo.Checkout (path, true, new ProgressMonitor ());
			if (Repo == null)
				Repo = _repo;
			else
				Repo2 = _repo;
		}

		protected void CommitItems ()
		{
			ChangeSet changes = Repo.CreateChangeSet (Repo.RootPath);
			foreach (var item in AddedItems) {
				changes.AddFile (Repo.GetVersionInfo (item, VersionInfoQueryFlags.IgnoreCache));
			}
			changes.GlobalComment = String.Format ("Commit #{0}", CommitNumber);
			Repo.Commit (changes, new ProgressMonitor ());
			CommitNumber++;
		}

		protected void CommitFile (string path)
		{
			ChangeSet changes = Repo.CreateChangeSet (Repo.RootPath);

			// [Git] Needed by build bots.
			changes.ExtendedProperties.Add ("Git.AuthorName", "author");
			changes.ExtendedProperties.Add ("Git.AuthorEmail", "email@service.domain");

			changes.AddFile (Repo.GetVersionInfo (path, VersionInfoQueryFlags.IgnoreCache));
			changes.GlobalComment = String.Format ("Commit #{0}", CommitNumber);
			Repo.Commit (changes, new ProgressMonitor ());
			CommitNumber++;
		}

		protected void AddFile (string path, string contents, bool toVcs, bool commit)
		{
			AddToRepository (path, contents ?? "", toVcs, commit);
		}

		protected void AddDirectory (string path, bool toVcs, bool commit)
		{
			AddToRepository (path, null, toVcs, commit);
		}

		void AddToRepository (string relativePath, string contents, bool toVcs, bool commit)
		{
			string added = Path.Combine (LocalPath, relativePath);
			if (contents == null)
				Directory.CreateDirectory (added);
			else
				File.WriteAllText (added, contents);

			if (toVcs)
				Repo.Add (added, false, new ProgressMonitor ());

			if (commit)
				CommitFile (added);
			else
				AddedItems.Add (added);
		}

		protected abstract Repository GetRepo (string path, string url);

		protected static void DeleteDirectory (string path)
		{
			string[] files = Directory.GetFiles (path);
			string[] dirs = Directory.GetDirectories (path);

			foreach (var file in files) {
				File.SetAttributes (file, FileAttributes.Normal);
				File.Delete (file);
			}

			foreach (var dir in dirs) {
				DeleteDirectory (dir);
			}

			Directory.Delete (path, true);
		}

		#endregion
	}
}<|MERGE_RESOLUTION|>--- conflicted
+++ resolved
@@ -247,15 +247,9 @@
 			ModifyPath (Repo2, ref second);
 			string added = second + "testfile2";
 			File.Create (added).Close ();
-<<<<<<< HEAD
 			Repo2.Add (added, false, new ProgressMonitor ());
-			ChangeSet changes = Repo.CreateChangeSet (Repo.RootPath);
-			changes.AddFile (Repo.GetVersionInfo (added, VersionInfoQueryFlags.IgnoreCache));
-=======
-			Repo2.Add (added, false, new NullProgressMonitor ());
 			ChangeSet changes = Repo2.CreateChangeSet (Repo2.RootPath);
 			changes.AddFile (Repo2.GetVersionInfo (added, VersionInfoQueryFlags.IgnoreCache));
->>>>>>> dae48b57
 			changes.GlobalComment = "test2";
 			Repo2.Commit (changes, new ProgressMonitor ());
 
@@ -592,8 +586,8 @@
 			string dirFile = Path.Combine (dir, "testfile");
 			AddFile ("testfile", "test", true, true);
 			AddDirectory ("testdir", true, false);
-			Repo.MoveFile (added, dirFile, true, new NullProgressMonitor ());
-			Repo.MoveFile (dirFile, added, true, new NullProgressMonitor ());
+			Repo.MoveFile (added, dirFile, true, new ProgressMonitor ());
+			Repo.MoveFile (dirFile, added, true, new ProgressMonitor ());
 
 			Assert.AreEqual (VersionStatus.Unversioned, Repo.GetVersionInfo (dirFile, VersionInfoQueryFlags.IgnoreCache).Status);
 			Assert.AreEqual (VersionStatus.Versioned, Repo.GetVersionInfo (added, VersionInfoQueryFlags.IgnoreCache).Status);
