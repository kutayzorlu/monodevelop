//
// GitService.cs
//
// Author:
//       Lluis Sanchez Gual <lluis@novell.com>
//
// Copyright (c) 2010 Novell, Inc (http://www.novell.com)
//
// Permission is hereby granted, free of charge, to any person obtaining a copy
// of this software and associated documentation files (the "Software"), to deal
// in the Software without restriction, including without limitation the rights
// to use, copy, modify, merge, publish, distribute, sublicense, and/or sell
// copies of the Software, and to permit persons to whom the Software is
// furnished to do so, subject to the following conditions:
//
// The above copyright notice and this permission notice shall be included in
// all copies or substantial portions of the Software.
//
// THE SOFTWARE IS PROVIDED "AS IS", WITHOUT WARRANTY OF ANY KIND, EXPRESS OR
// IMPLIED, INCLUDING BUT NOT LIMITED TO THE WARRANTIES OF MERCHANTABILITY,
// FITNESS FOR A PARTICULAR PURPOSE AND NONINFRINGEMENT. IN NO EVENT SHALL THE
// AUTHORS OR COPYRIGHT HOLDERS BE LIABLE FOR ANY CLAIM, DAMAGES OR OTHER
// LIABILITY, WHETHER IN AN ACTION OF CONTRACT, TORT OR OTHERWISE, ARISING FROM,
// OUT OF OR IN CONNECTION WITH THE SOFTWARE OR THE USE OR OTHER DEALINGS IN
// THE SOFTWARE.

using System;
using MonoDevelop.Core;
using MonoDevelop.Ide;
using MonoDevelop.Ide.ProgressMonitoring;
using System.Threading;
<<<<<<< HEAD
using System.Threading.Tasks;
=======
using LibGit2Sharp;
>>>>>>> dae48b57

namespace MonoDevelop.VersionControl.Git
{
	public static class GitService
	{
		public static bool UseRebaseOptionWhenPulling
		{
			get { return PropertyService.Get ("MonoDevelop.VersionControl.Git.UseRebaseOptionWhenPulling", true); }
			set { PropertyService.Set ("MonoDevelop.VersionControl.Git.UseRebaseOptionWhenPulling", value); }
		}

		public static bool StashUnstashWhenUpdating
		{
			get { return PropertyService.Get ("MonoDevelop.VersionControl.Git.StashUnstashWhenUpdating", true); }
			set { PropertyService.Set ("MonoDevelop.VersionControl.Git.StashUnstashWhenUpdating", value); }
		}

		public static bool StashUnstashWhenSwitchingBranches
		{
			get { return PropertyService.Get ("MonoDevelop.VersionControl.Git.StashUnstashWhenSwitchingBranches", true); }
			set { PropertyService.Set ("MonoDevelop.VersionControl.Git.StashUnstashWhenSwitchingBranches", value); }
		}

		public static void Push (GitRepository repo)
		{
			var dlg = new PushDialog (repo);
			try {
				if (MessageService.RunCustomDialog (dlg) != (int) Gtk.ResponseType.Ok)
					return;

				string remote = dlg.SelectedRemote;
				string branch = dlg.SelectedRemoteBranch ?? repo.GetCurrentBranch ();
<<<<<<< HEAD
				
				ProgressMonitor monitor = VersionControlService.GetProgressMonitor (GettextCatalog.GetString ("Pushing changes..."), VersionControlOperationType.Push);
=======

				IProgressMonitor monitor = VersionControlService.GetProgressMonitor (GettextCatalog.GetString ("Pushing changes..."), VersionControlOperationType.Push);
>>>>>>> dae48b57
				ThreadPool.QueueUserWorkItem (delegate {
					try {
						repo.Push (monitor, remote, branch);
					} catch (Exception ex) {
						monitor.ReportError (ex.Message, ex);
					} finally {
						monitor.Dispose ();
					}
				});
			} finally {
				dlg.Destroy ();
			}
		}

		public static void ShowConfigurationDialog (GitRepository repo)
		{
			var dlg = new GitConfigurationDialog (repo);
			MessageService.ShowCustomDialog (dlg);
		}

		public static void ShowMergeDialog (GitRepository repo, bool rebasing)
		{
			var dlg = new MergeDialog (repo, rebasing);
			try {
				if (MessageService.RunCustomDialog (dlg) == (int) Gtk.ResponseType.Ok) {
					dlg.Hide ();
					if (rebasing) {
						using (ProgressMonitor monitor = VersionControlService.GetProgressMonitor (GettextCatalog.GetString ("Rebasing branch '{0}'...", dlg.SelectedBranch))) {
							if (dlg.IsRemote)
								repo.Fetch (monitor, dlg.RemoteName);
							repo.Rebase (dlg.SelectedBranch, dlg.StageChanges ? GitUpdateOptions.SaveLocalChanges : GitUpdateOptions.None, monitor);
						}
					} else {
						using (ProgressMonitor monitor = VersionControlService.GetProgressMonitor (GettextCatalog.GetString ("Merging branch '{0}'...", dlg.SelectedBranch))) {
							if (dlg.IsRemote)
								repo.Fetch (monitor, dlg.RemoteName);
							repo.Merge (dlg.SelectedBranch, dlg.StageChanges ? GitUpdateOptions.SaveLocalChanges : GitUpdateOptions.None, monitor);
						}
					}
				}
			} finally {
				dlg.Destroy ();
			}
		}

		public static void ShowStashManager (GitRepository repo)
		{
			var dlg = new StashManagerDialog (repo);
			MessageService.ShowCustomDialog (dlg);
		}
<<<<<<< HEAD
		
		public async static void SwitchToBranch (GitRepository repo, string branch)
=======

		public static void SwitchToBranch (GitRepository repo, string branch)
>>>>>>> dae48b57
		{
			var monitor = new MessageDialogProgressMonitor (true, false, false, true);
			try {
				IdeApp.Workbench.AutoReloadDocuments = true;
				IdeApp.Workbench.LockGui ();
				await Task.Run (delegate {
					try {
						repo.SwitchToBranch (monitor, branch);
					} catch (Exception ex) {
						monitor.ReportError ("Branch switch failed", ex);
					} finally {
						monitor.Dispose ();
					}
				});
			} finally {
				IdeApp.Workbench.AutoReloadDocuments = false;
				IdeApp.Workbench.UnlockGui ();
			}
		}
<<<<<<< HEAD
		
		public static Task ApplyStash (Stash s)
=======

		public static IAsyncOperation ApplyStash (GitRepository repo, int s)
>>>>>>> dae48b57
		{
			var monitor = new MessageDialogProgressMonitor (true, false, false, true);
			var statusTracker = IdeApp.Workspace.GetFileStatusTracker ();
			var t = Task.Run (delegate {
				try {
					ReportStashResult (repo.ApplyStash (monitor, s));
				} catch (Exception ex) {
					string msg = GettextCatalog.GetString ("Stash operation failed.");
					monitor.ReportError (msg, ex);
				}
				finally {
					monitor.Dispose ();
					statusTracker.NotifyChanges ();
				}
			});
			return t;
		}
<<<<<<< HEAD
		
		public static void ReportStashResult (ProgressMonitor monitor, MergeCommandResult result)
=======

		public static void ReportStashResult (StashApplyStatus status)
>>>>>>> dae48b57
		{
			if (status == StashApplyStatus.Conflicts) {
				string msg = GettextCatalog.GetString ("Stash applied with conflicts");
				DispatchService.GuiDispatch (delegate {
					IdeApp.Workbench.StatusBar.ShowWarning (msg);
				});
			}
			else {
				string msg = GettextCatalog.GetString ("Stash successfully applied");
				DispatchService.GuiDispatch (delegate {
					IdeApp.Workbench.StatusBar.ShowMessage (msg);
				});
			}
		}
	}
}<|MERGE_RESOLUTION|>--- conflicted
+++ resolved
@@ -29,11 +29,8 @@
 using MonoDevelop.Ide;
 using MonoDevelop.Ide.ProgressMonitoring;
 using System.Threading;
-<<<<<<< HEAD
 using System.Threading.Tasks;
-=======
 using LibGit2Sharp;
->>>>>>> dae48b57
 
 namespace MonoDevelop.VersionControl.Git
 {
@@ -66,13 +63,8 @@
 
 				string remote = dlg.SelectedRemote;
 				string branch = dlg.SelectedRemoteBranch ?? repo.GetCurrentBranch ();
-<<<<<<< HEAD
-				
+
 				ProgressMonitor monitor = VersionControlService.GetProgressMonitor (GettextCatalog.GetString ("Pushing changes..."), VersionControlOperationType.Push);
-=======
-
-				IProgressMonitor monitor = VersionControlService.GetProgressMonitor (GettextCatalog.GetString ("Pushing changes..."), VersionControlOperationType.Push);
->>>>>>> dae48b57
 				ThreadPool.QueueUserWorkItem (delegate {
 					try {
 						repo.Push (monitor, remote, branch);
@@ -123,13 +115,8 @@
 			var dlg = new StashManagerDialog (repo);
 			MessageService.ShowCustomDialog (dlg);
 		}
-<<<<<<< HEAD
-		
+
 		public async static void SwitchToBranch (GitRepository repo, string branch)
-=======
-
-		public static void SwitchToBranch (GitRepository repo, string branch)
->>>>>>> dae48b57
 		{
 			var monitor = new MessageDialogProgressMonitor (true, false, false, true);
 			try {
@@ -149,22 +136,20 @@
 				IdeApp.Workbench.UnlockGui ();
 			}
 		}
-<<<<<<< HEAD
-		
-		public static Task ApplyStash (Stash s)
-=======
 
-		public static IAsyncOperation ApplyStash (GitRepository repo, int s)
->>>>>>> dae48b57
+		public static Task<bool> ApplyStash (GitRepository repo, int s)
 		{
 			var monitor = new MessageDialogProgressMonitor (true, false, false, true);
 			var statusTracker = IdeApp.Workspace.GetFileStatusTracker ();
 			var t = Task.Run (delegate {
 				try {
-					ReportStashResult (repo.ApplyStash (monitor, s));
+					var res = repo.ApplyStash (monitor, s);
+					ReportStashResult (res);
+					return true;
 				} catch (Exception ex) {
 					string msg = GettextCatalog.GetString ("Stash operation failed.");
 					monitor.ReportError (msg, ex);
+					return false;
 				}
 				finally {
 					monitor.Dispose ();
@@ -173,13 +158,8 @@
 			});
 			return t;
 		}
-<<<<<<< HEAD
-		
-		public static void ReportStashResult (ProgressMonitor monitor, MergeCommandResult result)
-=======
 
 		public static void ReportStashResult (StashApplyStatus status)
->>>>>>> dae48b57
 		{
 			if (status == StashApplyStatus.Conflicts) {
 				string msg = GettextCatalog.GetString ("Stash applied with conflicts");
