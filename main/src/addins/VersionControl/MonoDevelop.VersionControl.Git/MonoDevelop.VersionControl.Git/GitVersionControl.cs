//
// GitVersionControl.cs
//
// Author:
//       Dale Ragan <dale.ragan@sinesignal.com>
//
// Copyright (c) 2010 SineSignal, LLC
//
// Permission is hereby granted, free of charge, to any person obtaining a copy
// of this software and associated documentation files (the "Software"), to deal
// in the Software without restriction, including without limitation the rights
// to use, copy, modify, merge, publish, distribute, sublicense, and/or sell
// copies of the Software, and to permit persons to whom the Software is
// furnished to do so, subject to the following conditions:
//
// The above copyright notice and this permission notice shall be included in
// all copies or substantial portions of the Software.
//
// THE SOFTWARE IS PROVIDED "AS IS", WITHOUT WARRANTY OF ANY KIND, EXPRESS OR
// IMPLIED, INCLUDING BUT NOT LIMITED TO THE WARRANTIES OF MERCHANTABILITY,
// FITNESS FOR A PARTICULAR PURPOSE AND NONINFRINGEMENT. IN NO EVENT SHALL THE
// AUTHORS OR COPYRIGHT HOLDERS BE LIABLE FOR ANY CLAIM, DAMAGES OR OTHER
// LIABILITY, WHETHER IN AN ACTION OF CONTRACT, TORT OR OTHERWISE, ARISING FROM,
// OUT OF OR IN CONNECTION WITH THE SOFTWARE OR THE USE OR OTHER DEALINGS IN
// THE SOFTWARE.

using MonoDevelop.Core;
using System.Collections.Generic;
using System.IO;

namespace MonoDevelop.VersionControl.Git
{
	abstract class GitVersionControl : VersionControlSystem
	{
		string version = null;

<<<<<<< HEAD
		const string GitExtension = ".git";
=======
		const string GitExtension = ".git";
>>>>>>> 50941aa1

		public override string Name {
			get { return "Git"; }
		}

		public override string Version {
			get {
				if (version == null)
					version = LibGit2Sharp.GlobalSettings.Version.InformationalVersion;
				return version;
			}
		}

		public override bool IsInstalled {
			get {
				return true;
			}
		}

		static GitVersionControl ()
		{
			// soft settings migration for 8.0 without slowing down Ide initialization
			// should work fine for most users using git on regular basis
			if (Ide.IdeApp.IsInitialRunAfterUpgrade && Ide.IdeApp.UpgradedFromVersion < new System.Version (8, 0, 1, 2800)) {
				GitService.StashUnstashWhenSwitchingBranches.Set (false);
				GitService.StashUnstashWhenUpdating.Set (false);
				PropertyService.SaveProperties ();
			}
		}

		public override Repository GetRepositoryReference (FilePath path, string id)
		{
			return new GitRepository (this, path, null);
		}

		protected override Repository OnCreateRepositoryInstance ()
		{
			return new GitRepository ();
		}

		public override IRepositoryEditor CreateRepositoryEditor (Repository repo)
		{
			return new UrlBasedRepositoryEditor ((GitRepository)repo);
		}

		protected override FilePath OnGetRepositoryPath (FilePath path, string id)
		{
			string repo = LibGit2Sharp.Repository.Discover (path.ResolveLinks ());
			if (!string.IsNullOrEmpty (repo)) {
				repo = repo.TrimEnd ('\\', '/');
				if (repo.EndsWith (GitExtension, System.StringComparison.OrdinalIgnoreCase))
					repo = Path.GetDirectoryName (repo);
			}
			return repo;
		}
<<<<<<< HEAD

		public override string GetRelativeCheckoutPathForRemote (string remoteRelativePath)
		{
			remoteRelativePath = base.GetRelativeCheckoutPathForRemote (remoteRelativePath);
=======

		public override string GetRelativeCheckoutPathForRemote (string remoteRelativePath)
		{
			remoteRelativePath = base.GetRelativeCheckoutPathForRemote (remoteRelativePath);
>>>>>>> 50941aa1
			if (remoteRelativePath.EndsWith (GitExtension, System.StringComparison.CurrentCultureIgnoreCase)) {
				remoteRelativePath = remoteRelativePath.Substring (0, remoteRelativePath.Length - GitExtension.Length);
			} 
			return remoteRelativePath;
		}
	}
}<|MERGE_RESOLUTION|>--- conflicted
+++ resolved
@@ -1,53 +1,49 @@
-//
-// GitVersionControl.cs
-//
-// Author:
-//       Dale Ragan <dale.ragan@sinesignal.com>
-//
-// Copyright (c) 2010 SineSignal, LLC
-//
-// Permission is hereby granted, free of charge, to any person obtaining a copy
-// of this software and associated documentation files (the "Software"), to deal
-// in the Software without restriction, including without limitation the rights
-// to use, copy, modify, merge, publish, distribute, sublicense, and/or sell
-// copies of the Software, and to permit persons to whom the Software is
-// furnished to do so, subject to the following conditions:
-//
-// The above copyright notice and this permission notice shall be included in
-// all copies or substantial portions of the Software.
-//
-// THE SOFTWARE IS PROVIDED "AS IS", WITHOUT WARRANTY OF ANY KIND, EXPRESS OR
-// IMPLIED, INCLUDING BUT NOT LIMITED TO THE WARRANTIES OF MERCHANTABILITY,
-// FITNESS FOR A PARTICULAR PURPOSE AND NONINFRINGEMENT. IN NO EVENT SHALL THE
-// AUTHORS OR COPYRIGHT HOLDERS BE LIABLE FOR ANY CLAIM, DAMAGES OR OTHER
-// LIABILITY, WHETHER IN AN ACTION OF CONTRACT, TORT OR OTHERWISE, ARISING FROM,
-// OUT OF OR IN CONNECTION WITH THE SOFTWARE OR THE USE OR OTHER DEALINGS IN
-// THE SOFTWARE.
-
+//
+// GitVersionControl.cs
+//
+// Author:
+//       Dale Ragan <dale.ragan@sinesignal.com>
+//
+// Copyright (c) 2010 SineSignal, LLC
+//
+// Permission is hereby granted, free of charge, to any person obtaining a copy
+// of this software and associated documentation files (the "Software"), to deal
+// in the Software without restriction, including without limitation the rights
+// to use, copy, modify, merge, publish, distribute, sublicense, and/or sell
+// copies of the Software, and to permit persons to whom the Software is
+// furnished to do so, subject to the following conditions:
+//
+// The above copyright notice and this permission notice shall be included in
+// all copies or substantial portions of the Software.
+//
+// THE SOFTWARE IS PROVIDED "AS IS", WITHOUT WARRANTY OF ANY KIND, EXPRESS OR
+// IMPLIED, INCLUDING BUT NOT LIMITED TO THE WARRANTIES OF MERCHANTABILITY,
+// FITNESS FOR A PARTICULAR PURPOSE AND NONINFRINGEMENT. IN NO EVENT SHALL THE
+// AUTHORS OR COPYRIGHT HOLDERS BE LIABLE FOR ANY CLAIM, DAMAGES OR OTHER
+// LIABILITY, WHETHER IN AN ACTION OF CONTRACT, TORT OR OTHERWISE, ARISING FROM,
+// OUT OF OR IN CONNECTION WITH THE SOFTWARE OR THE USE OR OTHER DEALINGS IN
+// THE SOFTWARE.
+
 using MonoDevelop.Core;
 using System.Collections.Generic;
-using System.IO;
-
+using System.IO;
+
 namespace MonoDevelop.VersionControl.Git
 {
 	abstract class GitVersionControl : VersionControlSystem
-	{
+	{
 		string version = null;
 
-<<<<<<< HEAD
-		const string GitExtension = ".git";
-=======
-		const string GitExtension = ".git";
->>>>>>> 50941aa1
+		const string GitExtension = ".git";
 
 		public override string Name {
 			get { return "Git"; }
-		}
-
-		public override string Version {
+		}
+
+		public override string Version {
 			get {
-				if (version == null)
-					version = LibGit2Sharp.GlobalSettings.Version.InformationalVersion;
+				if (version == null)
+					version = LibGit2Sharp.GlobalSettings.Version.InformationalVersion;
 				return version;
 			}
 		}
@@ -56,22 +52,22 @@
 			get {
 				return true;
 			}
-		}
-
+		}
+
 		static GitVersionControl ()
 		{
-			// soft settings migration for 8.0 without slowing down Ide initialization
+			// soft settings migration for 8.0 without slowing down Ide initialization
 			// should work fine for most users using git on regular basis
-			if (Ide.IdeApp.IsInitialRunAfterUpgrade && Ide.IdeApp.UpgradedFromVersion < new System.Version (8, 0, 1, 2800)) {
-				GitService.StashUnstashWhenSwitchingBranches.Set (false);
-				GitService.StashUnstashWhenUpdating.Set (false);
-				PropertyService.SaveProperties ();
+			if (Ide.IdeApp.IsInitialRunAfterUpgrade && Ide.IdeApp.UpgradedFromVersion < new System.Version (8, 0, 1, 2800)) {
+				GitService.StashUnstashWhenSwitchingBranches.Set (false);
+				GitService.StashUnstashWhenUpdating.Set (false);
+				PropertyService.SaveProperties ();
 			}
 		}
 
 		public override Repository GetRepositoryReference (FilePath path, string id)
 		{
-			return new GitRepository (this, path, null);
+			return new GitRepository (this, path, null);
 		}
 
 		protected override Repository OnCreateRepositoryInstance ()
@@ -94,17 +90,10 @@
 			}
 			return repo;
 		}
-<<<<<<< HEAD
-
+
 		public override string GetRelativeCheckoutPathForRemote (string remoteRelativePath)
-		{
-			remoteRelativePath = base.GetRelativeCheckoutPathForRemote (remoteRelativePath);
-=======
-
-		public override string GetRelativeCheckoutPathForRemote (string remoteRelativePath)
-		{
-			remoteRelativePath = base.GetRelativeCheckoutPathForRemote (remoteRelativePath);
->>>>>>> 50941aa1
+		{
+			remoteRelativePath = base.GetRelativeCheckoutPathForRemote (remoteRelativePath);
 			if (remoteRelativePath.EndsWith (GitExtension, System.StringComparison.CurrentCultureIgnoreCase)) {
 				remoteRelativePath = remoteRelativePath.Substring (0, remoteRelativePath.Length - GitExtension.Length);
 			} 
