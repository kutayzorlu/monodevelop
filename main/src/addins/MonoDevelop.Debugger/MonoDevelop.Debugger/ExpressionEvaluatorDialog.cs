--- conflicted
+++ resolved
@@ -113,13 +113,7 @@
 			if (keyHandled)
 				return;
 
-<<<<<<< HEAD
-			string text = ctx == null ? entry.Text : entry.Text.Substring (Math.Max (0, Math.Min (ctx.TriggerOffset, entry.Text.Length)));
-			CompletionWindowManager.UpdateWordSelection (text);
 			CompletionWindowManager.PostProcessKeyEvent (KeyDescriptor.FromGtk (key, keyChar, modifier));
-=======
-			CompletionWindowManager.PostProcessKeyEvent (key, keyChar, modifier);
->>>>>>> 03ad0cb3
 			PopupCompletion ((Entry) sender);
 		}
 
