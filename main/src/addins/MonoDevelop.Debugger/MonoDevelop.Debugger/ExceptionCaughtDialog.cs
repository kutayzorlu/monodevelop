﻿//
// ExceptionCaughtDialog.cs
//
// Authors: Lluis Sanchez Gual <lluis@novell.com>
//          Jeffrey Stedfast <jeff@xamarin.com>
//
// Copyright (c) 2010 Novell, Inc. (http://www.novell.com)
// Copyright (c) 2011 Xamarin Inc. (http://www.xamarin.com)
//
// Permission is hereby granted, free of charge, to any person obtaining a copy
// of this software and associated documentation files (the "Software"), to deal
// in the Software without restriction, including without limitation the rights
// to use, copy, modify, merge, publish, distribute, sublicense, and/or sell
// copies of the Software, and to permit persons to whom the Software is
// furnished to do so, subject to the following conditions:
//
// The above copyright notice and this permission notice shall be included in
// all copies or substantial portions of the Software.
//
// THE SOFTWARE IS PROVIDED "AS IS", WITHOUT WARRANTY OF ANY KIND, EXPRESS OR
// IMPLIED, INCLUDING BUT NOT LIMITED TO THE WARRANTIES OF MERCHANTABILITY,
// FITNESS FOR A PARTICULAR PURPOSE AND NONINFRINGEMENT. IN NO EVENT SHALL THE
// AUTHORS OR COPYRIGHT HOLDERS BE LIABLE FOR ANY CLAIM, DAMAGES OR OTHER
// LIABILITY, WHETHER IN AN ACTION OF CONTRACT, TORT OR OTHERWISE, ARISING FROM,
// OUT OF OR IN CONNECTION WITH THE SOFTWARE OR THE USE OR OTHER DEALINGS IN
// THE SOFTWARE.

using System;
using System.IO;
using System.Linq;

using Gtk;

using Mono.Debugging.Client;

using MonoDevelop.Ide;
using MonoDevelop.Core;
using MonoDevelop.Components;
using MonoDevelop.Ide.TextEditing;
using MonoDevelop.Ide.Gui.Content;
using MonoDevelop.Ide.Editor.Extension;
using MonoDevelop.Ide.Fonts;
using System.Collections.Generic;
using System.Drawing;
using System.Text;

namespace MonoDevelop.Debugger
{
	class ExceptionCaughtDialog : Gtk.Window
	{
		VBox VBox;
		static readonly Xwt.Drawing.Image WarningIconPixbuf = Xwt.Drawing.Image.FromResource ("toolbar-icon.png");
		static readonly Xwt.Drawing.Image WarningIconPixbufInner = Xwt.Drawing.Image.FromResource ("exception-outline-16.png");

		protected ObjectValueTreeView ExceptionValueTreeView { get; private set; }

		protected TreeView StackTraceTreeView { get; private set; }

		protected CheckButton OnlyShowMyCodeCheckbox { get; private set; }

		protected Label ExceptionMessageLabel { get; private set; }

		protected Button ExceptionHelpLinkButton { get; private set; }

		protected Label ExceptionTypeLabel { get; private set; }

		readonly ExceptionCaughtMessage message;
		readonly ExceptionInfo exception;
		ExceptionInfo selected;
		bool destroyed;
		VPanedThin paned;
		Expander expanderProperties;
		Expander expanderStacktrace;
		Button close;
		VBox rightVBox;
		VBox vboxAroundInnerExceptionMessage;

		protected enum ModelColumn
		{
			StackFrame,
			Markup,
			IsUserCode
		}

		public ExceptionCaughtDialog (ExceptionInfo ex, ExceptionCaughtMessage msg)
			: base (WindowType.Toplevel)
		{
			this.Child = VBox = new VBox ();
			VBox.Show ();
			this.Name = "wizard_dialog";
			this.ApplyTheme ();
			selected = exception = ex;
			message = msg;

			Build ();
			UpdateDisplay ();

			exception.Changed += ExceptionChanged;
		}

		Widget CreateExceptionHeader ()
		{
			var icon = new ImageView (WarningIconPixbuf);
			icon.Yalign = 0;

			ExceptionTypeLabel = new Label { Xalign = 0.0f, Selectable = true, CanFocus = false };
			ExceptionMessageLabel = new Label { Wrap = true, Xalign = 0.0f, Selectable = true, CanFocus = false };
			ExceptionHelpLinkButton = new Button { HasFocus = true, Xalign = 0, Relief = ReliefStyle.None, BorderWidth = 0 };
			ExceptionHelpLinkButton.Name = "exception_help_link_label";
			Gtk.Rc.ParseString (@"style ""exception-help-link-label""
{
	GtkWidget::link-color = ""#ffffff""
	GtkWidget::visited-link-color = ""#ffffff""
}
widget ""*.exception_help_link_label"" style ""exception-help-link-label""
");
			var textColor = Styles.ExceptionCaughtDialog.HeaderTextColor.ToGdkColor ();
			var headerColor = Styles.ExceptionCaughtDialog.HeaderBackgroundColor.ToGdkColor ();

			ExceptionHelpLinkButton.ModifyBg (StateType.Selected, headerColor);

			ExceptionHelpLinkButton.Clicked += ExceptionHelpLinkLabel_Clicked;
			ExceptionHelpLinkButton.KeyPressEvent += EventBoxLink_KeyPressEvent;

<<<<<<< HEAD
			ExceptionHelpLinkLabel.ModifyBase (StateType.Prelight, Styles.ExceptionCaughtDialog.HeaderBackgroundColor.ToGdkColor ());
			ExceptionHelpLinkLabel.SetLinkHandler ((str) => IdeServices.DesktopService.ShowUrl (str));
=======
>>>>>>> 40d52a9e
			ExceptionTypeLabel.ModifyFg (StateType.Normal, textColor);
			ExceptionMessageLabel.ModifyFg (StateType.Normal, textColor);
			ExceptionHelpLinkButton.ModifyFg (StateType.Normal, textColor);

			if (Platform.IsWindows) {
				ExceptionTypeLabel.ModifyFont (Pango.FontDescription.FromString ("bold 19"));
				ExceptionMessageLabel.ModifyFont (Pango.FontDescription.FromString ("10"));
				ExceptionHelpLinkButton.ModifyFont (Pango.FontDescription.FromString ("10"));
			} else {
				ExceptionTypeLabel.ModifyFont (Pango.FontDescription.FromString ("21"));
				ExceptionMessageLabel.ModifyFont (Pango.FontDescription.FromString ("12"));
				ExceptionHelpLinkButton.ModifyFont (Pango.FontDescription.FromString ("12"));
			}

			//Force rendering of background with EventBox
			var eventBox = new EventBox ();
			var hBox = new HBox ();
			var leftVBox = new VBox ();
			rightVBox = new VBox ();
			leftVBox.PackStart (icon, false, false, (uint)(Platform.IsWindows ? 5 : 0)); // as we change frame.BorderWidth below, we need to compensate

			rightVBox.PackStart (ExceptionTypeLabel, false, false, (uint)(Platform.IsWindows ? 0 : 2));

			var exceptionHContainer = new HBox ();
			exceptionHContainer.PackStart (ExceptionHelpLinkButton, false, false, 0);
			exceptionHContainer.PackStart (new Fixed (), true, true, 0);

			rightVBox.PackStart (ExceptionMessageLabel, true, true, (uint)(Platform.IsWindows ? 6 : 5));
			rightVBox.PackStart (exceptionHContainer, false, false, 2);

			hBox.PackStart (leftVBox, false, false, (uint)(Platform.IsWindows ? 5 : 0)); // as we change frame.BorderWidth below, we need to compensate
			hBox.PackStart (rightVBox, true, true, (uint)(Platform.IsWindows ? 5 : 10));

			var frame = new Frame ();
			frame.Add (hBox);
			frame.BorderWidth = (uint)(Platform.IsWindows ? 5 : 10); // on Windows we need to have smaller border due to ExceptionTypeLabel vertical misalignment
			frame.Shadow = ShadowType.None;
			frame.ShadowType = ShadowType.None;

			eventBox.Add (frame);
			eventBox.ShowAll ();
			eventBox.ModifyBg (StateType.Normal, headerColor);

			return eventBox;
		}

		void ExceptionHelpLinkLabel_Clicked (object sender, EventArgs e) => DesktopService.ShowUrl (exceptionHelpLink);

		void EventBoxLink_KeyPressEvent (object o, KeyPressEventArgs args)
		{ 
			if (args.Event.Key == Gdk.Key.KP_Enter || args.Event.Key == Gdk.Key.KP_Space)
				DesktopService.ShowUrl (exceptionHelpLink);
		}

		void EventBoxLink_ExceptionHelpLink (object o, ButtonPressEventArgs args) => DesktopService.ShowUrl (exceptionHelpLink);

		protected override void OnSizeAllocated (Gdk.Rectangle allocation)
		{
			base.OnSizeAllocated (allocation);
			ExceptionMessageLabel.WidthRequest = rightVBox.Allocation.Width;
			if (vboxAroundInnerExceptionMessage != null) {
				InnerExceptionMessageLabel.WidthRequest = vboxAroundInnerExceptionMessage.Allocation.Width;
			}
		}

		Widget CreateExceptionValueTreeView ()
		{
			ExceptionValueTreeView = new ObjectValueTreeView ();
			ExceptionValueTreeView.Frame = DebuggingService.CurrentFrame;
			ExceptionValueTreeView.ModifyBase (StateType.Normal, Styles.ExceptionCaughtDialog.ValueTreeBackgroundColor.ToGdkColor ());
			ExceptionValueTreeView.AllowPopupMenu = false;
			ExceptionValueTreeView.AllowExpanding = true;
			ExceptionValueTreeView.AllowPinning = false;
			ExceptionValueTreeView.AllowEditing = false;
			ExceptionValueTreeView.CanFocus = true;
			ExceptionValueTreeView.AllowAdding = false;
			ExceptionValueTreeView.RulesHint = true;
			ExceptionValueTreeView.ModifyFont (Pango.FontDescription.FromString (Platform.IsWindows ? "9" : "11"));
			ExceptionValueTreeView.RulesHint = false;

			ExceptionValueTreeView.Show ();

			var scrolled = new ScrolledWindow {
				HeightRequest = 180,
				CanFocus = true,
				HscrollbarPolicy = PolicyType.Automatic,
				VscrollbarPolicy = PolicyType.Automatic
			};

			scrolled.ShadowType = ShadowType.None;
			scrolled.Add (ExceptionValueTreeView);
			scrolled.Show ();
			var vbox = new VBox ();
			expanderProperties = WrapInExpander (GettextCatalog.GetString ("Properties"), scrolled);
			vbox.PackStart (new VBox (), false, false, 5);
			vbox.PackStart (expanderProperties, true, true, 0);
			vbox.ShowAll ();
			return vbox;
		}

		class ExpanderWithMinSize : Expander
		{
			public ExpanderWithMinSize (string label) : base (label)
			{
			}

			protected override void OnSizeRequested (ref Requisition requisition)
			{
				base.OnSizeRequested (ref requisition);
				requisition.Height = 28;
			}
		}

		Expander WrapInExpander (string title, Widget widget)
		{
			var expander = new ExpanderWithMinSize ($"<b>{GLib.Markup.EscapeText (title)}</b>");
			expander.Name = "exception_dialog_expander";
			Gtk.Rc.ParseString (@"style ""exception-dialog-expander""
{
	GtkExpander::expander-spacing = 10
}
widget ""*.exception_dialog_expander"" style ""exception-dialog-expander""
");
			expander.Child = widget;
			expander.Spacing = 0;
			expander.Show ();
			expander.CanFocus = true;
			expander.UseMarkup = true;
			expander.Expanded = true;
			expander.Activated += Expander_Activated;
			expander.ModifyBg (StateType.Prelight, Ide.Gui.Styles.PrimaryBackgroundColor.ToGdkColor ());
			return expander;
		}

		void Expander_Activated (object sender, EventArgs e)
		{
			if (expanderProperties.Expanded && expanderStacktrace.Expanded)
				paned.PositionSet = false;
			else if (expanderStacktrace.Expanded)
				paned.Position = paned.MaxPosition;
			else
				paned.Position = paned.MinPosition;
		}

		static void StackFrameLayout (CellLayout layout, CellRenderer cr, TreeModel model, TreeIter iter)
		{
			var frame = (ExceptionStackFrame)model.GetValue (iter, (int)ModelColumn.StackFrame);
			var renderer = (StackFrameCellRenderer)cr;

			renderer.Markup = (string)model.GetValue (iter, (int)ModelColumn.Markup);
			renderer.Frame = frame;

			if (frame == null) {
				renderer.IsUserCode = false;
				return;
			}

			renderer.IsUserCode = (bool)model.GetValue (iter, (int)ModelColumn.IsUserCode);
		}

		Widget CreateStackTraceTreeView ()
		{
			var store = new ListStore (typeof (ExceptionStackFrame), typeof (string), typeof (bool));
			StackTraceTreeView = new TreeView (store);
			StackTraceTreeView.SearchColumn = -1; // disable the interactive search
			StackTraceTreeView.FixedHeightMode = false;
			StackTraceTreeView.HeadersVisible = false;
			StackTraceTreeView.ShowExpanders = false;
			StackTraceTreeView.RulesHint = false;
			StackTraceTreeView.Show ();

			var renderer = new StackFrameCellRenderer (StackTraceTreeView.PangoContext);

			StackTraceTreeView.AppendColumn ("", renderer, (CellLayoutDataFunc)StackFrameLayout);

			StackTraceTreeView.RowActivated += StackFrameActivated;

			var scrolled = new ScrolledWindow {
				HeightRequest = 180,
				HscrollbarPolicy = PolicyType.Never,
				VscrollbarPolicy = PolicyType.Automatic
			};
			scrolled.ShadowType = ShadowType.None;
			scrolled.Add (StackTraceTreeView);
			scrolled.Show ();
			var vbox = new VBox ();
			vbox.PackStart (CreateSeparator (), false, true, 0);
			vbox.PackStart (scrolled, true, true, 0);
			vbox.Show ();

			var vbox2 = new VBox ();
			expanderStacktrace = WrapInExpander (GettextCatalog.GetString ("Stacktrace"), vbox);
			vbox2.PackStart (new VBox (), false, false, 5);
			vbox2.PackStart (expanderStacktrace, true, true, 0);
			vbox2.ShowAll ();
			return vbox2;
		}

		Widget CreateButtonBox ()
		{
			var buttons = new HButtonBox { Layout = ButtonBoxStyle.End, Spacing = 18 };

			var copy = new Button (Stock.Copy);
			copy.Clicked += CopyClicked;
			copy.Show ();

			buttons.PackStart (copy, false, true, 0);

			close = new Button (Stock.Close);
			close.Activated += CloseClicked;
			close.Clicked += CloseClicked;
			close.Show ();

			buttons.PackStart (close, false, true, 0);

			buttons.Show ();

			return buttons;
		}

		static Widget CreateSeparator ()
		{
			var separator = new HSeparator ();
			separator.Show ();
			return separator;
		}

		bool HasInnerException ()
		{
			return exception.InnerException != null;
		}

		bool hadInnerException;

		void Build ()
		{
			Title = GettextCatalog.GetString ("Exception Caught");
			DefaultWidth = 500;
			DefaultHeight = 500;
			HeightRequest = 350;
			WidthRequest = 350;
			VBox.Foreach (VBox.Remove);
			VBox.PackStart (CreateExceptionHeader (), false, true, 0);
			paned = new VPanedThin ();
			paned.GrabAreaSize = 10;
			paned.Pack1 (CreateStackTraceTreeView (), true, false);
			paned.Pack2 (CreateExceptionValueTreeView (), true, false);
			paned.Show ();
			var vbox = new VBox (false, 0);
			var whiteBackground = new EventBox ();
			whiteBackground.Show ();
			whiteBackground.ModifyBg (StateType.Normal, Ide.Gui.Styles.PrimaryBackgroundColor.ToGdkColor ());
			whiteBackground.Add (vbox);
			hadInnerException = HasInnerException ();
			if (hadInnerException) {
				vbox.PackStart (new VBox (), false, false, 6);
				vbox.PackStart (CreateInnerExceptionMessage (), false, true, 0);
				vbox.ShowAll ();
			}
			vbox.PackStart (paned, true, true, 0);
			vbox.Show ();

			if (hadInnerException) {
				var box = new HBox ();
				box.PackStart (CreateInnerExceptionsTree (), false, false, 0);
				box.PackStart (whiteBackground, true, true, 0);
				box.Show ();
				VBox.PackStart (box, true, true, 0);
				DefaultWidth = 900;
				DefaultHeight = 700;
				WidthRequest = 550;
				HeightRequest = 450;
			} else {
				VBox.PackStart (whiteBackground, true, true, 0);
			}
			var actionArea = new HBox (false, 0) { BorderWidth = 14 };

			OnlyShowMyCodeCheckbox = new CheckButton (GettextCatalog.GetString ("_Only show my code."));
			OnlyShowMyCodeCheckbox.Toggled += OnlyShowMyCodeToggled;
			OnlyShowMyCodeCheckbox.Show ();
			OnlyShowMyCodeCheckbox.Active = DebuggingService.GetUserOptions ().ProjectAssembliesOnly;

			var alignment = new Alignment (0.0f, 0.5f, 0.0f, 0.0f) { Child = OnlyShowMyCodeCheckbox };
			alignment.Show ();

			actionArea.PackStart (alignment, true, true, 0);
			actionArea.PackStart (CreateButtonBox (), false, true, 0);
			actionArea.PackStart (new VBox (), false, true, 3); // dummy just to take extra 6px at end to make it 20pixels
			actionArea.ShowAll ();

			VBox.PackStart (actionArea, false, true, 0);
		}

		Label InnerExceptionTypeLabel;
		Label InnerExceptionMessageLabel;
		Button InnerExceptionHelpLinkButton;

		Widget CreateInnerExceptionMessage ()
		{
			var hboxMain = new HBox ();
			vboxAroundInnerExceptionMessage = new VBox ();
			var hbox = new HBox ();

			var icon = new ImageView (WarningIconPixbufInner);
			icon.Yalign = 0;
			hbox.PackStart (icon, false, false, 0);

			InnerExceptionTypeLabel = new Label ();
			InnerExceptionTypeLabel.UseMarkup = true;
			InnerExceptionTypeLabel.Xalign = 0;
			InnerExceptionTypeLabel.Selectable = true;
			InnerExceptionTypeLabel.CanFocus = false;
			hbox.PackStart (InnerExceptionTypeLabel, false, true, 4);

			InnerExceptionMessageLabel = new Label ();
			InnerExceptionMessageLabel.Wrap = true;
			InnerExceptionMessageLabel.Selectable = true;
			InnerExceptionMessageLabel.CanFocus = false;
			InnerExceptionMessageLabel.Xalign = 0;
			InnerExceptionMessageLabel.ModifyFont (Pango.FontDescription.FromString (Platform.IsWindows ? "9" : "11"));

<<<<<<< HEAD
			InnerExceptionHelpLinkLabel = new Label ();
			InnerExceptionHelpLinkLabel.UseMarkup = true;
			InnerExceptionHelpLinkLabel.Wrap = true;
			InnerExceptionHelpLinkLabel.LineWrapMode = Pango.WrapMode.Char;
			InnerExceptionHelpLinkLabel.Selectable = true;
			InnerExceptionHelpLinkLabel.CanFocus = false;
			InnerExceptionHelpLinkLabel.Xalign = 0;
			InnerExceptionHelpLinkLabel.ModifyFont (Pango.FontDescription.FromString (Platform.IsWindows ? "9" : "11"));
			InnerExceptionHelpLinkLabel.SetLinkHandler ((str) => IdeServices.DesktopService.ShowUrl (str));
=======
			InnerExceptionHelpLinkButton = new Button {
				CanFocus = true,
				BorderWidth = 0,
				Relief = ReliefStyle.Half,
				Xalign = 0
			};
			InnerExceptionHelpLinkButton.ModifyFont (Pango.FontDescription.FromString (Platform.IsWindows ? "9" : "11"));
			InnerExceptionHelpLinkButton.KeyPressEvent += InnerExceptionHelpLinkLabel_KeyPressEvent;
			InnerExceptionHelpLinkButton.Clicked += InnerExceptionHelpLinkLabel_Pressed;

			InnerExceptionHelpLinkButton.ModifyBg (StateType.Selected, Styles.ExceptionCaughtDialog.TreeSelectedBackgroundColor.ToGdkColor ());
>>>>>>> 40d52a9e

			vboxAroundInnerExceptionMessage.PackStart (hbox, false, true, 0);
			vboxAroundInnerExceptionMessage.PackStart (InnerExceptionMessageLabel, true, true, 10);

			var innerExceptionHContainer = new HBox ();

			innerExceptionHContainer.PackStart (InnerExceptionHelpLinkButton, false, false, 0);
			innerExceptionHContainer.PackStart (new Fixed (), true, true, 0);

			vboxAroundInnerExceptionMessage.PackStart (innerExceptionHContainer, true, true, 2);
			hboxMain.PackStart (vboxAroundInnerExceptionMessage, true, true, 10);
			hboxMain.ShowAll ();
			return hboxMain;
		}

		void InnerExceptionHelpLinkLabel_Pressed (object sender, EventArgs e) => DesktopService.ShowUrl (innerExceptionHelpLink);
		void InnerExceptionHelpLinkLabel_KeyPressEvent (object o, KeyPressEventArgs args)
		{
			if (args.Event.Key == Gdk.Key.KP_Enter || args.Event.Key == Gdk.Key.KP_Space)
				DesktopService.ShowUrl (innerExceptionHelpLink);
		}

		TreeStore InnerExceptionsStore;

		class InnerExceptionsTree : TreeView
		{
			public InnerExceptionsTree ()
			{
				Events |= Gdk.EventMask.PointerMotionMask;
			}

			protected override bool OnMotionNotifyEvent (Gdk.EventMotion evnt)
			{
				TreePath path;
				//We want effect that when user has mouse button pressed and is moving over tree to autoselect exception
				if (evnt.State == Gdk.ModifierType.Button1Mask && GetPathAtPos ((int)evnt.X, (int)evnt.Y, out path)) {
					Selection.SelectPath (path);
				}
				return base.OnMotionNotifyEvent (evnt);
			}
		}

		InnerExceptionsTree InnerExceptionsTreeView;

		Dictionary<ExceptionInfo, ExceptionInfo> ReverseInnerExceptions = new Dictionary<ExceptionInfo, ExceptionInfo> ();

		Widget CreateInnerExceptionsTree ()
		{
			InnerExceptionsTreeView = new InnerExceptionsTree ();
			InnerExceptionsTreeView.ModifyBase (StateType.Normal, Styles.ExceptionCaughtDialog.TreeBackgroundColor.ToGdkColor ()); // background
			InnerExceptionsTreeView.ModifyBase (StateType.Selected, Styles.ExceptionCaughtDialog.TreeSelectedBackgroundColor.ToGdkColor ()); // selected
			InnerExceptionsTreeView.HeadersVisible = false;
			InnerExceptionsStore = new TreeStore (typeof (ExceptionInfo));

			FillInnerExceptionsStore (InnerExceptionsStore, exception);
			InnerExceptionsTreeView.AppendColumn ("Exception", new CellRendererInnerException (), new TreeCellDataFunc ((tree_column, cell, tree_model, iter) => {
				var c = (CellRendererInnerException)cell;
				c.Text = ((ExceptionInfo)tree_model.GetValue (iter, 0)).Type;
			}));
			InnerExceptionsTreeView.ShowExpanders = false;
			InnerExceptionsTreeView.LevelIndentation = 10;
			InnerExceptionsTreeView.Model = InnerExceptionsStore;
			InnerExceptionsTreeView.ExpandAll ();
			InnerExceptionsTreeView.Selection.Changed += (sender, e) => {
				TreeIter selectedIter;
				if (InnerExceptionsTreeView.Selection.GetSelected (out selectedIter)) {
					UpdateSelectedException ((ExceptionInfo)InnerExceptionsTreeView.Model.GetValue (selectedIter, 0));
				}
			};
			var eventBox = new EventBox ();
			eventBox.ModifyBg (StateType.Normal, Styles.ExceptionCaughtDialog.TreeBackgroundColor.ToGdkColor ()); // top and bottom padders
			var vbox = new VBox ();
			var scroll = new ScrolledWindow ();
			scroll.WidthRequest = 200;
			scroll.Child = InnerExceptionsTreeView;
			vbox.PackStart (scroll, true, true, 12);
			eventBox.Add (vbox);
			eventBox.ShowAll ();
			return eventBox;
		}

		void FillInnerExceptionsStore (TreeStore store, ExceptionInfo exception, TreeIter parentIter = default (TreeIter))
		{
			TreeIter iter;
			if (parentIter.Equals (TreeIter.Zero)) {
				iter = store.AppendValues (exception);
				ReverseInnerExceptions [exception] = null;
			} else {
				ReverseInnerExceptions [exception] = (ExceptionInfo)store.GetValue (parentIter, 0);
				iter = store.AppendValues (parentIter, exception);
			}
			var updateInnerExceptions = new System.Action (() => {
				if (!InnerExceptionsStore.IterHasChild (iter)) {
					var innerExceptions = exception.InnerExceptions;
					if (innerExceptions != null && innerExceptions.Count > 0) {
						foreach (var inner in innerExceptions) {
							FillInnerExceptionsStore (store, inner, iter);
						}
					} else {
						var inner = exception.InnerException;
						if (inner != null)
							FillInnerExceptionsStore (store, inner, iter);
					}
				}
			});
			exception.Changed += delegate {
				Application.Invoke ((o, args) => {
					InnerExceptionsStore.EmitRowChanged (InnerExceptionsStore.GetPath (iter), iter);
					updateInnerExceptions ();
					InnerExceptionsTreeView.ExpandRow (InnerExceptionsStore.GetPath (iter), true);
				});
			};
			updateInnerExceptions ();
		}

		void StackFrameActivated (object o, RowActivatedArgs args)
		{
			var model = StackTraceTreeView.Model;
			TreeIter iter;

			if (!model.GetIter (out iter, args.Path))
				return;

			var frame = (ExceptionStackFrame)model.GetValue (iter, (int)ModelColumn.StackFrame);

			if (frame != null && !string.IsNullOrEmpty (frame.File) && File.Exists (frame.File)) {
				try {
					IdeApp.Workbench.OpenDocument (frame.File, null, frame.Line, frame.Column, MonoDevelop.Ide.Gui.OpenDocumentOptions.Debugger);
				} catch (FileNotFoundException) {
				}
			}
		}

		static bool IsUserCode (ExceptionStackFrame frame)
		{
			if (frame == null || string.IsNullOrEmpty (frame.File))
				return false;

			return IdeApp.Workspace.GetProjectsContainingFile (frame.File).Any ();
		}

		void UpdateSelectedException (ExceptionInfo ex)
		{
			selected = ex;
			var model = (ListStore)StackTraceTreeView.Model;
			bool external = false;

			model.Clear ();
			var parentException = ex;
			while (parentException != null) {
				foreach (var frame in parentException.StackTrace) {
					bool isUserCode = IsUserCode (frame);

					if (OnlyShowMyCodeCheckbox.Active && !isUserCode) {
						if (!external) {
							var str = "<b>" + GettextCatalog.GetString ("[External Code]") + "</b>";
							model.AppendValues (null, str, false);
							external = true;
						}

						continue;
					}

					model.AppendValues (frame, null, isUserCode);
					external = false;
				}
				if (!ReverseInnerExceptions.TryGetValue (parentException, out parentException))
					parentException = null;
			}
			ExceptionValueTreeView.ClearAll ();
			if (!ex.IsEvaluating && ex.Instance != null) {
				var opts = DebuggingService.GetUserOptions ().EvaluationOptions.Clone ();
				opts.FlattenHierarchy = true;
				ExceptionValueTreeView.AddValues (ex.Instance.GetAllChildren (opts));
			}

			if (ex.StackIsEvaluating) {
				var str = GettextCatalog.GetString ("Loading...");
				model.AppendValues (null, str, false);
			}

			if (InnerExceptionTypeLabel != null) {
				InnerExceptionTypeLabel.Markup = "<b>" + GLib.Markup.EscapeText (ex.Type) + "</b>";
				InnerExceptionMessageLabel.Text = ex.Message;
				if (!string.IsNullOrEmpty (ex.HelpLink)) {
					InnerExceptionHelpLinkButton.Label = GettextCatalog.GetString ("Read More…");
					innerExceptionHelpLink = ex.HelpLink;
					InnerExceptionHelpLinkButton.Show ();
				} else {
					innerExceptionHelpLink = string.Empty;
					InnerExceptionHelpLinkButton.Hide ();
				}
			}
		}

		string innerExceptionHelpLink;
		string exceptionHelpLink;

		void UpdateDisplay ()
		{
			if (destroyed)
				return;

			ExceptionTypeLabel.Text = exception.Type;
			ExceptionMessageLabel.Text = exception.Message ?? string.Empty;
			if (!string.IsNullOrEmpty (exception.HelpLink)) {
				ExceptionHelpLinkButton.Show ();
				exceptionHelpLink = exception.HelpLink;
				ExceptionHelpLinkButton.Label = GettextCatalog.GetString ("More information");
			} else {
				ExceptionHelpLinkButton.Hide ();
			}

			UpdateSelectedException (exception);
		}

		void ExceptionChanged (object sender, EventArgs e)
		{
			Application.Invoke ((o, args) => {
				if (hadInnerException != HasInnerException ())
					Build ();
				UpdateDisplay ();
			});
		}

		void OnlyShowMyCodeToggled (object sender, EventArgs e)
		{
			UpdateSelectedException (selected);
		}

		void CloseClicked (object sender, EventArgs e)
		{
			message.Close ();
		}

		void CopyClicked (object sender, EventArgs e)
		{
			var text = exception.ToString ();

			var clipboard = Clipboard.Get (Gdk.Atom.Intern ("CLIPBOARD", false));
			clipboard.Text = text;

			var primary = Clipboard.Get (Gdk.Atom.Intern ("PRIMARY", false));
			primary.Text = text;
		}

		protected override bool OnDeleteEvent (Gdk.Event evnt)
		{
			message.Close ();
			return true;
		}

		protected override void OnDestroyed ()
		{
			destroyed = true;
			exception.Changed -= ExceptionChanged;
			base.OnDestroyed ();
		}

		class CellRendererInnerException : CellRenderer
		{
			public string Text { get; set; }

			Pango.FontDescription font = Pango.FontDescription.FromString (Platform.IsWindows ? "9" : "11");

			public override void GetSize (Widget widget, ref Gdk.Rectangle cell_area, out int x_offset, out int y_offset, out int width, out int height)
			{
				using (var layout = new Pango.Layout (widget.PangoContext)) {
					layout.FontDescription = font;
					Pango.Rectangle ink, logical;
					layout.SetMarkup ("<b>" + Text + "</b>");
					layout.GetPixelExtents (out ink, out logical);
					width = logical.Width + 10;
					height = logical.Height + 2;

					x_offset = 0;
					y_offset = 0;
				}
			}

			protected override void Render (Gdk.Drawable window, Widget widget, Gdk.Rectangle background_area, Gdk.Rectangle cell_area, Gdk.Rectangle expose_area, CellRendererState flags)
			{
				using (var cr = Gdk.CairoHelper.Create (window)) {
					cr.Rectangle (background_area.X, background_area.Y, background_area.Width, background_area.Height);

					using (var layout = new Pango.Layout (widget.PangoContext)) {
						layout.FontDescription = font;

						if ((flags & CellRendererState.Selected) != 0) {
							cr.SetSourceRGB (Styles.ExceptionCaughtDialog.TreeSelectedBackgroundColor.Red,
											 Styles.ExceptionCaughtDialog.TreeSelectedBackgroundColor.Green,
											 Styles.ExceptionCaughtDialog.TreeSelectedBackgroundColor.Blue); // selected
							cr.Fill ();
							cr.SetSourceRGB (Styles.ExceptionCaughtDialog.TreeSelectedTextColor.Red,
											 Styles.ExceptionCaughtDialog.TreeSelectedTextColor.Green,
											 Styles.ExceptionCaughtDialog.TreeSelectedTextColor.Blue);
						} else {
							cr.SetSourceRGB (Styles.ExceptionCaughtDialog.TreeBackgroundColor.Red,
											 Styles.ExceptionCaughtDialog.TreeBackgroundColor.Green,
											 Styles.ExceptionCaughtDialog.TreeBackgroundColor.Blue); // background
							cr.Fill ();
							cr.SetSourceRGB (Styles.ExceptionCaughtDialog.TreeTextColor.Red,
											 Styles.ExceptionCaughtDialog.TreeTextColor.Green,
											 Styles.ExceptionCaughtDialog.TreeTextColor.Blue);
						}

						layout.SetMarkup (Text);
						cr.Translate (cell_area.X + 10, cell_area.Y + 1);
						cr.ShowLayout (layout);
					}
				}
			}
		}

		protected override bool OnKeyPressEvent (Gdk.EventKey evnt)
		{
			if (evnt.Key == Gdk.Key.Escape) {
				this.Destroy ();
				return true;
			}
			return base.OnKeyPressEvent (evnt);
		}
	}

	class StackFrameCellRenderer : CellRendererText
	{
		const int Padding = 6;

		public readonly Pango.Context Context;
		ExceptionStackFrame frame;
		public bool IsUserCode;
		public new string Markup;
		Pango.FontDescription font = Pango.FontDescription.FromString (Platform.IsWindows ? "9" : "11");

		public ExceptionStackFrame Frame {
			get { return frame; }
			set {
				frame = value;
				Text = value.DisplayText;
			}
		}

		public StackFrameCellRenderer (Pango.Context ctx)
		{
			Context = ctx;
		}

		string GetMethodMarkup (bool selected, string foregroundColor)
		{
			if (Markup != null)
				return $"<span foreground='{Styles.ExceptionCaughtDialog.ExternalCodeTextColor.ToHexString (false)}'>{Markup}</span>";
			var methodText = Frame.DisplayText;
			var endOfMethodName = methodText.IndexOf ('(');
			var methodName = methodText.Remove (endOfMethodName).Trim ();
			var endOfParameters = methodText.IndexOf (')') + 1;
			var parameters = methodText.Substring (endOfMethodName, endOfParameters - endOfMethodName).Trim ();

			var markup = $"<b>{GLib.Markup.EscapeText (methodName)}</b> {GLib.Markup.EscapeText (parameters)}";

			if (string.IsNullOrEmpty (foregroundColor)) {
				return markup;
			}
			return $"<span foreground='{foregroundColor}'>{markup}</span>";
		}

		string GetFileMarkup (bool selected, string foregroundColor)
		{
			if (Frame == null || string.IsNullOrEmpty (Frame.File)) {
				return "";
			}

			var markup = GLib.Markup.EscapeText (Path.GetFileName (Frame.File));
			if (Frame.Line > 0) {
				markup += ":" + Frame.Line;
				if (Frame.Column > 0)
					markup += "," + Frame.Column;
			}
			if (string.IsNullOrEmpty (foregroundColor)) {
				return markup;
			}
			return $"<span foreground='{foregroundColor}'>{markup}</span>";
		}

		public override void GetSize (Widget widget, ref Gdk.Rectangle cell_area, out int x_offset, out int y_offset, out int width, out int height)
		{
			using (var layout = new Pango.Layout (Context)) {
				Pango.Rectangle ink, logical;
				layout.FontDescription = font;

				var selected = false;
				var foregroundColor = Styles.GetStackFrameForegroundHexColor (selected, IsUserCode);

				layout.SetMarkup (GetMethodMarkup (selected, foregroundColor));
				layout.GetPixelExtents (out ink, out logical);

				height = logical.Height;
				width = 0;
				x_offset = 0;
				y_offset = 0;
			}
		}

		protected override void Render (Gdk.Drawable window, Widget widget, Gdk.Rectangle background_area, Gdk.Rectangle cell_area, Gdk.Rectangle expose_area, CellRendererState flags)
		{
			using (var cr = Gdk.CairoHelper.Create (window)) {
				if (!widget.HasFocus) {
					cr.Rectangle (background_area.ToCairoRect ());
					cr.SetSourceColor (Styles.ObjectValueTreeDisabledBackgroundColor);
					cr.Fill ();
				}

				Pango.Rectangle ink, logical;
				using (var layout = new Pango.Layout (Context)) {
					layout.FontDescription = font;

					var selected = (flags & CellRendererState.Selected) != 0;
					var foregroundColor = Styles.GetStackFrameForegroundHexColor (selected, IsUserCode);

					layout.SetMarkup (GetFileMarkup (selected, foregroundColor));
					layout.GetPixelExtents (out ink, out logical);
					var width = widget.Allocation.Width;
					cr.Translate (width - logical.Width - 10, cell_area.Y);
					cr.ShowLayout (layout);

					cr.IdentityMatrix ();

					layout.SetMarkup (GetMethodMarkup (selected, foregroundColor));
					layout.Width = (int)((width - logical.Width - 35) * Pango.Scale.PangoScale);
					layout.Ellipsize = Pango.EllipsizeMode.Middle;
					cr.Translate (cell_area.X + 10, cell_area.Y);
					cr.ShowLayout (layout);
				}
			}
		}
	}

	class ExceptionCaughtMessage : IDisposable
	{
		ExceptionCaughtMiniButton miniButton;
		ExceptionCaughtDialog dialog;
		ExceptionCaughtButton button;
		readonly ExceptionInfo ex;

		public ExceptionCaughtMessage (ExceptionInfo val, FilePath file, int line, int col)
		{
			File = file;
			Line = line;
			ex = val;
		}

		public FilePath File {
			get;
			private set;
		}

		public int Line {
			get;
			set;
		}

		public bool IsMinimized {
			get { return miniButton != null; }
		}

		public void ShowDialog ()
		{
			if (dialog == null) {
				dialog = new ExceptionCaughtDialog (ex, this);
				IdeApp.CommandService.RegisterTopWindow (dialog);
				dialog.TransientFor = IdeApp.Workbench.RootWindow;
				dialog.Show ();
				MessageService.PlaceDialog (dialog, IdeApp.Workbench.RootWindow);
				dialog.Destroyed += Dialog_Destroyed;
			}
		}

		void Dialog_Destroyed (object sender, EventArgs e)
		{
			if (dialog != null) {
				dialog.Destroyed -= Dialog_Destroyed;
				dialog = null;
			}
		}


		public void ShowButton ()
		{
			if (dialog != null) {
				dialog.Destroyed -= Dialog_Destroyed;
				dialog.Destroy ();
				dialog = null;
			}
			if (button == null) {
				button = new ExceptionCaughtButton (ex, this, File, Line);
				IdeServices.TextEditorService.RegisterExtension (button);
				button.ScrollToView ();
			}
			if (miniButton != null) {
				miniButton.Dispose ();
				miniButton = null;
			}
		}

		public void ShowMiniButton ()
		{
			if (dialog != null) {
				dialog.Destroyed -= Dialog_Destroyed;
				dialog.Destroy ();
				dialog = null;
			}
			if (button != null) {
				button.Dispose ();
				button = null;
			}
			if (miniButton == null) {
				miniButton = new ExceptionCaughtMiniButton (this, File, Line);
				IdeServices.TextEditorService.RegisterExtension (miniButton);
				miniButton.ScrollToView ();
			}
		}

		public void Dispose ()
		{
			if (dialog != null) {
				dialog.Destroy ();
				dialog = null;
			}
			if (button != null) {
				button.Dispose ();
				button = null;
			}
			if (miniButton != null) {
				miniButton.Dispose ();
				miniButton = null;
			}
			if (Closed != null)
				Closed (this, EventArgs.Empty);
		}

		public void Close ()
		{
			ShowButton ();
		}

		public event EventHandler Closed;
	}

	class ExceptionCaughtButton : TopLevelWidgetExtension
	{
		readonly Xwt.Drawing.Image closeSelOverImage;
		readonly Xwt.Drawing.Image closeSelImage;
		readonly ExceptionCaughtMessage dlg;
		readonly ExceptionInfo exception;
		Label messageLabel;
		Label typeLabel;

		public ExceptionCaughtButton (ExceptionInfo val, ExceptionCaughtMessage dlg, FilePath file, int line)
		{
			this.exception = val;
			this.dlg = dlg;
			OffsetX = 6;
			File = file;
			Line = line;
			closeSelImage = ImageService.GetIcon ("md-popup-close", IconSize.Menu);
			closeSelOverImage = ImageService.GetIcon ("md-popup-close-hover", IconSize.Menu);
		}

		protected override void OnLineChanged ()
		{
			base.OnLineChanged ();
			dlg.Line = Line;
		}

		public override Control CreateWidget ()
		{
			var icon = Xwt.Drawing.Image.FromResource ("lightning-16.png");
			var image = new Xwt.ImageView (icon).ToGtkWidget ();

			var box = new HBox (false, 6) { Name = "exceptionCaughtButtonBox" };
			var vb = new VBox ();
			vb.PackStart (image, false, false, 0);
			box.PackStart (vb, false, false, 0);
			vb = new VBox (false, 6);
			typeLabel = new Label {
				Xalign = 0,
				Selectable = true,
				CanFocus = false,
				Name = "exceptionTypeLabel"
			};
			vb.PackStart (typeLabel);
			messageLabel = new Label {
				Xalign = 0,
				NoShowAll = true,
				Selectable = true,
				CanFocus = false,
				Name = "exceptionMessageLabel"
			};
			vb.PackStart (messageLabel);

			var detailsBtn = new Xwt.LinkLabel (GettextCatalog.GetString ("Show Details"));
			var hh = new HBox ();
			detailsBtn.CanGetFocus = false;
			detailsBtn.NavigateToUrl += (o, e) => dlg.ShowDialog ();
			hh.PackStart (detailsBtn.ToGtkWidget (), false, false, 0);
			vb.PackStart (hh, false, false, 0);

			box.PackStart (vb, true, true, 0);

			vb = new VBox ();
			var closeButton = new ImageButton {
				InactiveImage = closeSelImage,
				Image = closeSelOverImage,
				Name = "closeExceptionCaughtButton"
			};
			closeButton.Clicked += delegate {
				dlg.ShowMiniButton ();
			};
			vb.PackStart (closeButton, false, false, 0);
			box.PackStart (vb, false, false, 0);

			exception.Changed += delegate {
				Application.Invoke ((o, args) => {
					LoadData ();
				});
			};
			LoadData ();

			var eb = new PopoverWidget ();
			eb.Name = "exceptionCaughtPopoverWidget";
			eb.ShowArrow = true;
			eb.EnableAnimation = true;
			eb.PopupPosition = PopupPosition.Left;
			eb.ContentBox.Add (box);
			eb.ShowAll ();
			return eb;
		}

		void LoadData ()
		{
			if (!string.IsNullOrEmpty (exception.Message)) {
				messageLabel.Show ();
				messageLabel.Text = exception.Message;
				if (messageLabel.SizeRequest ().Width > 400) {
					messageLabel.WidthRequest = 400;
					messageLabel.Wrap = true;
				}
			} else {
				messageLabel.Hide ();
			}
			if (!string.IsNullOrEmpty (exception.Type)) {
				typeLabel.Show ();
				typeLabel.Markup = GettextCatalog.GetString ("<b>{0}</b> has been thrown", GLib.Markup.EscapeText (exception.Type));
			} else {
				typeLabel.Hide ();
			}
		}
	}

	class ExceptionCaughtMiniButton : TopLevelWidgetExtension
	{
		readonly ExceptionCaughtMessage dlg;

		public ExceptionCaughtMiniButton (ExceptionCaughtMessage dlg, FilePath file, int line)
		{
			this.dlg = dlg;
			OffsetX = 6;
			File = file;
			Line = line;
		}

		protected override void OnLineChanged ()
		{
			base.OnLineChanged ();
			dlg.Line = Line;
		}

		public override Control CreateWidget ()
		{
			var box = new EventBox ();
			box.Name = "exceptionCaughtMiniButtonEventBox";
			box.VisibleWindow = false;
			var icon = Xwt.Drawing.Image.FromResource ("lightning-16.png");
			box.Add (new Xwt.ImageView (icon).ToGtkWidget ());
			box.ButtonPressEvent += (o, e) => dlg.ShowButton ();
			var eb = new PopoverWidget ();
			eb.Theme.Padding = 2;
			eb.ShowArrow = true;
			eb.EnableAnimation = true;
			eb.PopupPosition = PopupPosition.Left;
			eb.ContentBox.Add (box);
			eb.ShowAll ();
			return eb;
		}
	}

	class ExceptionCaughtTextEditorExtension : TextEditorExtension
	{
		public override bool KeyPress (KeyDescriptor descriptor)
		{
			if (DebuggingService.ExceptionCaughtMessage != null &&
				!DebuggingService.ExceptionCaughtMessage.IsMinimized &&
				DebuggingService.ExceptionCaughtMessage.File.CanonicalPath == new FilePath (DocumentContext.Name).CanonicalPath) {

				if (descriptor.SpecialKey == SpecialKey.Escape) {
					DebuggingService.ExceptionCaughtMessage.ShowMiniButton ();
					return true;
				}

				if (descriptor.SpecialKey == SpecialKey.Return) {
					DebuggingService.ExceptionCaughtMessage.ShowDialog ();
					return false;
				}
			}

			return base.KeyPress (descriptor);
		}
	}
}
<|MERGE_RESOLUTION|>--- conflicted
+++ resolved
@@ -1,4 +1,4 @@
-﻿//
+//
 // ExceptionCaughtDialog.cs
 //
 // Authors: Lluis Sanchez Gual <lluis@novell.com>
@@ -122,11 +122,6 @@
 			ExceptionHelpLinkButton.Clicked += ExceptionHelpLinkLabel_Clicked;
 			ExceptionHelpLinkButton.KeyPressEvent += EventBoxLink_KeyPressEvent;
 
-<<<<<<< HEAD
-			ExceptionHelpLinkLabel.ModifyBase (StateType.Prelight, Styles.ExceptionCaughtDialog.HeaderBackgroundColor.ToGdkColor ());
-			ExceptionHelpLinkLabel.SetLinkHandler ((str) => IdeServices.DesktopService.ShowUrl (str));
-=======
->>>>>>> 40d52a9e
 			ExceptionTypeLabel.ModifyFg (StateType.Normal, textColor);
 			ExceptionMessageLabel.ModifyFg (StateType.Normal, textColor);
 			ExceptionHelpLinkButton.ModifyFg (StateType.Normal, textColor);
@@ -448,17 +443,6 @@
 			InnerExceptionMessageLabel.Xalign = 0;
 			InnerExceptionMessageLabel.ModifyFont (Pango.FontDescription.FromString (Platform.IsWindows ? "9" : "11"));
 
-<<<<<<< HEAD
-			InnerExceptionHelpLinkLabel = new Label ();
-			InnerExceptionHelpLinkLabel.UseMarkup = true;
-			InnerExceptionHelpLinkLabel.Wrap = true;
-			InnerExceptionHelpLinkLabel.LineWrapMode = Pango.WrapMode.Char;
-			InnerExceptionHelpLinkLabel.Selectable = true;
-			InnerExceptionHelpLinkLabel.CanFocus = false;
-			InnerExceptionHelpLinkLabel.Xalign = 0;
-			InnerExceptionHelpLinkLabel.ModifyFont (Pango.FontDescription.FromString (Platform.IsWindows ? "9" : "11"));
-			InnerExceptionHelpLinkLabel.SetLinkHandler ((str) => IdeServices.DesktopService.ShowUrl (str));
-=======
 			InnerExceptionHelpLinkButton = new Button {
 				CanFocus = true,
 				BorderWidth = 0,
@@ -470,7 +454,6 @@
 			InnerExceptionHelpLinkButton.Clicked += InnerExceptionHelpLinkLabel_Pressed;
 
 			InnerExceptionHelpLinkButton.ModifyBg (StateType.Selected, Styles.ExceptionCaughtDialog.TreeSelectedBackgroundColor.ToGdkColor ());
->>>>>>> 40d52a9e
 
 			vboxAroundInnerExceptionMessage.PackStart (hbox, false, true, 0);
 			vboxAroundInnerExceptionMessage.PackStart (InnerExceptionMessageLabel, true, true, 10);
@@ -490,7 +473,7 @@
 		void InnerExceptionHelpLinkLabel_KeyPressEvent (object o, KeyPressEventArgs args)
 		{
 			if (args.Event.Key == Gdk.Key.KP_Enter || args.Event.Key == Gdk.Key.KP_Space)
-				DesktopService.ShowUrl (innerExceptionHelpLink);
+				IdeServices.DesktopService.ShowUrl (innerExceptionHelpLink);
 		}
 
 		TreeStore InnerExceptionsStore;
