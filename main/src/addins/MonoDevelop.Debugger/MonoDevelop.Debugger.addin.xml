--- conflicted
+++ resolved
@@ -1,23 +1,5 @@
-<<<<<<< HEAD
-<Addin id = "Debugger"
-       namespace = "MonoDevelop"
-       name	= "Debugger support for MonoDevelop"
-       author = "Ankit Jain, Lluis Sanchez"
-       url = "http://www.monodevelop.com"
-       description = "Support for Debugging projects"
-       copyright = "MIT X11"
-       flags = "Hidden"
-       version = "4.2.3">
-
-	<Dependencies>
-		<Addin id="Core" version="4.2.3"/>
-		<Addin id="Ide" version="4.2.3"/>
-	</Dependencies>
-
-=======
 <ExtensionModel>
 	
->>>>>>> 6dd49091
 	<ExtensionPoint path="/MonoDevelop/Debugging/DebuggerEngines">
 		<Description>Debug session factories. Specified classes must implement MonoDevelop.Debugger.IDebuggerEngine</Description>
 		<ExtensionNode name="DebuggerEngine" type="MonoDevelop.Debugger.DebuggerEngineExtensionNode"/>
