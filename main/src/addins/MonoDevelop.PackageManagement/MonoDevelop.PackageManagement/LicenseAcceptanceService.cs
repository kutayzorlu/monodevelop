--- conflicted
+++ resolved
@@ -1,81 +1,76 @@
-﻿// 
-// LicenseAcceptanceService.cs
-// 
-// Author:
-//   Matt Ward <ward.matt@gmail.com>
-// 
-// Copyright (C) 2013 Matthew Ward
-// 
-// Permission is hereby granted, free of charge, to any person obtaining
-// a copy of this software and associated documentation files (the
-// "Software"), to deal in the Software without restriction, including
-// without limitation the rights to use, copy, modify, merge, publish,
-// distribute, sublicense, and/or sell copies of the Software, and to
-// permit persons to whom the Software is furnished to do so, subject to
-// the following conditions:
-// 
-// The above copyright notice and this permission notice shall be
-// included in all copies or substantial portions of the Software.
-// 
-// THE SOFTWARE IS PROVIDED "AS IS", WITHOUT WARRANTY OF ANY KIND,
-// EXPRESS OR IMPLIED, INCLUDING BUT NOT LIMITED TO THE WARRANTIES OF
-// MERCHANTABILITY, FITNESS FOR A PARTICULAR PURPOSE AND
-// NONINFRINGEMENT. IN NO EVENT SHALL THE AUTHORS OR COPYRIGHT HOLDERS BE
-// LIABLE FOR ANY CLAIM, DAMAGES OR OTHER LIABILITY, WHETHER IN AN ACTION
-// OF CONTRACT, TORT OR OTHERWISE, ARISING FROM, OUT OF OR IN CONNECTION
-// WITH THE SOFTWARE OR THE USE OR OTHER DEALINGS IN THE SOFTWARE.
-//
-
-using System.Collections.Generic;
-using System.Linq;
-using MonoDevelop.Core;
-using MonoDevelop.Ide;
-using NuGet;
-
-namespace MonoDevelop.PackageManagement
-{
-	internal class LicenseAcceptanceService : ILicenseAcceptanceService
-	{
-		public bool AcceptLicenses (IEnumerable<IPackage> packages)
-		{
-			var licenses = packages
-				.Select (package => new NuGetPackageLicense (package))
-				.ToList ();
-			
-			return AcceptLicenses (licenses);
-		}
-
-		public bool AcceptLicenses (IEnumerable<NuGetPackageLicense> licenses)
-		{
-			if (Runtime.IsMainThread) {
-				return ShowLicenseAcceptanceDialog (licenses);
-			}
-
-			bool accepted = false;
-			Runtime.RunInMainThread (() => {
-				accepted = ShowLicenseAcceptanceDialog (licenses);
-			}).Wait ();
-			return accepted;
-		}
-
-		bool ShowLicenseAcceptanceDialog (IEnumerable<NuGetPackageLicense> licenses)
-		{
-<<<<<<< HEAD
-			using (LicenseAcceptanceDialog dialog = CreateLicenseAcceptanceDialog (licenses)) {
-				int result = MessageService.ShowCustomDialog (dialog);
-=======
-			using (LicenseAcceptanceDialog dialog = CreateLicenseAcceptanceDialog (packages)) {
-				dialog.Modal = false;
-				int result = MessageService.ShowCustomDialog (dialog, IdeApp.Workbench.RootWindow);
->>>>>>> 4552495e
-				return result == (int)Gtk.ResponseType.Ok;
-			}
-		}
-
-		LicenseAcceptanceDialog CreateLicenseAcceptanceDialog (IEnumerable<NuGetPackageLicense> licenses)
-		{
-			var viewModel = new LicenseAcceptanceViewModel (licenses);
-			return new LicenseAcceptanceDialog(viewModel);
-		}
-	}
-}
+﻿// 
+// LicenseAcceptanceService.cs
+// 
+// Author:
+//   Matt Ward <ward.matt@gmail.com>
+// 
+// Copyright (C) 2013 Matthew Ward
+// 
+// Permission is hereby granted, free of charge, to any person obtaining
+// a copy of this software and associated documentation files (the
+// "Software"), to deal in the Software without restriction, including
+// without limitation the rights to use, copy, modify, merge, publish,
+// distribute, sublicense, and/or sell copies of the Software, and to
+// permit persons to whom the Software is furnished to do so, subject to
+// the following conditions:
+// 
+// The above copyright notice and this permission notice shall be
+// included in all copies or substantial portions of the Software.
+// 
+// THE SOFTWARE IS PROVIDED "AS IS", WITHOUT WARRANTY OF ANY KIND,
+// EXPRESS OR IMPLIED, INCLUDING BUT NOT LIMITED TO THE WARRANTIES OF
+// MERCHANTABILITY, FITNESS FOR A PARTICULAR PURPOSE AND
+// NONINFRINGEMENT. IN NO EVENT SHALL THE AUTHORS OR COPYRIGHT HOLDERS BE
+// LIABLE FOR ANY CLAIM, DAMAGES OR OTHER LIABILITY, WHETHER IN AN ACTION
+// OF CONTRACT, TORT OR OTHERWISE, ARISING FROM, OUT OF OR IN CONNECTION
+// WITH THE SOFTWARE OR THE USE OR OTHER DEALINGS IN THE SOFTWARE.
+//
+
+using System.Collections.Generic;
+using System.Linq;
+using MonoDevelop.Core;
+using MonoDevelop.Ide;
+using NuGet;
+
+namespace MonoDevelop.PackageManagement
+{
+	internal class LicenseAcceptanceService : ILicenseAcceptanceService
+	{
+		public bool AcceptLicenses (IEnumerable<IPackage> packages)
+		{
+			var licenses = packages
+				.Select (package => new NuGetPackageLicense (package))
+				.ToList ();
+			
+			return AcceptLicenses (licenses);
+		}
+
+		public bool AcceptLicenses (IEnumerable<NuGetPackageLicense> licenses)
+		{
+			if (Runtime.IsMainThread) {
+				return ShowLicenseAcceptanceDialog (licenses);
+			}
+
+			bool accepted = false;
+			Runtime.RunInMainThread (() => {
+				accepted = ShowLicenseAcceptanceDialog (licenses);
+			}).Wait ();
+			return accepted;
+		}
+
+		bool ShowLicenseAcceptanceDialog (IEnumerable<NuGetPackageLicense> licenses)
+		{
+			using (LicenseAcceptanceDialog dialog = CreateLicenseAcceptanceDialog (licenses)) {
+				dialog.Modal = false;
+				int result = MessageService.ShowCustomDialog (dialog, IdeApp.Workbench.RootWindow);
+				return result == (int)Gtk.ResponseType.Ok;
+			}
+		}
+
+		LicenseAcceptanceDialog CreateLicenseAcceptanceDialog (IEnumerable<NuGetPackageLicense> licenses)
+		{
+			var viewModel = new LicenseAcceptanceViewModel (licenses);
+			return new LicenseAcceptanceDialog(viewModel);
+		}
+	}
+}