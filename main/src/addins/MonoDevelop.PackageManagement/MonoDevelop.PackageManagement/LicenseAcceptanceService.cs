﻿// 
// LicenseAcceptanceService.cs
// 
// Author:
//   Matt Ward <ward.matt@gmail.com>
// 
// Copyright (C) 2013 Matthew Ward
// 
// Permission is hereby granted, free of charge, to any person obtaining
// a copy of this software and associated documentation files (the
// "Software"), to deal in the Software without restriction, including
// without limitation the rights to use, copy, modify, merge, publish,
// distribute, sublicense, and/or sell copies of the Software, and to
// permit persons to whom the Software is furnished to do so, subject to
// the following conditions:
// 
// The above copyright notice and this permission notice shall be
// included in all copies or substantial portions of the Software.
// 
// THE SOFTWARE IS PROVIDED "AS IS", WITHOUT WARRANTY OF ANY KIND,
// EXPRESS OR IMPLIED, INCLUDING BUT NOT LIMITED TO THE WARRANTIES OF
// MERCHANTABILITY, FITNESS FOR A PARTICULAR PURPOSE AND
// NONINFRINGEMENT. IN NO EVENT SHALL THE AUTHORS OR COPYRIGHT HOLDERS BE
// LIABLE FOR ANY CLAIM, DAMAGES OR OTHER LIABILITY, WHETHER IN AN ACTION
// OF CONTRACT, TORT OR OTHERWISE, ARISING FROM, OUT OF OR IN CONNECTION
// WITH THE SOFTWARE OR THE USE OR OTHER DEALINGS IN THE SOFTWARE.
//

using System.Collections.Generic;
using System.Threading.Tasks;
using MonoDevelop.Core;
using MonoDevelop.Ide;

namespace MonoDevelop.PackageManagement
{
	internal class LicenseAcceptanceService : ILicenseAcceptanceService
	{
		public Task<bool> AcceptLicenses (IEnumerable<NuGetPackageLicense> licenses)
		{
			if (Runtime.IsMainThread)
				return ShowLicenseAcceptanceDialog (licenses);

			return Runtime.RunInMainThread (() => ShowLicenseAcceptanceDialog (licenses));
		}

		Task<bool> ShowLicenseAcceptanceDialog (IEnumerable<NuGetPackageLicense> licenses)
		{
<<<<<<< HEAD
			var res = new TaskCompletionSource<bool> ();
			IdeApp.RunWhenIdle (() => {
				Xwt.Toolkit.NativeEngine.Invoke (delegate {
					using (LicenseAcceptanceDialog dialog = CreateLicenseAcceptanceDialog (licenses)) {
						res.SetResult (dialog.Run (Xwt.MessageDialog.RootWindow));
					}
				});
			});
			return res.Task;
=======
			bool result = false;
			using (LicenseAcceptanceDialog dialog = CreateLicenseAcceptanceDialog (licenses)) {
				result = dialog.Run (Xwt.MessageDialog.RootWindow);
			}
			return result;
>>>>>>> c7981045
		}

		LicenseAcceptanceDialog CreateLicenseAcceptanceDialog (IEnumerable<NuGetPackageLicense> licenses)
		{
			var viewModel = new LicenseAcceptanceViewModel (licenses);
			return new LicenseAcceptanceDialog(viewModel);
		}
	}
}
<|MERGE_RESOLUTION|>--- conflicted
+++ resolved
@@ -1,73 +1,65 @@
-﻿// 
-// LicenseAcceptanceService.cs
-// 
-// Author:
-//   Matt Ward <ward.matt@gmail.com>
-// 
-// Copyright (C) 2013 Matthew Ward
-// 
-// Permission is hereby granted, free of charge, to any person obtaining
-// a copy of this software and associated documentation files (the
-// "Software"), to deal in the Software without restriction, including
-// without limitation the rights to use, copy, modify, merge, publish,
-// distribute, sublicense, and/or sell copies of the Software, and to
-// permit persons to whom the Software is furnished to do so, subject to
-// the following conditions:
-// 
-// The above copyright notice and this permission notice shall be
-// included in all copies or substantial portions of the Software.
-// 
-// THE SOFTWARE IS PROVIDED "AS IS", WITHOUT WARRANTY OF ANY KIND,
-// EXPRESS OR IMPLIED, INCLUDING BUT NOT LIMITED TO THE WARRANTIES OF
-// MERCHANTABILITY, FITNESS FOR A PARTICULAR PURPOSE AND
-// NONINFRINGEMENT. IN NO EVENT SHALL THE AUTHORS OR COPYRIGHT HOLDERS BE
-// LIABLE FOR ANY CLAIM, DAMAGES OR OTHER LIABILITY, WHETHER IN AN ACTION
-// OF CONTRACT, TORT OR OTHERWISE, ARISING FROM, OUT OF OR IN CONNECTION
-// WITH THE SOFTWARE OR THE USE OR OTHER DEALINGS IN THE SOFTWARE.
-//
-
-using System.Collections.Generic;
-using System.Threading.Tasks;
-using MonoDevelop.Core;
-using MonoDevelop.Ide;
-
-namespace MonoDevelop.PackageManagement
-{
-	internal class LicenseAcceptanceService : ILicenseAcceptanceService
-	{
-		public Task<bool> AcceptLicenses (IEnumerable<NuGetPackageLicense> licenses)
-		{
-			if (Runtime.IsMainThread)
-				return ShowLicenseAcceptanceDialog (licenses);
-
-			return Runtime.RunInMainThread (() => ShowLicenseAcceptanceDialog (licenses));
-		}
-
-		Task<bool> ShowLicenseAcceptanceDialog (IEnumerable<NuGetPackageLicense> licenses)
-		{
-<<<<<<< HEAD
-			var res = new TaskCompletionSource<bool> ();
-			IdeApp.RunWhenIdle (() => {
-				Xwt.Toolkit.NativeEngine.Invoke (delegate {
-					using (LicenseAcceptanceDialog dialog = CreateLicenseAcceptanceDialog (licenses)) {
-						res.SetResult (dialog.Run (Xwt.MessageDialog.RootWindow));
-					}
-				});
-			});
-			return res.Task;
-=======
-			bool result = false;
-			using (LicenseAcceptanceDialog dialog = CreateLicenseAcceptanceDialog (licenses)) {
-				result = dialog.Run (Xwt.MessageDialog.RootWindow);
-			}
-			return result;
->>>>>>> c7981045
-		}
-
-		LicenseAcceptanceDialog CreateLicenseAcceptanceDialog (IEnumerable<NuGetPackageLicense> licenses)
-		{
-			var viewModel = new LicenseAcceptanceViewModel (licenses);
-			return new LicenseAcceptanceDialog(viewModel);
-		}
-	}
-}
+﻿// 
+// LicenseAcceptanceService.cs
+// 
+// Author:
+//   Matt Ward <ward.matt@gmail.com>
+// 
+// Copyright (C) 2013 Matthew Ward
+// 
+// Permission is hereby granted, free of charge, to any person obtaining
+// a copy of this software and associated documentation files (the
+// "Software"), to deal in the Software without restriction, including
+// without limitation the rights to use, copy, modify, merge, publish,
+// distribute, sublicense, and/or sell copies of the Software, and to
+// permit persons to whom the Software is furnished to do so, subject to
+// the following conditions:
+// 
+// The above copyright notice and this permission notice shall be
+// included in all copies or substantial portions of the Software.
+// 
+// THE SOFTWARE IS PROVIDED "AS IS", WITHOUT WARRANTY OF ANY KIND,
+// EXPRESS OR IMPLIED, INCLUDING BUT NOT LIMITED TO THE WARRANTIES OF
+// MERCHANTABILITY, FITNESS FOR A PARTICULAR PURPOSE AND
+// NONINFRINGEMENT. IN NO EVENT SHALL THE AUTHORS OR COPYRIGHT HOLDERS BE
+// LIABLE FOR ANY CLAIM, DAMAGES OR OTHER LIABILITY, WHETHER IN AN ACTION
+// OF CONTRACT, TORT OR OTHERWISE, ARISING FROM, OUT OF OR IN CONNECTION
+// WITH THE SOFTWARE OR THE USE OR OTHER DEALINGS IN THE SOFTWARE.
+//
+
+using System.Collections.Generic;
+using System.Threading.Tasks;
+using MonoDevelop.Core;
+using MonoDevelop.Ide;
+
+namespace MonoDevelop.PackageManagement
+{
+	internal class LicenseAcceptanceService : ILicenseAcceptanceService
+	{
+		public Task<bool> AcceptLicenses (IEnumerable<NuGetPackageLicense> licenses)
+		{
+			if (Runtime.IsMainThread)
+				return ShowLicenseAcceptanceDialog (licenses);
+
+			return Runtime.RunInMainThread (() => ShowLicenseAcceptanceDialog (licenses));
+		}
+
+		Task<bool> ShowLicenseAcceptanceDialog (IEnumerable<NuGetPackageLicense> licenses)
+		{
+			var res = new TaskCompletionSource<bool> ();
+			IdeApp.RunWhenIdle (() => {
+				Xwt.Toolkit.NativeEngine.Invoke (delegate {
+					using (LicenseAcceptanceDialog dialog = CreateLicenseAcceptanceDialog (licenses)) {
+						res.SetResult (dialog.Run (Xwt.MessageDialog.RootWindow));
+					}
+				});
+			});
+			return res.Task;
+		}
+
+		LicenseAcceptanceDialog CreateLicenseAcceptanceDialog (IEnumerable<NuGetPackageLicense> licenses)
+		{
+			var viewModel = new LicenseAcceptanceViewModel (licenses);
+			return new LicenseAcceptanceDialog(viewModel);
+		}
+	}
+}