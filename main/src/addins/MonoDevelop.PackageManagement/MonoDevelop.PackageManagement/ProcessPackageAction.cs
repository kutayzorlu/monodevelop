﻿// 
// ProcessPackageActions.cs
// 
// Author:
//   Matt Ward <ward.matt@gmail.com>
// 
// Copyright (C) 2012 Matthew Ward
// 
// Permission is hereby granted, free of charge, to any person obtaining
// a copy of this software and associated documentation files (the
// "Software"), to deal in the Software without restriction, including
// without limitation the rights to use, copy, modify, merge, publish,
// distribute, sublicense, and/or sell copies of the Software, and to
// permit persons to whom the Software is furnished to do so, subject to
// the following conditions:
// 
// The above copyright notice and this permission notice shall be
// included in all copies or substantial portions of the Software.
// 
// THE SOFTWARE IS PROVIDED "AS IS", WITHOUT WARRANTY OF ANY KIND,
// EXPRESS OR IMPLIED, INCLUDING BUT NOT LIMITED TO THE WARRANTIES OF
// MERCHANTABILITY, FITNESS FOR A PARTICULAR PURPOSE AND
// NONINFRINGEMENT. IN NO EVENT SHALL THE AUTHORS OR COPYRIGHT HOLDERS BE
// LIABLE FOR ANY CLAIM, DAMAGES OR OTHER LIABILITY, WHETHER IN AN ACTION
// OF CONTRACT, TORT OR OTHERWISE, ARISING FROM, OUT OF OR IN CONNECTION
// WITH THE SOFTWARE OR THE USE OR OTHER DEALINGS IN THE SOFTWARE.
//

using System;
using System.Collections.Generic;
using System.Linq;
using System.Runtime.Versioning;
using System.Threading;
using MonoDevelop.Core;
using NuGet;

namespace MonoDevelop.PackageManagement
{
	internal abstract class ProcessPackageAction : IPackageAction
	{
		IPackageManagementEvents packageManagementEvents;
		bool hasBeforeExecuteBeenRun;
		
		public ProcessPackageAction(
			IPackageManagementProject project,
			IPackageManagementEvents packageManagementEvents)
		{
			this.Project = project;
			this.packageManagementEvents = packageManagementEvents;
		}
		
		public IPackageManagementProject Project { get; set; }
		public ILogger Logger { get; set; }
		public IPackage Package { get; set; }
		public SemanticVersion PackageVersion { get; set; }
		public string PackageId { get; set; }
		//public IPackageScriptRunner PackageScriptRunner { get; set; }
		public bool AllowPrereleaseVersions { get; set; }

		public FrameworkName ProjectTargetFramework {
			get { return Project.TargetFramework; }
		}

		public virtual bool HasPackageScriptsToRun()
		{
			return false;
		}

		protected void OnParentPackageUninstalling()
		{
			packageManagementEvents.OnParentPackageUninstalling(Package, Project);
		}

		protected void OnParentPackageUninstalled()
		{
			packageManagementEvents.OnParentPackageUninstalled(Package, Project);
		}

<<<<<<< HEAD
=======
		public void Execute (CancellationToken cancellationToken)
		{
			Execute ();
		}
		
>>>>>>> 9384f6d5
		public void Execute()
		{
			BeforeExecute();
			CheckForPowerShellScripts ();
			CheckLicenses ();
			//if (PackageScriptRunner != null) {
			//	ExecuteWithScriptRunner();
			//} else {
				ExecuteCore();
			//}
			LogEmptyLineForFinishedAction ();
		}
		
		protected virtual void BeforeExecute()
		{
			if (hasBeforeExecuteBeenRun)
				return;

			GetLoggerIfMissing();
			ConfigureProjectLogger();
			LogStartingMessage ();
			GetPackageIfMissing();

			hasBeforeExecuteBeenRun = true;
		}

		void LogStartingMessage ()
		{
			if (ShouldLogStartingMessage ()) {
				Logger.Log (MessageLevel.Info, GetStartingMessage ());
			}
		}

		protected virtual bool ShouldLogStartingMessage ()
		{
			return true;
		}

		string GetStartingMessage ()
		{
			return String.Format (
				GettextCatalog.GetString (StartingMessageFormat),
				GetPackageId ());
		}

		protected abstract string StartingMessageFormat { get; }

		void LogEmptyLineForFinishedAction ()
		{
			if (!ShouldLogEmptyLineForFinishedAction ())
				return;

			Logger.Log (MessageLevel.Info, String.Empty);
		}

		protected virtual bool ShouldLogEmptyLineForFinishedAction ()
		{
			return true;
		}

		void CheckForPowerShellScripts ()
		{
			if (HasPackageScriptsToRun ()) {
				ReportPowerShellScriptWarning ();
			}
		}

		void ReportPowerShellScriptWarning ()
		{
			string message = GettextCatalog.GetString ("WARNING: {0} Package contains PowerShell scripts which will not be run.", GetPackageId ());
			packageManagementEvents.OnPackageOperationMessageLogged (MessageLevel.Info, message);
		}

		protected virtual void CheckLicenses ()
		{
			if (!AcceptLicenses ()) {
				string message = GettextCatalog.GetString ("Licenses not accepted.");
				throw new ApplicationException (message);
			}
		}

		bool AcceptLicenses ()
		{
			var packagesWithLicenses = new PackagesRequiringLicenseAcceptance (Project);
			var actions = new IPackageAction [] { this };
			List<IPackage> packages = packagesWithLicenses.GetPackagesRequiringLicenseAcceptance (actions).ToList ();
			if (packages.Any ()) {
				return OnAcceptLicenses (packages);
			}

			return true;
		}

		void ExecuteWithScriptRunner()
		{
//			using (RunPackageScriptsAction runScriptsAction = CreateRunPackageScriptsAction()) {
//				ExecuteCore();
//			}
		}
//		
//		RunPackageScriptsAction CreateRunPackageScriptsAction()
//		{
//			return CreateRunPackageScriptsAction(PackageScriptRunner, Project);
//		}
//		
//		protected virtual RunPackageScriptsAction CreateRunPackageScriptsAction(
//			IPackageScriptRunner scriptRunner,
//			IPackageManagementProject project)
//		{
//			return new RunPackageScriptsAction(scriptRunner, project);
//		}
		
		protected virtual void ExecuteCore()
		{
		}
		
		void GetLoggerIfMissing()
		{
			if (Logger == null) {
				Logger = new PackageManagementLogger(packageManagementEvents);
			}
		}
		
		void ConfigureProjectLogger()
		{
			Project.Logger = Logger;
		}
		
		void GetPackageIfMissing()
		{
			if (Package == null) {
				FindPackage();
			}
			if (Package == null) {
				ThrowPackageNotFoundError(PackageId);
			}
		}
		
		void FindPackage()
		{
			Package = Project
				.SourceRepository
				.FindPackage (
					PackageId,
					PackageVersion,
					Project.ConstraintProvider,
					AllowPrereleaseVersions,
					allowUnlisted: false);
		}
		
		void ThrowPackageNotFoundError(string packageId)
		{
			string message = GettextCatalog.GetString ("Unable to find package '{0}'.", packageId);
			throw new ApplicationException(message);
		}
		
		protected bool PackageIdExistsInProject()
		{
			string id = GetPackageId();
			return Project.IsPackageInstalled(id);
		}
		
		public string GetPackageId ()
		{
			if (Package != null) {
				return Package.Id;
			}
			return PackageId;
		}

		public SemanticVersion GetPackageVersion ()
		{
			if (Package != null) {
				return Package.Version;
			}
			return PackageVersion;
		}

		protected virtual IOpenPackageReadMeMonitor CreateOpenPackageReadMeMonitor (string packageId)
		{
			return new OpenPackageReadMeMonitor (packageId, Project, packageManagementEvents);
		}

		protected IDisposable CreateFileMonitor (IFileRemover fileRemover)
		{
			return new PreventPackagesConfigFileBeingRemovedOnUpdateMonitor (
				packageManagementEvents,
				fileRemover);
		}

		protected LocalCopyReferenceMaintainer CreateLocalCopyReferenceMaintainer ()
		{
			return new LocalCopyReferenceMaintainer (packageManagementEvents);
		}

		protected virtual bool OnAcceptLicenses (IEnumerable<IPackage> packages)
		{
			return packageManagementEvents.OnAcceptLicenses (packages);
		}
	}
}
<|MERGE_RESOLUTION|>--- conflicted
+++ resolved
@@ -1,287 +1,284 @@
-﻿// 
-// ProcessPackageActions.cs
-// 
-// Author:
-//   Matt Ward <ward.matt@gmail.com>
-// 
-// Copyright (C) 2012 Matthew Ward
-// 
-// Permission is hereby granted, free of charge, to any person obtaining
-// a copy of this software and associated documentation files (the
-// "Software"), to deal in the Software without restriction, including
-// without limitation the rights to use, copy, modify, merge, publish,
-// distribute, sublicense, and/or sell copies of the Software, and to
-// permit persons to whom the Software is furnished to do so, subject to
-// the following conditions:
-// 
-// The above copyright notice and this permission notice shall be
-// included in all copies or substantial portions of the Software.
-// 
-// THE SOFTWARE IS PROVIDED "AS IS", WITHOUT WARRANTY OF ANY KIND,
-// EXPRESS OR IMPLIED, INCLUDING BUT NOT LIMITED TO THE WARRANTIES OF
-// MERCHANTABILITY, FITNESS FOR A PARTICULAR PURPOSE AND
-// NONINFRINGEMENT. IN NO EVENT SHALL THE AUTHORS OR COPYRIGHT HOLDERS BE
-// LIABLE FOR ANY CLAIM, DAMAGES OR OTHER LIABILITY, WHETHER IN AN ACTION
-// OF CONTRACT, TORT OR OTHERWISE, ARISING FROM, OUT OF OR IN CONNECTION
-// WITH THE SOFTWARE OR THE USE OR OTHER DEALINGS IN THE SOFTWARE.
-//
+// 
+// ProcessPackageActions.cs
+// 
+// Author:
+//   Matt Ward <ward.matt@gmail.com>
+// 
+// Copyright (C) 2012 Matthew Ward
+// 
+// Permission is hereby granted, free of charge, to any person obtaining
+// a copy of this software and associated documentation files (the
+// "Software"), to deal in the Software without restriction, including
+// without limitation the rights to use, copy, modify, merge, publish,
+// distribute, sublicense, and/or sell copies of the Software, and to
+// permit persons to whom the Software is furnished to do so, subject to
+// the following conditions:
+// 
+// The above copyright notice and this permission notice shall be
+// included in all copies or substantial portions of the Software.
+// 
+// THE SOFTWARE IS PROVIDED "AS IS", WITHOUT WARRANTY OF ANY KIND,
+// EXPRESS OR IMPLIED, INCLUDING BUT NOT LIMITED TO THE WARRANTIES OF
+// MERCHANTABILITY, FITNESS FOR A PARTICULAR PURPOSE AND
+// NONINFRINGEMENT. IN NO EVENT SHALL THE AUTHORS OR COPYRIGHT HOLDERS BE
+// LIABLE FOR ANY CLAIM, DAMAGES OR OTHER LIABILITY, WHETHER IN AN ACTION
+// OF CONTRACT, TORT OR OTHERWISE, ARISING FROM, OUT OF OR IN CONNECTION
+// WITH THE SOFTWARE OR THE USE OR OTHER DEALINGS IN THE SOFTWARE.
+//
+
+using System;
+using System.Collections.Generic;
+using System.Linq;
+using System.Runtime.Versioning;
+using System.Threading;
+using MonoDevelop.Core;
+using NuGet;
+
+namespace MonoDevelop.PackageManagement
+{
+	internal abstract class ProcessPackageAction : IPackageAction
+	{
+		IPackageManagementEvents packageManagementEvents;
+		bool hasBeforeExecuteBeenRun;
+		
+		public ProcessPackageAction(
+			IPackageManagementProject project,
+			IPackageManagementEvents packageManagementEvents)
+		{
+			this.Project = project;
+			this.packageManagementEvents = packageManagementEvents;
+		}
+		
+		public IPackageManagementProject Project { get; set; }
+		public ILogger Logger { get; set; }
+		public IPackage Package { get; set; }
+		public SemanticVersion PackageVersion { get; set; }
+		public string PackageId { get; set; }
+		//public IPackageScriptRunner PackageScriptRunner { get; set; }
+		public bool AllowPrereleaseVersions { get; set; }
+
+		public FrameworkName ProjectTargetFramework {
+			get { return Project.TargetFramework; }
+		}
+
+		public virtual bool HasPackageScriptsToRun()
+		{
+			return false;
+		}
+
+		protected void OnParentPackageUninstalling()
+		{
+			packageManagementEvents.OnParentPackageUninstalling(Package, Project);
+		}
+
+		protected void OnParentPackageUninstalled()
+		{
+			packageManagementEvents.OnParentPackageUninstalled(Package, Project);
+		}
 
-using System;
-using System.Collections.Generic;
-using System.Linq;
-using System.Runtime.Versioning;
-using System.Threading;
-using MonoDevelop.Core;
-using NuGet;
-
-namespace MonoDevelop.PackageManagement
-{
-	internal abstract class ProcessPackageAction : IPackageAction
-	{
-		IPackageManagementEvents packageManagementEvents;
-		bool hasBeforeExecuteBeenRun;
+		public void Execute (CancellationToken cancellationToken)
+		{
+			Execute ();
+		}
 		
-		public ProcessPackageAction(
-			IPackageManagementProject project,
-			IPackageManagementEvents packageManagementEvents)
-		{
-			this.Project = project;
-			this.packageManagementEvents = packageManagementEvents;
-		}
-		
-		public IPackageManagementProject Project { get; set; }
-		public ILogger Logger { get; set; }
-		public IPackage Package { get; set; }
-		public SemanticVersion PackageVersion { get; set; }
-		public string PackageId { get; set; }
-		//public IPackageScriptRunner PackageScriptRunner { get; set; }
-		public bool AllowPrereleaseVersions { get; set; }
-
-		public FrameworkName ProjectTargetFramework {
-			get { return Project.TargetFramework; }
+		public void Execute()
+		{
+			BeforeExecute();
+			CheckForPowerShellScripts ();
+			CheckLicenses ();
+			//if (PackageScriptRunner != null) {
+			//	ExecuteWithScriptRunner();
+			//} else {
+				ExecuteCore();
+			//}
+			LogEmptyLineForFinishedAction ();
+		}
+		
+		protected virtual void BeforeExecute()
+		{
+			if (hasBeforeExecuteBeenRun)
+				return;
+
+			GetLoggerIfMissing();
+			ConfigureProjectLogger();
+			LogStartingMessage ();
+			GetPackageIfMissing();
+
+			hasBeforeExecuteBeenRun = true;
+		}
+
+		void LogStartingMessage ()
+		{
+			if (ShouldLogStartingMessage ()) {
+				Logger.Log (MessageLevel.Info, GetStartingMessage ());
+			}
+		}
+
+		protected virtual bool ShouldLogStartingMessage ()
+		{
+			return true;
+		}
+
+		string GetStartingMessage ()
+		{
+			return String.Format (
+				GettextCatalog.GetString (StartingMessageFormat),
+				GetPackageId ());
+		}
+
+		protected abstract string StartingMessageFormat { get; }
+
+		void LogEmptyLineForFinishedAction ()
+		{
+			if (!ShouldLogEmptyLineForFinishedAction ())
+				return;
+
+			Logger.Log (MessageLevel.Info, String.Empty);
+		}
+
+		protected virtual bool ShouldLogEmptyLineForFinishedAction ()
+		{
+			return true;
+		}
+
+		void CheckForPowerShellScripts ()
+		{
+			if (HasPackageScriptsToRun ()) {
+				ReportPowerShellScriptWarning ();
+			}
+		}
+
+		void ReportPowerShellScriptWarning ()
+		{
+			string message = GettextCatalog.GetString ("WARNING: {0} Package contains PowerShell scripts which will not be run.", GetPackageId ());
+			packageManagementEvents.OnPackageOperationMessageLogged (MessageLevel.Info, message);
+		}
+
+		protected virtual void CheckLicenses ()
+		{
+			if (!AcceptLicenses ()) {
+				string message = GettextCatalog.GetString ("Licenses not accepted.");
+				throw new ApplicationException (message);
+			}
+		}
+
+		bool AcceptLicenses ()
+		{
+			var packagesWithLicenses = new PackagesRequiringLicenseAcceptance (Project);
+			var actions = new IPackageAction [] { this };
+			List<IPackage> packages = packagesWithLicenses.GetPackagesRequiringLicenseAcceptance (actions).ToList ();
+			if (packages.Any ()) {
+				return OnAcceptLicenses (packages);
+			}
+
+			return true;
 		}
 
-		public virtual bool HasPackageScriptsToRun()
-		{
-			return false;
-		}
-
-		protected void OnParentPackageUninstalling()
-		{
-			packageManagementEvents.OnParentPackageUninstalling(Package, Project);
-		}
-
-		protected void OnParentPackageUninstalled()
-		{
-			packageManagementEvents.OnParentPackageUninstalled(Package, Project);
-		}
-
-<<<<<<< HEAD
-=======
-		public void Execute (CancellationToken cancellationToken)
-		{
-			Execute ();
-		}
-		
->>>>>>> 9384f6d5
-		public void Execute()
-		{
-			BeforeExecute();
-			CheckForPowerShellScripts ();
-			CheckLicenses ();
-			//if (PackageScriptRunner != null) {
-			//	ExecuteWithScriptRunner();
-			//} else {
-				ExecuteCore();
-			//}
-			LogEmptyLineForFinishedAction ();
-		}
-		
-		protected virtual void BeforeExecute()
-		{
-			if (hasBeforeExecuteBeenRun)
-				return;
-
-			GetLoggerIfMissing();
-			ConfigureProjectLogger();
-			LogStartingMessage ();
-			GetPackageIfMissing();
-
-			hasBeforeExecuteBeenRun = true;
-		}
-
-		void LogStartingMessage ()
-		{
-			if (ShouldLogStartingMessage ()) {
-				Logger.Log (MessageLevel.Info, GetStartingMessage ());
-			}
-		}
-
-		protected virtual bool ShouldLogStartingMessage ()
-		{
-			return true;
-		}
-
-		string GetStartingMessage ()
-		{
-			return String.Format (
-				GettextCatalog.GetString (StartingMessageFormat),
-				GetPackageId ());
-		}
-
-		protected abstract string StartingMessageFormat { get; }
-
-		void LogEmptyLineForFinishedAction ()
-		{
-			if (!ShouldLogEmptyLineForFinishedAction ())
-				return;
-
-			Logger.Log (MessageLevel.Info, String.Empty);
-		}
-
-		protected virtual bool ShouldLogEmptyLineForFinishedAction ()
-		{
-			return true;
-		}
-
-		void CheckForPowerShellScripts ()
-		{
-			if (HasPackageScriptsToRun ()) {
-				ReportPowerShellScriptWarning ();
-			}
-		}
-
-		void ReportPowerShellScriptWarning ()
-		{
-			string message = GettextCatalog.GetString ("WARNING: {0} Package contains PowerShell scripts which will not be run.", GetPackageId ());
-			packageManagementEvents.OnPackageOperationMessageLogged (MessageLevel.Info, message);
-		}
-
-		protected virtual void CheckLicenses ()
-		{
-			if (!AcceptLicenses ()) {
-				string message = GettextCatalog.GetString ("Licenses not accepted.");
-				throw new ApplicationException (message);
-			}
-		}
-
-		bool AcceptLicenses ()
-		{
-			var packagesWithLicenses = new PackagesRequiringLicenseAcceptance (Project);
-			var actions = new IPackageAction [] { this };
-			List<IPackage> packages = packagesWithLicenses.GetPackagesRequiringLicenseAcceptance (actions).ToList ();
-			if (packages.Any ()) {
-				return OnAcceptLicenses (packages);
-			}
-
-			return true;
-		}
-
-		void ExecuteWithScriptRunner()
-		{
-//			using (RunPackageScriptsAction runScriptsAction = CreateRunPackageScriptsAction()) {
-//				ExecuteCore();
-//			}
-		}
-//		
-//		RunPackageScriptsAction CreateRunPackageScriptsAction()
-//		{
-//			return CreateRunPackageScriptsAction(PackageScriptRunner, Project);
-//		}
-//		
-//		protected virtual RunPackageScriptsAction CreateRunPackageScriptsAction(
-//			IPackageScriptRunner scriptRunner,
-//			IPackageManagementProject project)
-//		{
-//			return new RunPackageScriptsAction(scriptRunner, project);
-//		}
-		
-		protected virtual void ExecuteCore()
-		{
-		}
-		
-		void GetLoggerIfMissing()
-		{
-			if (Logger == null) {
-				Logger = new PackageManagementLogger(packageManagementEvents);
-			}
-		}
-		
-		void ConfigureProjectLogger()
-		{
-			Project.Logger = Logger;
-		}
-		
-		void GetPackageIfMissing()
-		{
-			if (Package == null) {
-				FindPackage();
-			}
-			if (Package == null) {
-				ThrowPackageNotFoundError(PackageId);
-			}
-		}
-		
-		void FindPackage()
-		{
-			Package = Project
-				.SourceRepository
-				.FindPackage (
-					PackageId,
-					PackageVersion,
-					Project.ConstraintProvider,
-					AllowPrereleaseVersions,
-					allowUnlisted: false);
-		}
-		
-		void ThrowPackageNotFoundError(string packageId)
-		{
-			string message = GettextCatalog.GetString ("Unable to find package '{0}'.", packageId);
-			throw new ApplicationException(message);
-		}
-		
-		protected bool PackageIdExistsInProject()
-		{
-			string id = GetPackageId();
-			return Project.IsPackageInstalled(id);
-		}
-		
-		public string GetPackageId ()
-		{
-			if (Package != null) {
-				return Package.Id;
-			}
-			return PackageId;
-		}
-
-		public SemanticVersion GetPackageVersion ()
-		{
-			if (Package != null) {
-				return Package.Version;
-			}
-			return PackageVersion;
-		}
-
-		protected virtual IOpenPackageReadMeMonitor CreateOpenPackageReadMeMonitor (string packageId)
-		{
-			return new OpenPackageReadMeMonitor (packageId, Project, packageManagementEvents);
-		}
-
-		protected IDisposable CreateFileMonitor (IFileRemover fileRemover)
-		{
-			return new PreventPackagesConfigFileBeingRemovedOnUpdateMonitor (
-				packageManagementEvents,
-				fileRemover);
-		}
-
-		protected LocalCopyReferenceMaintainer CreateLocalCopyReferenceMaintainer ()
-		{
-			return new LocalCopyReferenceMaintainer (packageManagementEvents);
-		}
-
+		void ExecuteWithScriptRunner()
+		{
+//			using (RunPackageScriptsAction runScriptsAction = CreateRunPackageScriptsAction()) {
+//				ExecuteCore();
+//			}
+		}
+//		
+//		RunPackageScriptsAction CreateRunPackageScriptsAction()
+//		{
+//			return CreateRunPackageScriptsAction(PackageScriptRunner, Project);
+//		}
+//		
+//		protected virtual RunPackageScriptsAction CreateRunPackageScriptsAction(
+//			IPackageScriptRunner scriptRunner,
+//			IPackageManagementProject project)
+//		{
+//			return new RunPackageScriptsAction(scriptRunner, project);
+//		}
+		
+		protected virtual void ExecuteCore()
+		{
+		}
+		
+		void GetLoggerIfMissing()
+		{
+			if (Logger == null) {
+				Logger = new PackageManagementLogger(packageManagementEvents);
+			}
+		}
+		
+		void ConfigureProjectLogger()
+		{
+			Project.Logger = Logger;
+		}
+		
+		void GetPackageIfMissing()
+		{
+			if (Package == null) {
+				FindPackage();
+			}
+			if (Package == null) {
+				ThrowPackageNotFoundError(PackageId);
+			}
+		}
+		
+		void FindPackage()
+		{
+			Package = Project
+				.SourceRepository
+				.FindPackage (
+					PackageId,
+					PackageVersion,
+					Project.ConstraintProvider,
+					AllowPrereleaseVersions,
+					allowUnlisted: false);
+		}
+		
+		void ThrowPackageNotFoundError(string packageId)
+		{
+			string message = GettextCatalog.GetString ("Unable to find package '{0}'.", packageId);
+			throw new ApplicationException(message);
+		}
+		
+		protected bool PackageIdExistsInProject()
+		{
+			string id = GetPackageId();
+			return Project.IsPackageInstalled(id);
+		}
+		
+		public string GetPackageId ()
+		{
+			if (Package != null) {
+				return Package.Id;
+			}
+			return PackageId;
+		}
+
+		public SemanticVersion GetPackageVersion ()
+		{
+			if (Package != null) {
+				return Package.Version;
+			}
+			return PackageVersion;
+		}
+
+		protected virtual IOpenPackageReadMeMonitor CreateOpenPackageReadMeMonitor (string packageId)
+		{
+			return new OpenPackageReadMeMonitor (packageId, Project, packageManagementEvents);
+		}
+
+		protected IDisposable CreateFileMonitor (IFileRemover fileRemover)
+		{
+			return new PreventPackagesConfigFileBeingRemovedOnUpdateMonitor (
+				packageManagementEvents,
+				fileRemover);
+		}
+
+		protected LocalCopyReferenceMaintainer CreateLocalCopyReferenceMaintainer ()
+		{
+			return new LocalCopyReferenceMaintainer (packageManagementEvents);
+		}
+
 		protected virtual bool OnAcceptLicenses (IEnumerable<IPackage> packages)
 		{
 			return packageManagementEvents.OnAcceptLicenses (packages);
-		}
-	}
-}
+		}
+	}
+}