--- conflicted
+++ resolved
@@ -134,15 +134,9 @@
 					format.Append (i++);
 					format.Append ("}");
 				}
-<<<<<<< HEAD
 
 				var consoleType = Options.CurrentState.Compilation.GetTypeByMetadataName (typeof (Console).FullName);
 				var invocationExpression = new InvocationExpression (new MemberReferenceExpression (new TypeReferenceExpression (new SimpleType(Options.CreateShortType (consoleType))), "WriteLine"));
-=======
-				
-				var consoleType = typeof (Console).ToTypeReference ().Resolve (Options.DocumentContext.Compilation.TypeResolveContext);
-				var invocationExpression = new InvocationExpression (new MemberReferenceExpression (new TypeReferenceExpression (Options.CreateShortType (consoleType)), "WriteLine"));
->>>>>>> 22dfba59
 				invocationExpression.Arguments.Add (new PrimitiveExpression (format.ToString ()));
 				foreach (var member in includedMembers) {
 					invocationExpression.Arguments.Add (new IdentifierExpression (GetName (member)));
