--- conflicted
+++ resolved
@@ -235,12 +235,9 @@
 				if (sharedResolver == null)
 					return null;
 				return new MDRefactoringContext (document, sharedResolver, loc, cancellationToken);
-<<<<<<< HEAD
-=======
 				// Do not add TaskContinuationOptions.ExecuteSynchronously
 				// https://bugzilla.xamarin.com/show_bug.cgi?id=25065
 				// adding ExecuteSynchronously appears to create a deadlock situtation in TypeSystemParser.Parse()
->>>>>>> 55d5a5dd
 			});
 		}
 
