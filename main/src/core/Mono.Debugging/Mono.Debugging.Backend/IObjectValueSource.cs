// IObjectValueSource.cs
//
// Author:
//   Lluis Sanchez Gual <lluis@novell.com>
//
// Copyright (c) 2008 Novell, Inc (http://www.novell.com)
//
// Permission is hereby granted, free of charge, to any person obtaining a copy
// of this software and associated documentation files (the "Software"), to deal
// in the Software without restriction, including without limitation the rights
// to use, copy, modify, merge, publish, distribute, sublicense, and/or sell
// copies of the Software, and to permit persons to whom the Software is
// furnished to do so, subject to the following conditions:
//
// The above copyright notice and this permission notice shall be included in
// all copies or substantial portions of the Software.
//
// THE SOFTWARE IS PROVIDED "AS IS", WITHOUT WARRANTY OF ANY KIND, EXPRESS OR
// IMPLIED, INCLUDING BUT NOT LIMITED TO THE WARRANTIES OF MERCHANTABILITY,
// FITNESS FOR A PARTICULAR PURPOSE AND NONINFRINGEMENT. IN NO EVENT SHALL THE
// AUTHORS OR COPYRIGHT HOLDERS BE LIABLE FOR ANY CLAIM, DAMAGES OR OTHER
// LIABILITY, WHETHER IN AN ACTION OF CONTRACT, TORT OR OTHERWISE, ARISING FROM,
// OUT OF OR IN CONNECTION WITH THE SOFTWARE OR THE USE OR OTHER DEALINGS IN
// THE SOFTWARE.
//
//

using System;
using Mono.Debugging.Client;

namespace Mono.Debugging.Backend
{
	public interface IObjectValueSource
	{
		ObjectValue[] GetChildren (ObjectPath path, int index, int count);
		string SetValue (ObjectPath path, string value);
		ObjectValue GetValue (ObjectPath path, EvaluationOptions options);
	}
<<<<<<< HEAD
=======
	
	[Serializable]
	public class EvaluationResult
	{
		public static EvaluationResult Empty = new EvaluationResult (string.Empty);
		
		public EvaluationResult (string value)
		{
			Value = value;
		}
		
		public EvaluationResult (string value, string displayValue)
		{
			Value = value;
			DisplayValue = displayValue;
		}
		
		public string Value { get; set; }
		public string DisplayValue { get; set; }
		
		public override string ToString ()
		{
			return Value;
		}
	}
>>>>>>> de9bd740
}<|MERGE_RESOLUTION|>--- conflicted
+++ resolved
@@ -33,11 +33,9 @@
 	public interface IObjectValueSource
 	{
 		ObjectValue[] GetChildren (ObjectPath path, int index, int count);
-		string SetValue (ObjectPath path, string value);
+		EvaluationResult SetValue (ObjectPath path, string value);
 		ObjectValue GetValue (ObjectPath path, EvaluationOptions options);
 	}
-<<<<<<< HEAD
-=======
 	
 	[Serializable]
 	public class EvaluationResult
@@ -63,5 +61,4 @@
 			return Value;
 		}
 	}
->>>>>>> de9bd740
 }