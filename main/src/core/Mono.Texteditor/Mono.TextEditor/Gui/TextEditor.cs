//
// TextEditor.cs
//
// Author:
//       Mike Krüger <mkrueger@xamarin.com>
//
// Copyright (c) 2012 Xamarin Inc. (http://xamarin.com)
//
// Permission is hereby granted, free of charge, to any person obtaining a copy
// of this software and associated documentation files (the "Software"), to deal
// in the Software without restriction, including without limitation the rights
// to use, copy, modify, merge, publish, distribute, sublicense, and/or sell
// copies of the Software, and to permit persons to whom the Software is
// furnished to do so, subject to the following conditions:
//
// The above copyright notice and this permission notice shall be included in
// all copies or substantial portions of the Software.
//
// THE SOFTWARE IS PROVIDED "AS IS", WITHOUT WARRANTY OF ANY KIND, EXPRESS OR
// IMPLIED, INCLUDING BUT NOT LIMITED TO THE WARRANTIES OF MERCHANTABILITY,
// FITNESS FOR A PARTICULAR PURPOSE AND NONINFRINGEMENT. IN NO EVENT SHALL THE
// AUTHORS OR COPYRIGHT HOLDERS BE LIABLE FOR ANY CLAIM, DAMAGES OR OTHER
// LIABILITY, WHETHER IN AN ACTION OF CONTRACT, TORT OR OTHERWISE, ARISING FROM,
// OUT OF OR IN CONNECTION WITH THE SOFTWARE OR THE USE OR OTHER DEALINGS IN
// THE SOFTWARE.
using System;
using System.Linq;
using System.Diagnostics;
using System.Collections.Generic;
using System.Runtime.InteropServices;
using System.Text;
using System.Threading;
using Mono.TextEditor.Highlighting;
using Mono.TextEditor.PopupWindow;
using Mono.TextEditor.Theatrics;

using Gdk;
using Gtk;

namespace Mono.TextEditor
{
	[System.ComponentModel.Category("Mono.TextEditor")]
	[System.ComponentModel.ToolboxItem(true)]
	public class TextEditor : Container
	{
		readonly TextArea textArea;

		public TextArea TextArea {
			get {
				return textArea;
			}
		}
<<<<<<< HEAD
=======
		
		/// <summary>
		/// Gets or sets a value indicating whether this <see cref="Mono.TextEditor.TextEditor"/> converts tabs to spaces.
		/// It is possible to overwrite the default options value for certain languages (like F#).
		/// </summary>
		/// <value>
		/// <c>true</c> if tabs to spaces should be converted; otherwise, <c>false</c>.
		/// </value>
		public bool TabsToSpaces {
			get {
				return textEditorData.TabsToSpaces;
			}
			set {
				textEditorData.TabsToSpaces = value;
			}
		}
		
		public Mono.TextEditor.Caret Caret {
			get {
				return textEditorData.Caret;
			}
		}
		
		protected internal IMMulticontext IMContext {
			get { return imContext; }
		}
		
		public MenuItem CreateInputMethodMenuItem (string label)
		{
			if (GtkWorkarounds.GtkMinorVersion >= 16) {
				bool showMenu = (bool) GtkWorkarounds.GetProperty (Settings, "gtk-show-input-method-menu").Val;
				if (!showMenu)
					return null;
			}
			MenuItem imContextMenuItem = new MenuItem (label);
			Menu imContextMenu = new Menu ();
			imContextMenuItem.Submenu = imContextMenu;
			IMContext.AppendMenuitems (imContextMenu);
			return imContextMenuItem;
		}

		[DllImport (PangoUtil.LIBGTK, CallingConvention = CallingConvention.Cdecl)]
		static extern void gtk_im_multicontext_set_context_id (IntPtr context, string context_id);

		[DllImport (PangoUtil.LIBGTK, CallingConvention = CallingConvention.Cdecl)]
		static extern string gtk_im_multicontext_get_context_id (IntPtr context);
		
		[GLib.Property ("im-module")]
		public string IMModule {
			get {
				if (GtkWorkarounds.GtkMinorVersion < 16 || imContext == null)
					return null;
				return gtk_im_multicontext_get_context_id (imContext.Handle);
			}
			set {
				if (GtkWorkarounds.GtkMinorVersion < 16 || imContext == null)
					return;
				gtk_im_multicontext_set_context_id (imContext.Handle, value);
			}
		}
		
		public ITextEditorOptions Options {
			get {
				return textEditorData.Options;
			}
			set {
				if (textEditorData.Options != null)
					textEditorData.Options.Changed -= OptionsChanged;
				textEditorData.Options = value;
				if (textEditorData.Options != null) {
					textEditorData.Options.Changed += OptionsChanged;
					if (IsRealized)
						OptionsChanged (null, null);
				}
			}
		}
		
		
		public string FileName {
			get {
				return Document.FileName;
			}
		}
		
		public string MimeType {
			get {
				return Document.MimeType;
			}
		}
		
		public TextEditor () : this(new TextDocument ())
		{
		}
>>>>>>> 8b377e00

		public TextEditor () : this(new TextDocument ())
		{
		}
		
		public TextEditor (TextDocument doc)
			: this (doc, null)
		{
		}
		
		public TextEditor (TextDocument doc, ITextEditorOptions options)
			: this (doc, options, new SimpleEditMode ())
		{
		}

		public TextEditor (TextDocument doc, ITextEditorOptions options, EditMode initialMode) 
		{
			GtkWorkarounds.FixContainerLeak (this);
			this.textArea = new TextArea (doc, options, initialMode);
			this.textArea.Initialize (this, doc, options, initialMode);
			this.textArea.EditorOptionsChanged += (sender, e) => OptionsChanged (sender, e);
			AddTopLevelWidget (textArea, 0, 0);
			ShowAll ();

			stage.ActorStep += OnActorStep;
			if (Platform.IsMac) {
				VScroll += delegate {
					for (int i = 1; i < containerChildren.Count; i++) {
						containerChildren[i].Child.QueueDraw ();
					}
				};
				HScroll += delegate {
					for (int i = 1; i < containerChildren.Count; i++) {
						containerChildren[i].Child.QueueDraw ();
					}
				};
			}
		}

		protected override void OnSetScrollAdjustments (Adjustment hAdjustement, Adjustment vAdjustement)
		{
			base.OnSetScrollAdjustments (hAdjustement, vAdjustement);
			textArea.SetTextEditorScrollAdjustments (hAdjustement, vAdjustement);
			if (hAdjustement != null) {
				hAdjustement.ValueChanged += delegate {
					SetChildrenPositions (Allocation);
				};
			}

			if (vAdjustement != null) {
				vAdjustement.ValueChanged += delegate {
					SetChildrenPositions (Allocation);
				};
			}
			OnScrollAdjustmentsSet ();
		}

		protected virtual void OnScrollAdjustmentsSet ()
		{
		}

		protected override void OnSizeAllocated (Rectangle allocation)
		{
			base.OnSizeAllocated (allocation);
			if (this.GdkWindow != null)
				this.GdkWindow.MoveResize (allocation);
			allocation = new Rectangle (0, 0, allocation.Width, allocation.Height);
			if (textArea.Allocation != allocation)
				textArea.SizeAllocate (allocation);
			SetChildrenPositions (allocation);
		}

		
		protected override void OnRealized ()
		{
			WidgetFlags |= WidgetFlags.Realized;
			WindowAttr attributes = new WindowAttr () {
				WindowType = Gdk.WindowType.Child,
				X = Allocation.X,
				Y = Allocation.Y,
				Width = Allocation.Width,
				Height = Allocation.Height,
				Wclass = WindowClass.InputOutput,
				Visual = this.Visual,
				Colormap = this.Colormap,
				EventMask = (int)(this.Events | Gdk.EventMask.ExposureMask),
				Mask = this.Events | Gdk.EventMask.ExposureMask,
			};
			
			WindowAttributesType mask = WindowAttributesType.X | WindowAttributesType.Y | WindowAttributesType.Colormap | WindowAttributesType.Visual;
			GdkWindow = new Gdk.Window (ParentWindow, attributes, mask);
			GdkWindow.UserData = Raw;
			Style = Style.Attach (GdkWindow);
		}		
		#region Container
		public override ContainerChild this [Widget w] {
			get {
				return containerChildren.FirstOrDefault (info => info.Child == w || (info.Child is AnimatedWidget && ((AnimatedWidget)info.Child).Widget == w));
			}
		}

		public class EditorContainerChild : Container.ContainerChild
		{
			public int X { get; set; }
			public int Y { get; set; }
			public bool FixedPosition { get; set; }
			public EditorContainerChild (Container parent, Widget child) : base (parent, child)
			{
			}
		}
		
		public override GLib.GType ChildType ()
		{
			return Gtk.Widget.GType;
		}
		
		internal List<EditorContainerChild> containerChildren = new List<EditorContainerChild> ();
		
		public void AddTopLevelWidget (Gtk.Widget widget, int x, int y)
		{
			widget.Parent = this;
			EditorContainerChild info = new EditorContainerChild (this, widget);
			info.X = x;
			info.Y = y;
			containerChildren.Add (info);
		}
		
		public void MoveTopLevelWidget (Gtk.Widget widget, int x, int y)
		{
			foreach (EditorContainerChild info in containerChildren.ToArray ()) {
				if (info.Child == widget || (info.Child is AnimatedWidget && ((AnimatedWidget)info.Child).Widget == widget)) {
					if (info.X == x && info.Y == y)
						break;
					info.X = x;
					info.Y = y;
					if (widget.Visible)
						ResizeChild (Allocation, info);
					break;
				}
			}
		}

		/// <summary>
		/// Returns the position of an embedded widget
		/// </summary>
		public void GetTopLevelWidgetPosition (Gtk.Widget widget, out int x, out int y)
		{
			foreach (EditorContainerChild info in containerChildren.ToArray ()) {
				if (info.Child == widget || (info.Child is AnimatedWidget && ((AnimatedWidget)info.Child).Widget == widget)) {
					x = info.X;
					y = info.Y;
					return;
				}
			}
			x = y = 0;
		}
		
		public void MoveToTop (Gtk.Widget widget)
		{
			EditorContainerChild editorContainerChild = containerChildren.FirstOrDefault (c => c.Child == widget);
			if (editorContainerChild == null)
				throw new Exception ("child " + widget + " not found.");
			List<EditorContainerChild> newChilds = new List<EditorContainerChild> (containerChildren.Where (child => child != editorContainerChild));
			newChilds.Add (editorContainerChild);
			this.containerChildren = newChilds;
			widget.GdkWindow.Raise ();
		}
		
		protected override void OnAdded (Widget widget)
		{
			AddTopLevelWidget (widget, 0, 0);
		}
		
		protected override void OnRemoved (Widget widget)
		{
			foreach (EditorContainerChild info in containerChildren.ToArray ()) {
				if (info.Child == widget) {
					widget.Unparent ();
					containerChildren.Remove (info);
					break;
				}
			}
		}
		
		protected override void ForAll (bool include_internals, Gtk.Callback callback)
		{
			containerChildren.ForEach (child => callback (child.Child));
		}
		
		protected override void OnMapped ()
		{
			WidgetFlags |= WidgetFlags.Mapped;
			// Note: SourceEditorWidget.ShowAutoSaveWarning() might have set TextEditor.Visible to false,
			// in which case we want to not map it (would cause a gtk+ critical error).
			containerChildren.ForEach (child => { if (child.Child.Visible) child.Child.Map (); });
			GdkWindow.Show ();
		}
		
		protected override void OnUnmapped ()
		{
			WidgetFlags &= ~WidgetFlags.Mapped;
			
			// We hide the window first so that the user doesn't see widgets disappearing one by one.
			GdkWindow.Hide ();
			
			containerChildren.ForEach (child => child.Child.Unmap ());
		}

		void ResizeChild (Rectangle allocation, EditorContainerChild child)
		{
			Requisition req = child.Child.SizeRequest ();
			var childRectangle = new Gdk.Rectangle (child.X, child.Y, req.Width, req.Height);
			if (!child.FixedPosition) {
				double zoom = Options.Zoom;
				childRectangle.X = (int)(child.X * zoom - HAdjustment.Value);
				childRectangle.Y = (int)(child.Y * zoom - VAdjustment.Value);
			}
			//			childRectangle.X += allocation.X;
			//			childRectangle.Y += allocation.Y;
			child.Child.SizeAllocate (childRectangle);
		}
		
		void SetChildrenPositions (Rectangle allocation)
		{
			foreach (EditorContainerChild child in containerChildren.ToArray ()) {
				if (child.Child == textArea)
					continue;
				ResizeChild (allocation, child);
			}
		}
		#endregion

		#region Animated Widgets
		Stage<AnimatedWidget> stage = new Stage<AnimatedWidget> ();
		
		bool OnActorStep (Actor<AnimatedWidget> actor)
		{
			switch (actor.Target.AnimationState) {
			case AnimationState.Coming:
				actor.Target.QueueDraw ();
				actor.Target.Percent = actor.Percent;
				if (actor.Expired) {
					actor.Target.AnimationState = AnimationState.Idle;
					return false;
				}
				break;
			case AnimationState.IntendingToGo:
				actor.Target.AnimationState = AnimationState.Going;
				actor.Target.Bias = actor.Percent;
				actor.Reset ((uint)(actor.Target.Duration * actor.Percent));
				break;
			case AnimationState.Going:
				if (actor.Expired) {
					this.Remove (actor.Target);
					return false;
				}
				actor.Target.Percent = 1.0 - actor.Percent;
				break;
			}
			return true;
		}
		
		void OnWidgetDestroyed (object sender, EventArgs args)
		{
			RemoveCore ((AnimatedWidget)sender);
		}
		
		void RemoveCore (AnimatedWidget widget)
		{
			RemoveCore (widget, widget.Duration, 0, 0, false, false);
		}
		
		void RemoveCore (AnimatedWidget widget, uint duration, Easing easing, Blocking blocking, bool use_easing, bool use_blocking)
		{
			if (duration > 0)
				widget.Duration = duration;
			
			if (use_easing)
				widget.Easing = easing;
			
			if (use_blocking)
				widget.Blocking = blocking;
			
			if (widget.AnimationState == AnimationState.Coming) {
				widget.AnimationState = AnimationState.IntendingToGo;
			} else {
				if (widget.Easing == Easing.QuadraticIn) {
					widget.Easing = Easing.QuadraticOut;
				} else if (widget.Easing == Easing.QuadraticOut) {
					widget.Easing = Easing.QuadraticIn;
				} else if (widget.Easing == Easing.ExponentialIn) {
					widget.Easing = Easing.ExponentialOut;
				} else if (widget.Easing == Easing.ExponentialOut) {
					widget.Easing = Easing.ExponentialIn;
				}
				widget.AnimationState = AnimationState.Going;
				stage.Add (widget, widget.Duration);
			}
		}
		
		public void AddAnimatedWidget (Widget widget, uint duration, Easing easing, Blocking blocking, int x, int y)
		{
			AnimatedWidget animated_widget = new AnimatedWidget (widget, duration, easing, blocking, false);
			animated_widget.Parent = this;
			animated_widget.WidgetDestroyed += OnWidgetDestroyed;
			stage.Add (animated_widget, duration);
			animated_widget.StartPadding = 0;
			animated_widget.EndPadding = widget.Allocation.Height;
			//			animated_widget.Node = animated_widget;
			
			EditorContainerChild info = new EditorContainerChild (this, animated_widget);
			info.X = x;
			info.Y = y;
			info.FixedPosition = true;
			containerChildren.Add (info);
		}
		#endregion
		
		#region TextArea delegation
		public TextDocument Document {
			get {
				return textArea.Document;
			}
		}
		
		public bool IsDisposed {
			get {
				return textArea.IsDisposed;
			}
		}
		
		/// <summary>
		/// Gets or sets a value indicating whether this <see cref="Mono.TextEditor.TextEditor"/> converts tabs to spaces.
		/// It is possible to overwrite the default options value for certain languages (like F#).
		/// </summary>
		/// <value>
		/// <c>true</c> if tabs to spaces should be converted; otherwise, <c>false</c>.
		/// </value>
		public bool TabsToSpaces {
			get {
				return textArea.TabsToSpaces;
			}
			set {
				textArea.TabsToSpaces = value;
			}
		}

		public Mono.TextEditor.Caret Caret {
			get {
				return textArea.Caret;
			}
		}

		protected internal IMMulticontext IMContext {
			get { return textArea.IMContext; }
		}

		public string IMModule {
			get {
				return textArea.IMModule;
			}
			set {
				textArea.IMModule = value;
			}
		}

		public ITextEditorOptions Options {
			get {
				return textArea.Options;
			}
			set {
				textArea.Options = value;
			}
		}

		public string FileName {
			get {
				return textArea.FileName;
			}
		}

		public string MimeType {
			get {
				return textArea.MimeType;
			}
		}

		public double LineHeight {
			get {
				return textArea.LineHeight;
			}
			internal set {
				textArea.LineHeight = value;
			}
		}

		public TextViewMargin TextViewMargin {
			get {
				return textArea.TextViewMargin;
			}
		}

		public Margin IconMargin {
			get { return textArea.IconMargin; }
		}

		public DocumentLocation LogicalToVisualLocation (DocumentLocation location)
		{
			return textArea.LogicalToVisualLocation (location);
		}
		
		public DocumentLocation LogicalToVisualLocation (int line, int column)
		{
			return textArea.LogicalToVisualLocation (line, column);
		}
		
		public void CenterToCaret ()
		{
			textArea.CenterToCaret ();
		}
		
		public void CenterTo (int offset)
		{
			textArea.CenterTo (offset);
		}
		
		public void CenterTo (int line, int column)
		{
			textArea.CenterTo (line, column);
		}
		
		public void CenterTo (DocumentLocation p)
		{
			textArea.CenterTo (p);
		}

		internal void SmoothScrollTo (double value)
		{
			textArea.SmoothScrollTo (value);
		}

		public void ScrollTo (int offset)
		{
			textArea.ScrollTo (offset);
		}
		
		public void ScrollTo (int line, int column)
		{
			textArea.ScrollTo (line, column);
		}

		public void ScrollTo (DocumentLocation p)
		{
			textArea.ScrollTo (p);
		}

		public void ScrollTo (Gdk.Rectangle rect)
		{
			textArea.ScrollTo (rect);
		}

		public void ScrollToCaret ()
		{
			textArea.ScrollToCaret ();
		}

		public void TryToResetHorizontalScrollPosition ()
		{
			textArea.TryToResetHorizontalScrollPosition ();
		}

		public int GetWidth (string text)
		{
			return textArea.GetWidth (text);
		}

		internal void HideMouseCursor ()
		{
			textArea.HideMouseCursor ();
		}

		public void ClearTooltipProviders ()
		{
			textArea.ClearTooltipProviders ();
		}
		
		public void AddTooltipProvider (TooltipProvider provider)
		{
			textArea.AddTooltipProvider (provider);
		}
		
		public void RemoveTooltipProvider (TooltipProvider provider)
		{
			textArea.RemoveTooltipProvider (provider);
		}

		internal void RedrawMargin (Margin margin)
		{
			textArea.RedrawMargin (margin);
		}
		
		public void RedrawMarginLine (Margin margin, int logicalLine)
		{
			textArea.RedrawMarginLine (margin, logicalLine);
		}
		internal void RedrawPosition (int logicalLine, int logicalColumn)
		{
			textArea.RedrawPosition (logicalLine, logicalColumn);
		}

		internal void RedrawLine (int line)
		{
			textArea.RedrawLine (line);
		}

		internal void RedrawLines (int start, int end)
		{
			textArea.RedrawLines (start, end);
		}

		internal string preeditString {
			get {
				return textArea.preeditString;
			}
		}

		internal int preeditOffset {
			get {
				return textArea.preeditOffset;
			}
		}
		
		internal int preeditCursorCharIndex {
			get {
				return textArea.preeditCursorCharIndex;
			}
		}
		
		internal Pango.AttrList preeditAttrs {
			get {
				return textArea.preeditAttrs;
			}
		}

		internal void ResetIMContext ()
		{
			textArea.ResetIMContext ();
		}

		internal bool ContainsPreedit (int line, int length)
		{
			return textArea.ContainsPreedit (line, length);
		}

		internal void FireLinkEvent (string link, uint button, ModifierType modifierState)
		{
			textArea.FireLinkEvent (link, button, modifierState);
		}

		internal void RequestResetCaretBlink ()
		{
			textArea.RequestResetCaretBlink ();
		}
		
		internal void SetAdjustments  ()
		{
			textArea.SetAdjustments ();
		}
		
		public bool IsInDrag {
			get {
				return textArea.IsInDrag;
			}
		}

		public event EventHandler VScroll {
			add { textArea.VScroll += value; }
			remove { textArea.VScroll -= value; }
		}

		public event EventHandler HScroll {
			add { textArea.HScroll += value; }
			remove { textArea.HScroll -= value; }
		}

		#endregion

		#region TextEditorData delegation
		public string EolMarker {
			get {
				return textArea.EolMarker;
			}
		}
		
		public Mono.TextEditor.Highlighting.ColorScheme ColorStyle {
			get {
				return textArea.ColorStyle;
			}
		}
		
		public EditMode CurrentMode {
			get {
				return textArea.CurrentMode;
			}
			set {
				textArea.CurrentMode = value;
			}
		}
		
		public bool IsSomethingSelected {
			get {
				return textArea.IsSomethingSelected;
			}
		}
		
		public Selection MainSelection {
			get {
				return textArea.MainSelection;
			}
			set {
				textArea.MainSelection = value;
			}
		}
		
		public SelectionMode SelectionMode {
			get {
				return textArea.SelectionMode;
			}
			set {
				textArea.SelectionMode = value;
			}
		}
		
		public TextSegment SelectionRange {
			get {
				return textArea.SelectionRange;
			}
			set {
				textArea.SelectionRange = value;
			}
		}
		
		public string SelectedText {
			get {
				return textArea.SelectedText;
			}
			set {
				textArea.SelectedText = value;
			}
		}
		
		public int SelectionAnchor {
			get {
				return textArea.SelectionAnchor;
			}
			set {
				textArea.SelectionAnchor = value;
			}
		}
		
		public IEnumerable<DocumentLine> SelectedLines {
			get {
				return textArea.SelectedLines;
			}
		}
		
		public Adjustment HAdjustment {
			get {
				return textArea.HAdjustment;
			}
		}
		
		public Adjustment VAdjustment {
			get {
				return textArea.VAdjustment;
			}
		}
		
		public int Insert (int offset, string value)
		{
			return textArea.Insert (offset, value);
		}
		
		public void Remove (DocumentRegion region)
		{
			textArea.Remove (region);
		}
		
		public void Remove (TextSegment removeSegment)
		{
			textArea.Remove (removeSegment);
		}
		
		public void Remove (int offset, int count)
		{
			textArea.Remove (offset, count);
		}
		
		public int Replace (int offset, int count, string value)
		{
			return textArea.Replace (offset, count, value);
		}
		
		public void ClearSelection ()
		{
			textArea.ClearSelection ();
		}
		
		public void DeleteSelectedText ()
		{
			textArea.DeleteSelectedText ();
		}
		
		public void DeleteSelectedText (bool clearSelection)
		{
			textArea.DeleteSelectedText (clearSelection);
		}
		
		public void RunEditAction (Action<TextEditorData> action)
		{
			action (GetTextEditorData ());
		}
		
		public void SetSelection (int anchorOffset, int leadOffset)
		{
			textArea.SetSelection (anchorOffset, leadOffset);
		}
		
		public void SetSelection (DocumentLocation anchor, DocumentLocation lead)
		{
			textArea.SetSelection (anchor, lead);
		}
		
		public void SetSelection (int anchorLine, int anchorColumn, int leadLine, int leadColumn)
		{
			textArea.SetSelection (anchorLine, anchorColumn, leadLine, leadColumn);
		}
		
		public void ExtendSelectionTo (DocumentLocation location)
		{
			textArea.ExtendSelectionTo (location);
		}
		public void ExtendSelectionTo (int offset)
		{
			textArea.ExtendSelectionTo (offset);
		}
		public void SetSelectLines (int from, int to)
		{
			textArea.SetSelectLines (from, to);
		}
		
		public void InsertAtCaret (string text)
		{
			textArea.InsertAtCaret (text);
		}
		
		public bool CanEdit (int line)
		{
			return textArea.CanEdit (line);
		}
		
		public string GetLineText (int line)
		{
			return textArea.GetLineText (line);
		}
		
		public string GetLineText (int line, bool includeDelimiter)
		{
			return textArea.GetLineText (line, includeDelimiter);
		}
		
		/// <summary>
		/// Use with care.
		/// </summary>
		/// <returns>
		/// A <see cref="TextEditorData"/>
		/// </returns>
		public TextEditorData GetTextEditorData ()
		{
			return textArea.GetTextEditorData ();
		}

		/// <remarks>
		/// The Key may be null if it has been handled by the IMContext. In such cases, the char is the value.
		/// </remarks>
		protected internal virtual bool OnIMProcessedKeyPressEvent (Gdk.Key key, uint ch, Gdk.ModifierType state)
		{
			SimulateKeyPress (key, ch, state);
			return true;
		}

		public void SimulateKeyPress (Gdk.Key key, uint unicodeChar, ModifierType modifier)
		{
			textArea.SimulateKeyPress (key, unicodeChar, modifier);
		}

		
		public void RunAction (Action<TextEditorData> action)
		{
			try {
				action (GetTextEditorData ());
			} catch (Exception e) {
				Console.WriteLine ("Error while executing " + action + " :" + e);
			}
		}

		public void HideTooltip ()
		{
			textArea.HideTooltip ();
		}
		public Action<Gdk.EventButton> DoPopupMenu {
			get {
				return textArea.DoPopupMenu;
			}
			set {
				textArea.DoPopupMenu = value;
			} 
		}

		public MenuItem CreateInputMethodMenuItem (string label)
		{
			return textArea.CreateInputMethodMenuItem (label);
		}

		public event EventHandler SelectionChanged {
			add { textArea.SelectionChanged += value; }
			remove { textArea.SelectionChanged -= value; }
		}

		public void CaretToDragCaretPosition ()
		{
			textArea.CaretToDragCaretPosition ();
		}

		public event EventHandler<PaintEventArgs> Painted {
			add { textArea.Painted += value; }
			remove { textArea.Painted -= value; }
		}

		public event EventHandler<LinkEventArgs> LinkRequest {
			add { textArea.LinkRequest += value; }
			remove { textArea.LinkRequest -= value; }
		}

		internal List<TooltipProvider> tooltipProviders {
			get {
				return textArea.tooltipProviders;
			}
		}
		public void ShowListWindow<T> (ListWindow<T> window, DocumentLocation loc)
		{
			textArea.ShowListWindow<T> (window, loc);
		}

		public Margin LockedMargin {
			get {
				return textArea.LockedMargin;
			}
			set {
				textArea.LockedMargin = value;
			}
		}
		#endregion
		
		#region Document delegation

		public event EventHandler EditorOptionsChanged {
			add { textArea.EditorOptionsChanged += value; }
			remove { textArea.EditorOptionsChanged -= value; }
		}

		protected virtual void OptionsChanged (object sender, EventArgs args)
		{
		}

		public int Length {
			get {
				return Document.TextLength;
			}
		}
		
		public string Text {
			get {
				return Document.Text;
			}
			set {
				Document.Text = value;
			}
		}
		
		public string GetTextBetween (int startOffset, int endOffset)
		{
			return Document.GetTextBetween (startOffset, endOffset);
		}
		
		public string GetTextBetween (DocumentLocation start, DocumentLocation end)
		{
			return Document.GetTextBetween (start, end);
		}
		
		public string GetTextBetween (int startLine, int startColumn, int endLine, int endColumn)
		{
			return Document.GetTextBetween (startLine, startColumn, endLine, endColumn);
		}
		
		public string GetTextAt (int offset, int count)
		{
			return Document.GetTextAt (offset, count);
		}
		
		public string GetTextAt (TextSegment segment)
		{
			return Document.GetTextAt (segment);
		}
		
		public string GetTextAt (DocumentRegion region)
		{
			return Document.GetTextAt (region);
		}
		
		public char GetCharAt (int offset)
		{
			return Document.GetCharAt (offset);
		}
		
		public IEnumerable<DocumentLine> Lines {
			get {
				return Document.Lines;
			}
		}
		
		public int LineCount {
			get {
				return Document.LineCount;
			}
		}
		
		public int LocationToOffset (int line, int column)
		{
			return Document.LocationToOffset (line, column);
		}
		
		public int LocationToOffset (DocumentLocation location)
		{
			return Document.LocationToOffset (location);
		}
		
		public DocumentLocation OffsetToLocation (int offset)
		{
			return Document.OffsetToLocation (offset);
		}
		
		public string GetLineIndent (int lineNumber)
		{
			return Document.GetLineIndent (lineNumber);
		}
		
		public string GetLineIndent (DocumentLine segment)
		{
			return Document.GetLineIndent (segment);
		}
		
		public DocumentLine GetLine (int lineNumber)
		{
			return Document.GetLine (lineNumber);
		}
		
		public DocumentLine GetLineByOffset (int offset)
		{
			return Document.GetLineByOffset (offset);
		}
		
		public int OffsetToLineNumber (int offset)
		{
			return Document.OffsetToLineNumber (offset);
		}
		
		public IDisposable OpenUndoGroup()
		{
			return Document.OpenUndoGroup ();
		}
#endregion
		
		#region Search & Replace
		public string SearchPattern {
			get {
				return textArea.SearchPattern;
			}
			set {
				textArea.SearchPattern = value;
			}
		}
		
		public ISearchEngine SearchEngine {
			get {
				return textArea.SearchEngine;
			}
			set {
				textArea.SearchEngine = value;
			}
		}

		public event EventHandler HighlightSearchPatternChanged {
			add { textArea.HighlightSearchPatternChanged += value; }
			remove { textArea.HighlightSearchPatternChanged -= value; }
		}

		public bool HighlightSearchPattern {
			get {
				return textArea.HighlightSearchPattern;
			}
			set {
				textArea.HighlightSearchPattern = value;
			}
		}
		
		public bool IsCaseSensitive {
			get {
				return textArea.IsCaseSensitive;
			}
			set {
				textArea.IsCaseSensitive = value;
			}
		}
		
		public bool IsWholeWordOnly {
			get {
				return textArea.IsWholeWordOnly;
			}
			
			set {
				textArea.IsWholeWordOnly = value;
			}
		}
		
		public TextSegment SearchRegion {
			get {
				return textArea.SearchRegion;
			}
			
			set {
				textArea.SearchRegion = value;
			}
		}
		
		public SearchResult SearchForward (int fromOffset)
		{
			return textArea.SearchForward (fromOffset);
		}
		
		public SearchResult SearchBackward (int fromOffset)
		{
			return textArea.SearchBackward (fromOffset);
		}
		
		/// <summary>
		/// Initiate a pulse at the specified document location
		/// </summary>
		/// <param name="pulseLocation">
		/// A <see cref="DocumentLocation"/>
		/// </param>
		public void PulseCharacter (DocumentLocation pulseStart)
		{
			textArea.PulseCharacter (pulseStart);
		}
		
		
		public SearchResult FindNext (bool setSelection)
		{
			return textArea.FindNext (setSelection);
		}
		
		public void StartCaretPulseAnimation ()
		{
			textArea.StartCaretPulseAnimation ();
		}

		public void StopSearchResultAnimation ()
		{
			textArea.StopSearchResultAnimation ();
		}
		
		public void AnimateSearchResult (SearchResult result)
		{
			textArea.AnimateSearchResult (result);
		}

		public SearchResult FindPrevious (bool setSelection)
		{
			return textArea.FindPrevious (setSelection);
		}
		
		public bool Replace (string withPattern)
		{
			return textArea.Replace (withPattern);
		}
		
		public int ReplaceAll (string withPattern)
		{
			return textArea.ReplaceAll (withPattern);
		}
		#endregion

		#region Coordinate transformation
		public DocumentLocation PointToLocation (double xp, double yp)
		{
			return TextViewMargin.PointToLocation (xp, yp);
		}
		
		public DocumentLocation PointToLocation (Cairo.Point p)
		{
			return TextViewMargin.PointToLocation (p);
		}
		
		public DocumentLocation PointToLocation (Cairo.PointD p)
		{
			return TextViewMargin.PointToLocation (p);
		}
		
		public Cairo.Point LocationToPoint (DocumentLocation loc)
		{
			return TextViewMargin.LocationToPoint (loc);
		}
		
		public Cairo.Point LocationToPoint (int line, int column)
		{
			return TextViewMargin.LocationToPoint (line, column);
		}
		
		public Cairo.Point LocationToPoint (int line, int column, bool useAbsoluteCoordinates)
		{
			return TextViewMargin.LocationToPoint (line, column, useAbsoluteCoordinates);
		}
		
		public Cairo.Point LocationToPoint (DocumentLocation loc, bool useAbsoluteCoordinates)
		{
			return TextViewMargin.LocationToPoint (loc, useAbsoluteCoordinates);
		}
		
		public double ColumnToX (DocumentLine line, int column)
		{
			return TextViewMargin.ColumnToX (line, column);
		}
		
		/// <summary>
		/// Calculates the line number at line start (in one visual line could be several logical lines be displayed).
		/// </summary>
		public int YToLine (double yPos)
		{
			return TextViewMargin.YToLine (yPos);
		}
		
		public double LineToY (int logicalLine)
		{
			return TextViewMargin.LineToY (logicalLine);
		}
		
		public double GetLineHeight (DocumentLine line)
		{
			return TextViewMargin.GetLineHeight (line);
		}
		
		public double GetLineHeight (int logicalLineNumber)
		{
			return TextViewMargin.GetLineHeight (logicalLineNumber);
		}
		#endregion


		public void SetCaretTo (int line, int column)
		{
			textArea.SetCaretTo (line, column);
		}
		
		public void SetCaretTo (int line, int column, bool highlight)
		{
			textArea.SetCaretTo (line, column, highlight);
		}
		
		public void SetCaretTo (int line, int column, bool highlight, bool centerCaret)
		{
			textArea.SetCaretTo (line, column, highlight, centerCaret);
		}
		
	}
}
<|MERGE_RESOLUTION|>--- conflicted
+++ resolved
@@ -50,8 +50,6 @@
 				return textArea;
 			}
 		}
-<<<<<<< HEAD
-=======
 		
 		/// <summary>
 		/// Gets or sets a value indicating whether this <see cref="Mono.TextEditor.TextEditor"/> converts tabs to spaces.
@@ -142,11 +140,6 @@
 			}
 		}
 		
-		public TextEditor () : this(new TextDocument ())
-		{
-		}
->>>>>>> 8b377e00
-
 		public TextEditor () : this(new TextDocument ())
 		{
 		}
