// 
// HeightTree.cs
//  
// Author:
//       Mike Krüger <mkrueger@novell.com>
// 
// Copyright (c) 2011 Novell, Inc (http://www.novell.com)
// 
// Permission is hereby granted, free of charge, to any person obtaining a copy
// of this software and associated documentation files (the "Software"), to deal
// in the Software without restriction, including without limitation the rights
// to use, copy, modify, merge, publish, distribute, sublicense, and/or sell
// copies of the Software, and to permit persons to whom the Software is
// furnished to do so, subject to the following conditions:
// 
// The above copyright notice and this permission notice shall be included in
// all copies or substantial portions of the Software.
// 
// THE SOFTWARE IS PROVIDED "AS IS", WITHOUT WARRANTY OF ANY KIND, EXPRESS OR
// IMPLIED, INCLUDING BUT NOT LIMITED TO THE WARRANTIES OF MERCHANTABILITY,
// FITNESS FOR A PARTICULAR PURPOSE AND NONINFRINGEMENT. IN NO EVENT SHALL THE
// AUTHORS OR COPYRIGHT HOLDERS BE LIABLE FOR ANY CLAIM, DAMAGES OR OTHER
// LIABILITY, WHETHER IN AN ACTION OF CONTRACT, TORT OR OTHERWISE, ARISING FROM,
// OUT OF OR IN CONNECTION WITH THE SOFTWARE OR THE USE OR OTHER DEALINGS IN
// THE SOFTWARE.
using System;
using Mono.TextEditor.Utils;
using System.Collections.Generic;
using System.Diagnostics;



namespace Mono.TextEditor
{
	/// <summary>
	/// The height tree stores the heights of lines and provides a performant y <--> lineNumber conversion.
	/// It takes care of message bubble heights and the height of folded sections.
	/// </summary>
	public class HeightTree
	{
		// TODO: Add support for line word wrap to the text editor - with the height tree this is possible.
		
		internal RedBlackTree<HeightNode> tree = new RedBlackTree<HeightNode> ();
		TextEditorData editor;
		
		public double TotalHeight {
			get {
				return tree.Root.totalHeight;
			}
		}
		
		public int VisibleLineCount {
			get {
				return tree.Root.totalVisibleCount;
			}
		}
		
		public HeightTree (TextEditorData editor)
		{
			this.editor = editor;
		}

		public void RemoveLine (int line)
		{
			var node = GetNodeByLine (line);
			if (node == null)
				return;
			if (node.count == 1) {
				tree.Remove (node);
				return;
			}
			node.count--;
		}
		
		public void InsertLine (int line)
		{
			var node = GetNodeByLine (line);
			if (node == null)
				return;
			if (node.count == 1) {
				var newLine = new HeightNode () {
					count = 1,
					height = editor.LineHeight
				};
				tree.InsertBefore (node, newLine);
				return;
			}
			node.count++;
		}
		
		public void Rebuild ()
		{
			tree.Count = 1;
			double h = editor.LineCount * editor.LineHeight;
			tree.Root = new HeightNode () {
				height = h,
				totalHeight = h,
				totalCount = editor.LineCount,
				totalVisibleCount = editor.LineCount,
				count = editor.LineCount
			};
			
			foreach (LineSegment extendedTextMarkerLine in editor.Document.LinesWithExtendingTextMarkers) {
				int lineNumber = editor.OffsetToLineNumber (extendedTextMarkerLine.Offset);
				double height = editor.GetLineHeight (extendedTextMarkerLine);
				SetLineHeight (lineNumber, height);
			}
			
			foreach (var segment in editor.Document.FoldedSegments) {
				int start = editor.OffsetToLineNumber (segment.StartLine.Offset);
				int end = editor.OffsetToLineNumber (segment.EndLine.Offset);
				segment.Marker = Fold (start, end - start);
			}
		}
		
		public void SetLineHeight (int lineNumber, double height)
		{
			var node = GetNodeByLine (lineNumber);
			if (node == null)
				throw new Exception ("No node for line number " + lineNumber + " found. (maxLine=" + tree.Root.totalCount + ")");
			int nodeStartLine = node.GetLineNumber ();
			int remainingLineCount;
			if (nodeStartLine == lineNumber) {
				remainingLineCount = node.count - 1;
				ChangeHeight (node, 1, height);
				if (remainingLineCount > 0) {
					InsertAfter (node, new HeightNode () {
						count = remainingLineCount,
						height = editor.LineHeight * remainingLineCount,
						foldLevel = node.foldLevel
					});
				}
			} else {
				int newLineCount = lineNumber - nodeStartLine;
				remainingLineCount = node.count - newLineCount - 1;
				if (newLineCount != node.count) {
					double newHeight = editor.LineHeight * newLineCount;
					ChangeHeight (node, newLineCount, newHeight);
				}
				
				var newNode = new HeightNode () {
					count = 1,
					height = height,
					foldLevel = node.foldLevel
				};
				InsertAfter (node, newNode);
				
				if (remainingLineCount > 0) {
					InsertAfter (newNode, new HeightNode () {
						count = remainingLineCount,
						height = editor.LineHeight * remainingLineCount,
						foldLevel = node.foldLevel
					});
				}
			}
		}
		
		public class FoldMarker
		{
			public readonly int Line;
			public readonly int Count;
			
			public FoldMarker (int line, int count)
			{
				this.Line = line;
				this.Count = count;
			}
		}
		
		HashSet<FoldMarker> markers = new HashSet<FoldMarker> ();
		
		public FoldMarker Fold (int lineNumber, int count)
		{
			GetSingleLineNode (lineNumber);
			lineNumber++;
			
			for (int i = lineNumber; i < lineNumber + count; i++) {
				var node = GetSingleLineNode (i);
				node.foldLevel++;
				node.UpdateAugmentedData ();
			}
			var result = new FoldMarker (lineNumber, count);
			markers.Add (result);
			return result;
		}

		public void Unfold (FoldMarker marker, int lineNumber, int count)
		{
			if (marker == null || !markers.Contains (marker))
				return;
			markers.Remove (marker);
			
			GetSingleLineNode (lineNumber);
			lineNumber++;
			for (int i = lineNumber; i < lineNumber + count; i++) {
				var node = GetSingleLineNode (i);
				node.foldLevel--;
				node.UpdateAugmentedData ();
			}
		}

		public double LineNumberToY (int lineNumber)
		{
<<<<<<< HEAD
			var node = GetNodeByLine (lineNumber);
			var n = node;
			while (n != null && n.foldLevel > 0) {
				lineNumber -= n.count;
				n = n.GetPrevNode ();
				node = n;
			}
			if (node == null)
=======
			var node = GetSingleLineNode (lineNumber);
			int ln = lineNumber - 1;
			while (ln > 0 && node != null && node.foldLevel > 0) {
				node = GetSingleLineNode (ln--);
			}
			if (ln == 0 || node == null)
>>>>>>> 9cbfca9b
				return 0;
			double result = node.Left != null ? ((HeightNode)node.Left).totalHeight : 0;
			
			while (node.parent != null) {
				if (node == node.parent.right) {
					if (node.parent.left != null) {
						result += node.parent.left.totalHeight;
					}
					if (node.parent.foldLevel == 0) {
						result += node.parent.height;
					}
				}
				node = node.parent;
			}
			return result;
		}
			
		public int YToLineNumber (double y)
		{
			var node = GetNodeByY (y);
			if (node == null)
				return y < 0 ? DocumentLocation.MinLine + (int)(y / editor.LineHeight) : tree.Root.totalCount + (int)((y - tree.Root.totalHeight) / editor.LineHeight);
			int lineOffset = 0;
			if (node.foldLevel == 0) {
				double delta = y - node.GetY ();
				lineOffset = (int)(node.count * delta / node.height);
			}
			return node.GetLineNumber () + lineOffset;
		}
		
		void InsertAfter (HeightNode node, HeightNode newNode)
		{
			if (newNode.count <= 0)
				throw new ArgumentOutOfRangeException ("new node count <= 0.");
			tree.InsertAfter (node, newNode);
			newNode.UpdateAugmentedData ();
		}
		
		void InsertBefore (HeightNode node, HeightNode newNode)
		{
			if (newNode.count <= 0)
				throw new ArgumentOutOfRangeException ("new node count <= 0.");
			tree.InsertBefore (node, newNode);
			newNode.UpdateAugmentedData ();
		}
		
		void ChangeHeight (HeightNode node, int newCount, double newHeight)
		{
			node.count = newCount;
			node.height = newHeight;
			node.UpdateAugmentedData ();
		}
		
		int GetValidLine (int logicalLine)
		{
			if (logicalLine < DocumentLocation.MinLine) 
				return DocumentLocation.MinLine;
			if (logicalLine > editor.LineCount) 
				return editor.LineCount;
			return logicalLine;
		}

		public int LogicalToVisualLine (int logicalLine)
		{
			if (logicalLine < DocumentLocation.MinLine)
				return DocumentLocation.MinLine;
			if (logicalLine > tree.Root.totalCount)
				return tree.Root.totalCount + logicalLine - tree.Root.totalCount;
			int line = GetValidLine (logicalLine);
			var node = GetNodeByLine (line);
			int delta = logicalLine - node.GetLineNumber ();
			return node.GetVisibleLineNumber () + delta;
		}
		
		int GetValidVisualLine (int logicalLine)
		{
			if (logicalLine < DocumentLocation.MinLine) 
				return DocumentLocation.MinLine;
			if (logicalLine > VisibleLineCount) 
				return VisibleLineCount;
			return logicalLine;
		}

		public int VisualToLogicalLine (int visualLineNumber)
		{
			if (visualLineNumber < DocumentLocation.MinLine)
				return DocumentLocation.MinLine;
			if (visualLineNumber > tree.Root.totalVisibleCount)
				return tree.Root.totalCount + visualLineNumber - tree.Root.totalVisibleCount;
			int line = GetValidVisualLine (visualLineNumber);
			var node = GetNodeByVisibleLine (line);
			int delta = visualLineNumber - node.GetVisibleLineNumber ();
			return node.GetLineNumber () + delta;
		}
		
		HeightNode GetSingleLineNode (int lineNumber)
		{
			var node = GetNodeByLine (lineNumber);
			if (node == null || node.count == 1)
				return node;
			
			int nodeStartLine = node.GetLineNumber ();
			int linesBefore = lineNumber - nodeStartLine;
			if (linesBefore > 0) {
				var splittedNode = new HeightNode ();
				splittedNode.count = linesBefore ;
				splittedNode.height = linesBefore * editor.LineHeight;
				splittedNode.foldLevel = node.foldLevel;
				if (splittedNode.count > 0)
					InsertBefore (node, splittedNode);
					
				node.count -= linesBefore;
				node.height -= splittedNode.height;
				node.UpdateAugmentedData ();
				
				if (node.count == 1)
					return node;
			}
			Debug.Assert (lineNumber == node.GetLineNumber ());
			
			InsertAfter (node, new HeightNode () {
				count = node.count - 1,
				height = (node.count - 1) * editor.LineHeight,
				foldLevel = node.foldLevel
			});
			
			node.count = 1;
			node.height = editor.LineHeight;
			node.UpdateAugmentedData ();
			return node;
		}
		
		
		public HeightNode GetNodeByLine (int lineNumber)
		{
			var node = tree.Root;
			int i = lineNumber - 1;
			while (true) {
				if (node == null)
					return null;
				if (node.left != null && i < node.left.totalCount) {
					node = node.left;
				} else {
					if (node.left != null)
						i -= node.left.totalCount;
					i -= node.count;
					if (i < 0)
						return node;
					node = node.right;
				}
			}
		}
		
		public HeightNode GetNodeByVisibleLine (int lineNumber)
		{
			var node = tree.Root;
			int i = lineNumber - 1;
			while (true) {
				if (node == null)
					return null;
				if (node.left != null && i < node.left.totalVisibleCount) {
					node = node.left;
				} else {
					if (node.left != null)
						i -= node.left.totalVisibleCount;
					if (node.foldLevel == 0)
						i -= node.count;
					if (i < 0)
						return node;
					node = node.right;
				}
			}
		}
		
		public HeightNode GetNodeByY (double y)
		{
			var node = tree.Root;
			double h = y;
			while (true) {
				if (node == null)
					return null;
				if (node.left != null && h < node.left.totalHeight) {
					node = node.left;
				} else {
					if (node.left != null)
						h -= node.left.totalHeight;
					
					if (node.foldLevel == 0) {
						h -= node.height;
						if (h < 0) {
							return node;
						}
					}
					/*
					} else {
						double deltaH = 0;
						var n = node.GetNextNode ();
						while (n != null && n.foldLevel > 0) {
							deltaH += n.height;
							n = n.GetNextNode ();
						}
					
						if (h - deltaH < 0) {
							return node;
						}
					}*/
					node = node.right;
				}
			}
		}
		
		public class HeightNode : IRedBlackTreeNode
		{
			public double totalHeight;
			public double height;
			
			public int totalVisibleCount;
			public int totalCount;
			public int count = 1;
			
			public int foldLevel;
			
			public int GetLineNumber ()
			{
				int lineNumber = left != null ? left.totalCount : 0;
				var node = this;
				while (node.parent != null) {
					if (node == node.parent.right) {
						if (node.parent.left != null)
							lineNumber += node.parent.left.totalCount;
						lineNumber += node.parent.count;
					}
					
					node = node.parent;
				}
				return lineNumber + 1;
			}
			
			public int GetVisibleLineNumber ()
			{
				int lineNumber = left != null ? left.totalVisibleCount : 0;
				var node = this;
				while (node.parent != null) {
					if (node == node.parent.right) {
						if (node.parent.left != null)
							lineNumber += node.parent.left.totalVisibleCount;
						if (node.parent.foldLevel == 0)
							lineNumber += node.parent.count;
					}
					
					node = node.parent;
				}
				return lineNumber + 1;
			}

			public double GetY ()
			{
				double result = left != null ? left.totalHeight : 0;
				var node = this;
				while (node.parent != null) {
					if (node == node.parent.right) {
						if (node.parent.left != null)
							result += node.parent.left.totalHeight;
						if (node.parent.foldLevel == 0)
							result += node.parent.height;
					}
					node = node.parent;
				}
				return result;
			}
			
			public override string ToString ()
			{
				return string.Format (GetLineNumber () + "[HeightNode: totalHeight={0}, height={1}, totalVisibleCount = {5}, totalCount={2}, count={3}, foldLevel={4}]", totalHeight, height, totalCount, count, foldLevel, totalVisibleCount);
			}
			
			#region IRedBlackTreeNode implementation
			public void UpdateAugmentedData ()
			{
				double newHeight;
				int newCount = count;
				int newvisibleCount;
				
				if (foldLevel == 0) {
					newHeight = height;
					newvisibleCount = count;
				} else {
					newvisibleCount = 0;
					newHeight = 0;
				}
				
				if (left != null) {
					newHeight += left.totalHeight;
					newCount += left.totalCount;
					newvisibleCount += left.totalVisibleCount;
				}
				
				if (right != null) {
					newHeight += right.totalHeight;
					newCount += right.totalCount;
					newvisibleCount += right.totalVisibleCount;
				}
				
				if (newHeight != totalHeight || newCount != totalCount || newvisibleCount != totalVisibleCount) {
					this.totalHeight = newHeight;
					this.totalCount = newCount;
					this.totalVisibleCount = newvisibleCount;
					
					if (Parent != null)
						Parent.UpdateAugmentedData ();
				}
			}
			public HeightNode parent;
			public Mono.TextEditor.Utils.IRedBlackTreeNode Parent {
				get {
					return parent;
				}
				set {
					parent = (HeightNode)value;
				}
			}
			
			public HeightNode left;
			public Mono.TextEditor.Utils.IRedBlackTreeNode Left {
				get {
					return left;
				}
				set {
					left = (HeightNode)value;
				}
			}
			
			public HeightNode right;
			public Mono.TextEditor.Utils.IRedBlackTreeNode Right {
				get {
					return right;
				}
				set {
					right = (HeightNode)value;
				}
			}

			public RedBlackColor Color {
				get;
				set;
			}
			#endregion
			
		}

	}
}
<|MERGE_RESOLUTION|>--- conflicted
+++ resolved
@@ -201,23 +201,12 @@
 
 		public double LineNumberToY (int lineNumber)
 		{
-<<<<<<< HEAD
-			var node = GetNodeByLine (lineNumber);
-			var n = node;
-			while (n != null && n.foldLevel > 0) {
-				lineNumber -= n.count;
-				n = n.GetPrevNode ();
-				node = n;
-			}
-			if (node == null)
-=======
 			var node = GetSingleLineNode (lineNumber);
 			int ln = lineNumber - 1;
 			while (ln > 0 && node != null && node.foldLevel > 0) {
 				node = GetSingleLineNode (ln--);
 			}
 			if (ln == 0 || node == null)
->>>>>>> 9cbfca9b
 				return 0;
 			double result = node.Left != null ? ((HeightNode)node.Left).totalHeight : 0;
 			
