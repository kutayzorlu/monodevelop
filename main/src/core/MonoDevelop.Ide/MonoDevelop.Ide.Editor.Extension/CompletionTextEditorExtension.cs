--- conflicted
+++ resolved
@@ -47,28 +47,11 @@
 			set;
 		}
 
-		bool autoHideCompletionWindow = true, autoHideParameterWindow = true;
-
-<<<<<<< HEAD
-=======
-		#region Completion related IDE
-		//		public readonly static PropertyWrapper<bool> EnableCodeCompletion = PropertyService.Wrap ("EnableCodeCompletion", true);
-		//		public readonly static PropertyWrapper<bool> EnableParameterInsight = PropertyService.Wrap ("EnableParameterInsight", true);
-		public readonly static PropertyWrapper<bool> EnableAutoCodeCompletion = PropertyService.Wrap ("EnableAutoCodeCompletion", true);
-		public readonly static PropertyWrapper<bool> AddImportedItemsToCompletionList = PropertyService.Wrap ("AddImportedItemsToCompletionList", false);
-		public readonly static PropertyWrapper<bool> IncludeKeywordsInCompletionList = PropertyService.Wrap ("IncludeKeywordsInCompletionList", true);
-		public readonly static PropertyWrapper<bool> IncludeCodeSnippetsInCompletionList = PropertyService.Wrap ("IncludeCodeSnippetsInCompletionList", true);
-		public readonly static PropertyWrapper<bool> AddParenthesesAfterCompletion = PropertyService.Wrap ("AddParenthesesAfterCompletion", false);
-		public readonly static PropertyWrapper<bool> AddOpeningOnly = PropertyService.Wrap ("AddOpeningOnly", false);
-		public readonly static int CompletionListRows = 7;
-
-		public readonly static PropertyWrapper<bool> FilterCompletionListByEditorBrowsable = PropertyService.Wrap ("FilterCompletionListByEditorBrowsable", true);
-		public readonly static PropertyWrapper<bool> IncludeEditorBrowsableAdvancedMembers = PropertyService.Wrap ("IncludeEditorBrowsableAdvancedMembers", true);
-
-		#endregion
-
->>>>>>> 57bbeadd
-		ICompletionWidget completionWidget;
+		// (Settings have been moved to IdeApp.Preferences)
+
+		bool autoHideCompletionWindow = true, autoHideParameterWindow = true;
+
+		ICompletionWidget completionWidget;
 		internal virtual ICompletionWidget CompletionWidget
 		{
 			get { return completionWidget; }
@@ -101,17 +84,17 @@
 			CompletionWindowManager.ShowWindow (this, '\0', completionList, CompletionWidget, CurrentCompletionContext);
 		}
 		CancellationTokenSource completionTokenSrc = new CancellationTokenSource ();
-		CancellationTokenSource parameterHintingSrc = new CancellationTokenSource ();
-		// When a key is pressed, and before the key is processed by the editor, this method will be invoked.
-		// Return true if the key press should be processed by the editor.
+		CancellationTokenSource parameterHintingSrc = new CancellationTokenSource ();
+		// When a key is pressed, and before the key is processed by the editor, this method will be invoked.
+		// Return true if the key press should be processed by the editor.
 		public override bool KeyPress (KeyDescriptor descriptor)
 		{
 			bool res;
 			if (CurrentCompletionContext != null) {
 				if (CompletionWindowManager.PreProcessKeyEvent (descriptor)) {
 					CompletionWindowManager.PostProcessKeyEvent (descriptor);
-					autoHideCompletionWindow = true;
-					// in named parameter case leave the parameter window open.
+					autoHideCompletionWindow = true;
+					// in named parameter case leave the parameter window open.
 					autoHideParameterWindow = descriptor.KeyChar != ':';
 					if (!autoHideParameterWindow && ParameterInformationWindowManager.IsWindowVisible)
 						ParameterInformationWindowManager.PostProcessKeyEvent (this, CompletionWidget, descriptor);
@@ -125,28 +108,28 @@
 				if (ParameterInformationWindowManager.ProcessKeyEvent (this, CompletionWidget, descriptor))
 					return false;
 				autoHideCompletionWindow = autoHideParameterWindow = false;
-			}
-
-			//			int oldPos = Editor.CursorPosition;
-			//			int oldLen = Editor.TextLength;
+			}
+
+			//			int oldPos = Editor.CursorPosition;
+			//			int oldLen = Editor.TextLength;
 			res = base.KeyPress (descriptor);
 
 			CompletionWindowManager.PostProcessKeyEvent (descriptor);
 
 			var ignoreMods = ModifierKeys.Control | ModifierKeys.Alt
-				| ModifierKeys.Command;
-			// Handle parameter completion
+				| ModifierKeys.Command;
+			// Handle parameter completion
 			if (ParameterInformationWindowManager.IsWindowVisible) {
 				ParameterInformationWindowManager.PostProcessKeyEvent (this, CompletionWidget, descriptor);
 			}
 
 			if ((descriptor.ModifierKeys & ignoreMods) != 0)
-				return res;
-
-			// don't complete on block selection
+				return res;
+
+			// don't complete on block selection
 			if (/*!EnableCodeCompletion ||*/ Editor.SelectionMode == MonoDevelop.Ide.Editor.SelectionMode.Block)
-				return res;
-
+				return res;
+
 			// Handle code completion
 			if (descriptor.KeyChar != '\0' && CompletionWidget != null && !CompletionWindowManager.IsVisible) {
 				CurrentCompletionContext = CompletionWidget.CurrentCodeCompletionContext;
@@ -198,9 +181,9 @@
 				} catch (AggregateException) {
 				}
 
-			}
+			}
 			/*			autoHideCompletionWindow = true;
-						autoHideParameterWindow = keyChar != ':';*/
+						autoHideParameterWindow = keyChar != ':';*/
 			return res;
 		}
 
@@ -366,9 +349,9 @@
 		public virtual Task<ParameterHintingResult> HandleParameterCompletionAsync (CodeCompletionContext completionContext, char completionChar, CancellationToken token = default(CancellationToken))
 		{
 			return Task.FromResult (ParameterHintingResult.Empty);
-		}
-
-		// return false if completion can't be shown
+		}
+
+		// return false if completion can't be shown
 		public virtual bool GetCompletionCommandOffset (out int cpos, out int wlen)
 		{
 			cpos = wlen = 0;
@@ -561,10 +544,10 @@
                 CompletionWindowManager.HideWindow();
                 ParameterInformationWindowManager.HideWindow(this, CompletionWidget);
 
-                disposed = true;
-                //				if (document.Editor.Parent != null)
-                //					document.Editor.Parent.TextArea.FocusOutEvent -= HandleFocusOutEvent;
-                //				document.Editor.Paste -= HandlePaste;
+                disposed = true;
+                //				if (document.Editor.Parent != null)
+                //					document.Editor.Parent.TextArea.FocusOutEvent -= HandleFocusOutEvent;
+                //				document.Editor.Paste -= HandlePaste;
 				Deinitialize();
             }
             base.Dispose ();
