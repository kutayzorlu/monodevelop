--- conflicted
+++ resolved
@@ -1,192 +1,184 @@
-/* 
- * EditorManager.cs - Used to register, lookup and select visual editors.
- * 
- * Part of PropertyGrid - A Gtk# widget that displays and allows 
- * editing of all of an object's public properties 
- * 
- * Authors: 
- *  Michael Hutchinson <m.j.hutchinson@gmail.com>
- *  Lluis Sanchez Gual
- *  
- * Copyright (C) 2005 Michael Hutchinson
- *
- * This sourcecode is licenced under The MIT License:
- * 
- * Permission is hereby granted, free of charge, to any person obtaining
- * a copy of this software and associated documentation files (the
- * "Software"), to deal in the Software without restriction, including
- * without limitation the rights to use, copy, modify, merge, publish,
- * distribute, sublicense, and/or sell copies of the Software, and to permit
- * persons to whom the Software is furnished to do so, subject to the
- * following conditions:
- * 
- * The above copyright notice and this permission notice shall be included in
- * all copies or substantial portions of the Software.
- *
- * THE SOFTWARE IS PROVIDED "AS IS", WITHOUT WARRANTY OF ANY KIND, EXPRESS
- * OR IMPLIED, INCLUDING BUT NOT LIMITED TO THE WARRANTIES OF
- * MERCHANTABILITY, FITNESS FOR A PARTICULAR PURPOSE AND NONINFRINGEMENT. IN
- * NO EVENT SHALL THE AUTHORS OR COPYRIGHT HOLDERS BE LIABLE FOR ANY CLAIM,
- * DAMAGES OR OTHER LIABILITY, WHETHER IN AN ACTION OF CONTRACT, TORT OR
- * OTHERWISE, ARISING FROM, OUT OF OR IN CONNECTION WITH THE SOFTWARE OR THE
- * USE OR OTHER DEALINGS IN THE SOFTWARE.
- */
-
-using System;
-using System.Collections.Generic;
-using System.ComponentModel;
-using System.Reflection;
-using MonoDevelop.Components.PropertyGrid.PropertyEditors;
-
-namespace MonoDevelop.Components.PropertyGrid
-{
-	class EditorManager
-	{
-		readonly Dictionary<Type,Type> editors = new Dictionary<Type,Type> ();
-		readonly Dictionary<Type,Type> inheritingEditors = new Dictionary<Type, Type>();
-		readonly Dictionary<Type,Type> surrogates = new Dictionary<Type,Type> ();
-		static readonly PropertyEditorCell Default = new PropertyEditorCell ();
-		static readonly Dictionary<Type,PropertyEditorCell> cellCache = new Dictionary<Type,PropertyEditorCell> ();
-
-		public EditorManager ()
-		{
-			LoadEditor (Assembly.GetAssembly (typeof (EditorManager)));
-		}
-
-		public void LoadEditor (Assembly editorAssembly)
-		{
-			foreach (Type t in editorAssembly.GetTypes ()) {
-				foreach (Attribute currentAttribute in Attribute.GetCustomAttributes (t)) {
-					if (currentAttribute.GetType() == typeof (PropertyEditorTypeAttribute)) {
-						var peta = (PropertyEditorTypeAttribute)currentAttribute;
-						Type editsType = peta.Type;
-						if (t.IsSubclassOf (typeof (PropertyEditorCell)))
-							if (peta.Inherits)
-								inheritingEditors.Add (editsType, t);
-							else
-								editors.Add (editsType, t);
-					}
-					else if (currentAttribute.GetType () == typeof (SurrogateUITypeEditorAttribute)) {
-						Type editsType = (currentAttribute as SurrogateUITypeEditorAttribute).Type;
-						surrogates.Add (editsType, t);
-					}
-				}
-			}
-		}
-
-		public PropertyEditorCell GetEditor (PropertyDescriptor pd)
-		{
-			var cell = pd.GetEditor (typeof(PropertyEditorCell)) as PropertyEditorCell;
-			if (cell != null)
-				return cell;
-			
-			Type editorType = GetEditorType (pd);
-			if (editorType == null)
-				return Default;
-			
-			if (typeof(IPropertyEditor).IsAssignableFrom (editorType)) {
-				if (!typeof(Gtk.Widget).IsAssignableFrom (editorType))
-					throw new Exception ("The property editor '" + editorType + "' must be a Gtk Widget");
-				return Default;
-			}
-
-
-			if (cellCache.TryGetValue (editorType, out cell)) {
-				return cell;
-			}
-
-			if (!typeof(PropertyEditorCell).IsAssignableFrom (editorType))
-				throw new Exception ("The property editor '" + editorType + "' must be a subclass of Stetic.PropertyEditorCell or implement Stetic.IPropertyEditor");
-
-			cell = (PropertyEditorCell) Activator.CreateInstance (editorType);
-			cellCache [editorType] = cell;
-			return cell;
-		}
-		
-		public Type GetEditorType (PropertyDescriptor pd)
-		{
-			//try to find a custom editor
-			//TODO: Find a way to provide a IWindowsFormsEditorService so this can work directly
-			//for now, substitute GTK#-based editors
-			/*
-			UITypeEditor UITypeEd = (UITypeEditor) pd.GetEditor(typeof (System.Drawing.Design.UITypeEditor));//first, does it have custom editors?
-			if (UITypeEd != null)
-				if (surrogates.Contains(UITypeEd.GetType ()))
-					return instantiateEditor((Type) surrogates[UITypeEd.GetType()], parentRow);
-			*/
-
-			//does a registered GTK# editor support this natively?
-			Type editType = pd.PropertyType;
-			if (editors.ContainsKey (editType))
-				return editors [editType];
-			
-			//editors that edit derived types
-			//TODO: find most derived type?
-			foreach (var kvp in inheritingEditors)
-				if (editType.IsSubclassOf (kvp.Key))
-					return kvp.Value;
-			
-			if (pd.PropertyType.IsEnum) {
-				if (pd.PropertyType.IsDefined (typeof(FlagsAttribute), true))
-					return typeof(FlagsEditorCell);
-				return typeof(EnumerationEditorCell);
-			}
-			
-			//collections with items of single type that aren't just objects
-			if (typeof(System.Collections.IList).IsAssignableFrom (editType)) {
-				// Iterate through all properties since there may be more than one indexer.
-				if (GetCollectionItemType (editType) != null)
-					return typeof (CollectionEditor);
-			}
-			
-			//TODO: support simple SWF collection editor derivatives that just override Types available
-			// and reflect protected Type[] NewItemTypes {get;} to get types
-			//if (UITypeEd is System.ComponentModel.Design.CollectionEditor)
-			//	((System.ComponentModel.Design.CollectionEditor)UITypeEd).
-
-			//can we use a type converter with a built-in editor?
-			TypeConverter tc = pd.Converter;
-
-			//TODO: support expandable objects with custom editors
-			if (tc is ExpandableObjectConverter)
-				return typeof(ExpandableObjectEditor);
-
-			//This is a temporary workaround *and* and optimisation
-			//First, most unknown types will be most likely to convert to/from strings
-			//Second, System.Web.UI.WebControls/UnitConverter.cs dies on non-strings
-			if (tc.CanConvertFrom (typeof (string)) && tc.CanConvertTo (typeof(string)))
-<<<<<<< HEAD
-				return typeof(PropertyTextEditor);
-			
-			foreach (DictionaryEntry editor in editors)
-				if (tc.CanConvertFrom((Type) editor.Key) && tc.CanConvertTo((Type) editor.Key))
-					return (Type) editor.Value;
-=======
-				return typeof(TextEditor);
-
-			//TODO: find best match, not first
-			foreach (var kvp in editors)
-				if (tc.CanConvertFrom (kvp.Key) && tc.CanConvertTo (kvp.Key))
-					return kvp.Value;
->>>>>>> d0db9f92
-					
-			foreach (var kvp in inheritingEditors)
-				if (tc.CanConvertFrom (kvp.Key) && tc.CanConvertTo (kvp.Key))
-					return kvp.Value;
-
-			//nothing found - just display type
-			return null;
-		}
-		
-		public static Type GetCollectionItemType (Type colType)
-		{
-			foreach (PropertyInfo member in colType.GetProperties ()) {
-				if (member.Name == "Item") {
-					if (member.PropertyType != typeof (object))
-						return member.PropertyType;
-				}
-			}
-			return null;
-		}
-	}
-}+/* 
+ * EditorManager.cs - Used to register, lookup and select visual editors.
+ * 
+ * Part of PropertyGrid - A Gtk# widget that displays and allows 
+ * editing of all of an object's public properties 
+ * 
+ * Authors: 
+ *  Michael Hutchinson <m.j.hutchinson@gmail.com>
+ *  Lluis Sanchez Gual
+ *  
+ * Copyright (C) 2005 Michael Hutchinson
+ *
+ * This sourcecode is licenced under The MIT License:
+ * 
+ * Permission is hereby granted, free of charge, to any person obtaining
+ * a copy of this software and associated documentation files (the
+ * "Software"), to deal in the Software without restriction, including
+ * without limitation the rights to use, copy, modify, merge, publish,
+ * distribute, sublicense, and/or sell copies of the Software, and to permit
+ * persons to whom the Software is furnished to do so, subject to the
+ * following conditions:
+ * 
+ * The above copyright notice and this permission notice shall be included in
+ * all copies or substantial portions of the Software.
+ *
+ * THE SOFTWARE IS PROVIDED "AS IS", WITHOUT WARRANTY OF ANY KIND, EXPRESS
+ * OR IMPLIED, INCLUDING BUT NOT LIMITED TO THE WARRANTIES OF
+ * MERCHANTABILITY, FITNESS FOR A PARTICULAR PURPOSE AND NONINFRINGEMENT. IN
+ * NO EVENT SHALL THE AUTHORS OR COPYRIGHT HOLDERS BE LIABLE FOR ANY CLAIM,
+ * DAMAGES OR OTHER LIABILITY, WHETHER IN AN ACTION OF CONTRACT, TORT OR
+ * OTHERWISE, ARISING FROM, OUT OF OR IN CONNECTION WITH THE SOFTWARE OR THE
+ * USE OR OTHER DEALINGS IN THE SOFTWARE.
+ */
+
+using System;
+using System.Collections.Generic;
+using System.ComponentModel;
+using System.Reflection;
+using MonoDevelop.Components.PropertyGrid.PropertyEditors;
+
+namespace MonoDevelop.Components.PropertyGrid
+{
+	class EditorManager
+	{
+		readonly Dictionary<Type,Type> editors = new Dictionary<Type,Type> ();
+		readonly Dictionary<Type,Type> inheritingEditors = new Dictionary<Type, Type>();
+		readonly Dictionary<Type,Type> surrogates = new Dictionary<Type,Type> ();
+		static readonly PropertyEditorCell Default = new PropertyEditorCell ();
+		static readonly Dictionary<Type,PropertyEditorCell> cellCache = new Dictionary<Type,PropertyEditorCell> ();
+
+		public EditorManager ()
+		{
+			LoadEditor (Assembly.GetAssembly (typeof (EditorManager)));
+		}
+
+		public void LoadEditor (Assembly editorAssembly)
+		{
+			foreach (Type t in editorAssembly.GetTypes ()) {
+				foreach (Attribute currentAttribute in Attribute.GetCustomAttributes (t)) {
+					if (currentAttribute.GetType() == typeof (PropertyEditorTypeAttribute)) {
+						var peta = (PropertyEditorTypeAttribute)currentAttribute;
+						Type editsType = peta.Type;
+						if (t.IsSubclassOf (typeof (PropertyEditorCell)))
+							if (peta.Inherits)
+								inheritingEditors.Add (editsType, t);
+							else
+								editors.Add (editsType, t);
+					}
+					else if (currentAttribute.GetType () == typeof (SurrogateUITypeEditorAttribute)) {
+						Type editsType = (currentAttribute as SurrogateUITypeEditorAttribute).Type;
+						surrogates.Add (editsType, t);
+					}
+				}
+			}
+		}
+
+		public PropertyEditorCell GetEditor (PropertyDescriptor pd)
+		{
+			var cell = pd.GetEditor (typeof(PropertyEditorCell)) as PropertyEditorCell;
+			if (cell != null)
+				return cell;
+			
+			Type editorType = GetEditorType (pd);
+			if (editorType == null)
+				return Default;
+			
+			if (typeof(IPropertyEditor).IsAssignableFrom (editorType)) {
+				if (!typeof(Gtk.Widget).IsAssignableFrom (editorType))
+					throw new Exception ("The property editor '" + editorType + "' must be a Gtk Widget");
+				return Default;
+			}
+
+
+			if (cellCache.TryGetValue (editorType, out cell)) {
+				return cell;
+			}
+
+			if (!typeof(PropertyEditorCell).IsAssignableFrom (editorType))
+				throw new Exception ("The property editor '" + editorType + "' must be a subclass of Stetic.PropertyEditorCell or implement Stetic.IPropertyEditor");
+
+			cell = (PropertyEditorCell) Activator.CreateInstance (editorType);
+			cellCache [editorType] = cell;
+			return cell;
+		}
+		
+		public Type GetEditorType (PropertyDescriptor pd)
+		{
+			//try to find a custom editor
+			//TODO: Find a way to provide a IWindowsFormsEditorService so this can work directly
+			//for now, substitute GTK#-based editors
+			/*
+			UITypeEditor UITypeEd = (UITypeEditor) pd.GetEditor(typeof (System.Drawing.Design.UITypeEditor));//first, does it have custom editors?
+			if (UITypeEd != null)
+				if (surrogates.Contains(UITypeEd.GetType ()))
+					return instantiateEditor((Type) surrogates[UITypeEd.GetType()], parentRow);
+			*/
+
+			//does a registered GTK# editor support this natively?
+			Type editType = pd.PropertyType;
+			if (editors.ContainsKey (editType))
+				return editors [editType];
+			
+			//editors that edit derived types
+			//TODO: find most derived type?
+			foreach (var kvp in inheritingEditors)
+				if (editType.IsSubclassOf (kvp.Key))
+					return kvp.Value;
+			
+			if (pd.PropertyType.IsEnum) {
+				if (pd.PropertyType.IsDefined (typeof(FlagsAttribute), true))
+					return typeof(FlagsEditorCell);
+				return typeof(EnumerationEditorCell);
+			}
+			
+			//collections with items of single type that aren't just objects
+			if (typeof(System.Collections.IList).IsAssignableFrom (editType)) {
+				// Iterate through all properties since there may be more than one indexer.
+				if (GetCollectionItemType (editType) != null)
+					return typeof (CollectionEditor);
+			}
+			
+			//TODO: support simple SWF collection editor derivatives that just override Types available
+			// and reflect protected Type[] NewItemTypes {get;} to get types
+			//if (UITypeEd is System.ComponentModel.Design.CollectionEditor)
+			//	((System.ComponentModel.Design.CollectionEditor)UITypeEd).
+
+			//can we use a type converter with a built-in editor?
+			TypeConverter tc = pd.Converter;
+
+			//TODO: support expandable objects with custom editors
+			if (tc is ExpandableObjectConverter)
+				return typeof(ExpandableObjectEditor);
+
+			//This is a temporary workaround *and* and optimisation
+			//First, most unknown types will be most likely to convert to/from strings
+			//Second, System.Web.UI.WebControls/UnitConverter.cs dies on non-strings
+			if (tc.CanConvertFrom (typeof (string)) && tc.CanConvertTo (typeof(string)))
+				return typeof(PropertyTextEditor);
+
+			//TODO: find best match, not first
+			foreach (var kvp in editors)
+				if (tc.CanConvertFrom (kvp.Key) && tc.CanConvertTo (kvp.Key))
+					return kvp.Value;
+					
+			foreach (var kvp in inheritingEditors)
+				if (tc.CanConvertFrom (kvp.Key) && tc.CanConvertTo (kvp.Key))
+					return kvp.Value;
+
+			//nothing found - just display type
+			return null;
+		}
+		
+		public static Type GetCollectionItemType (Type colType)
+		{
+			foreach (PropertyInfo member in colType.GetProperties ()) {
+				if (member.Name == "Item") {
+					if (member.PropertyType != typeof (object))
+						return member.PropertyType;
+				}
+			}
+			return null;
+		}
+	}
+}