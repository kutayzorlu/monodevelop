// 
// CodeFormattingCommands.cs
//  
// Author:
//       Mike Krüger <mkrueger@novell.com>
// 
// Copyright (c) 2009 Novell, Inc (http://www.novell.com)
// 
// Permission is hereby granted, free of charge, to any person obtaining a copy
// of this software and associated documentation files (the "Software"), to deal
// in the Software without restriction, including without limitation the rights
// to use, copy, modify, merge, publish, distribute, sublicense, and/or sell
// copies of the Software, and to permit persons to whom the Software is
// furnished to do so, subject to the following conditions:
// 
// The above copyright notice and this permission notice shall be included in
// all copies or substantial portions of the Software.
// 
// THE SOFTWARE IS PROVIDED "AS IS", WITHOUT WARRANTY OF ANY KIND, EXPRESS OR
// IMPLIED, INCLUDING BUT NOT LIMITED TO THE WARRANTIES OF MERCHANTABILITY,
// FITNESS FOR A PARTICULAR PURPOSE AND NONINFRINGEMENT. IN NO EVENT SHALL THE
// AUTHORS OR COPYRIGHT HOLDERS BE LIABLE FOR ANY CLAIM, DAMAGES OR OTHER
// LIABILITY, WHETHER IN AN ACTION OF CONTRACT, TORT OR OTHERWISE, ARISING FROM,
// OUT OF OR IN CONNECTION WITH THE SOFTWARE OR THE USE OR OTHER DEALINGS IN
// THE SOFTWARE.

using System;
using MonoDevelop.Components.Commands;
using MonoDevelop.Ide.Gui;
using MonoDevelop.Core;
<<<<<<< HEAD
using MonoDevelop.Core.Text;

=======
using Mono.TextEditor;
using MonoDevelop.Projects.Policies;

>>>>>>> c58283af
namespace MonoDevelop.Ide.CodeFormatting
{
	public enum CodeFormattingCommands {
		FormatBuffer,
		FormatSelection
	}
	
	public class FormatBufferHandler : CommandHandler
	{
		internal static CodeFormatter GetFormatter (out Document doc)
		{
			doc = IdeApp.Workbench.ActiveDocument;
			if (doc == null)
				return null;
			var editor = doc.Editor;
			if (editor == null)
				return null;
			return editor == null ? null : CodeFormatterService.GetFormatter (editor.MimeType);
		}

		protected override void Update (CommandInfo info)
		{
			Document doc;
			var formatter = GetFormatter (out doc);
			info.Enabled = formatter != null && formatter.SupportsOnTheFlyFormatting;
		}
		
		protected override void Run (object tool)
		{
			Document doc;
			var formatter = GetFormatter (out doc);
			if (formatter == null)
				return;

			if (formatter.SupportsOnTheFlyFormatting) {
				using (var undo = doc.Editor.OpenUndoGroup ()) {
					formatter.OnTheFlyFormat (doc.Editor, doc, 0, doc.Editor.Length);
				}
			} else {
				var text = doc.Editor.Text;
<<<<<<< HEAD
				string formattedText = formatter.FormatText (doc.Project?.Policies, text);
=======
				var policies = doc.Project != null ? doc.Project.Policies : PolicyService.DefaultPolicies;
				string formattedText = formatter.FormatText (policies, text);
>>>>>>> c58283af
				if (formattedText == null || formattedText == text)
					return;

				doc.Editor.ReplaceText (0, text.Length, formattedText);
			}
		}
	}
	
	public class FormatSelectionHandler : CommandHandler
	{
		protected override void Update (CommandInfo info)
		{
			Document doc;
			var formatter = FormatBufferHandler.GetFormatter (out doc);
			info.Enabled = formatter != null && !formatter.IsDefault && formatter.SupportsPartialDocumentFormatting && formatter.SupportsOnTheFlyFormatting;
		}
		
		protected override void Run (object tool)
		{
			Document doc;
			var formatter = FormatBufferHandler.GetFormatter (out doc);
			if (formatter == null)
				return;

			ISegment selection;
			var editor = doc.Editor;
			if (editor.IsSomethingSelected) {
				selection = editor.SelectionRange;
			} else {
				selection = editor.GetLine (editor.CaretLocation.Line);
			}
			
			using (var undo = editor.OpenUndoGroup ()) {
				var version = editor.Version;

				if (formatter.SupportsOnTheFlyFormatting) {
					formatter.OnTheFlyFormat (doc.Editor, doc, selection.Offset, selection.EndOffset);
				} else {
					var pol = doc.Project != null ? doc.Project.Policies : null;
					try {
						var editorText = editor.Text;
						string text = formatter.FormatText (pol, editorText, selection);
						if (text != null && editorText.Substring (selection.Offset, selection.Length) != text) {
							editor.ReplaceText (selection.Offset, selection.Length, text);
						}
					} catch (Exception e) {
						LoggingService.LogError ("Error during format.", e); 
					}
				}

				if (editor.IsSomethingSelected) { 
					int newOffset = version.MoveOffsetTo (editor.Version, selection.Offset);
					int newEndOffset = version.MoveOffsetTo (editor.Version, selection.EndOffset);
					editor.SetSelection (newOffset, newEndOffset);
				}
			}
		}
	}
}<|MERGE_RESOLUTION|>--- conflicted
+++ resolved
@@ -28,14 +28,9 @@
 using MonoDevelop.Components.Commands;
 using MonoDevelop.Ide.Gui;
 using MonoDevelop.Core;
-<<<<<<< HEAD
 using MonoDevelop.Core.Text;
-
-=======
-using Mono.TextEditor;
 using MonoDevelop.Projects.Policies;
 
->>>>>>> c58283af
 namespace MonoDevelop.Ide.CodeFormatting
 {
 	public enum CodeFormattingCommands {
@@ -76,12 +71,8 @@
 				}
 			} else {
 				var text = doc.Editor.Text;
-<<<<<<< HEAD
-				string formattedText = formatter.FormatText (doc.Project?.Policies, text);
-=======
 				var policies = doc.Project != null ? doc.Project.Policies : PolicyService.DefaultPolicies;
 				string formattedText = formatter.FormatText (policies, text);
->>>>>>> c58283af
 				if (formattedText == null || formattedText == text)
 					return;
 
