/* 
 * ExpandableObjectEditor.cs - Temporary editor until we get expandable object support in main grid
 * 
 * Part of PropertyGrid - A Gtk# widget that displays and allows 
 * editing of all of an object's public properties 
 * 
 * Authors: 
 *  Michael Hutchinson <m.j.hutchinson@gmail.com>
 *  Lluis Sanchez Gual
 *  
 * Copyright (C) 2005 Michael Hutchinson
 *
 * This sourcecode is licenced under The MIT License:
 * 
 * Permission is hereby granted, free of charge, to any person obtaining
 * a copy of this software and associated documentation files (the
 * "Software"), to deal in the Software without restriction, including
 * without limitation the rights to use, copy, modify, merge, publish,
 * distribute, sublicense, and/or sell copies of the Software, and to permit
 * persons to whom the Software is furnished to do so, subject to the
 * following conditions:
 * 
 * The above copyright notice and this permission notice shall be included in
 * all copies or substantial portions of the Software.
 *
 * THE SOFTWARE IS PROVIDED "AS IS", WITHOUT WARRANTY OF ANY KIND, EXPRESS
 * OR IMPLIED, INCLUDING BUT NOT LIMITED TO THE WARRANTIES OF
 * MERCHANTABILITY, FITNESS FOR A PARTICULAR PURPOSE AND NONINFRINGEMENT. IN
 * NO EVENT SHALL THE AUTHORS OR COPYRIGHT HOLDERS BE LIABLE FOR ANY CLAIM,
 * DAMAGES OR OTHER LIABILITY, WHETHER IN AN ACTION OF CONTRACT, TORT OR
 * OTHERWISE, ARISING FROM, OUT OF OR IN CONNECTION WITH THE SOFTWARE OR THE
 * USE OR OTHER DEALINGS IN THE SOFTWARE.
 */

using Gtk;

namespace MonoDevelop.Components.PropertyGrid.PropertyEditors
{
	class ExpandableObjectEditor : PropertyEditorCell
	{
		protected override string GetValueMarkup ()
		{
			string val;
			if (Property.Converter.CanConvertTo (Context, typeof(string)))
				val = Property.Converter.ConvertToString (Context, Value);
			else
				val = Value != null ? Value.ToString () : "";
			
			return "<b>" + GLib.Markup.EscapeText (val) + "</b>";
		}
		
		protected override IPropertyEditor CreateEditor (Gdk.Rectangle cell_area, StateType state)
		{
<<<<<<< HEAD
			if (Property.Converter.CanConvertTo (typeof(string)) && Property.Converter.CanConvertFrom (typeof(string)))
				return new PropertyTextEditor ();
=======
			if (Property.Converter.CanConvertTo (Context, typeof(string)) && Property.Converter.CanConvertFrom (Context, typeof(string)))
				return new TextEditor ();
>>>>>>> d0db9f92
			else
				return null;
		}

	}
}
<|MERGE_RESOLUTION|>--- conflicted
+++ resolved
@@ -1,66 +1,61 @@
-/* 
- * ExpandableObjectEditor.cs - Temporary editor until we get expandable object support in main grid
- * 
- * Part of PropertyGrid - A Gtk# widget that displays and allows 
- * editing of all of an object's public properties 
- * 
- * Authors: 
- *  Michael Hutchinson <m.j.hutchinson@gmail.com>
- *  Lluis Sanchez Gual
- *  
- * Copyright (C) 2005 Michael Hutchinson
- *
- * This sourcecode is licenced under The MIT License:
- * 
- * Permission is hereby granted, free of charge, to any person obtaining
- * a copy of this software and associated documentation files (the
- * "Software"), to deal in the Software without restriction, including
- * without limitation the rights to use, copy, modify, merge, publish,
- * distribute, sublicense, and/or sell copies of the Software, and to permit
- * persons to whom the Software is furnished to do so, subject to the
- * following conditions:
- * 
- * The above copyright notice and this permission notice shall be included in
- * all copies or substantial portions of the Software.
- *
- * THE SOFTWARE IS PROVIDED "AS IS", WITHOUT WARRANTY OF ANY KIND, EXPRESS
- * OR IMPLIED, INCLUDING BUT NOT LIMITED TO THE WARRANTIES OF
- * MERCHANTABILITY, FITNESS FOR A PARTICULAR PURPOSE AND NONINFRINGEMENT. IN
- * NO EVENT SHALL THE AUTHORS OR COPYRIGHT HOLDERS BE LIABLE FOR ANY CLAIM,
- * DAMAGES OR OTHER LIABILITY, WHETHER IN AN ACTION OF CONTRACT, TORT OR
- * OTHERWISE, ARISING FROM, OUT OF OR IN CONNECTION WITH THE SOFTWARE OR THE
- * USE OR OTHER DEALINGS IN THE SOFTWARE.
- */
-
-using Gtk;
-
-namespace MonoDevelop.Components.PropertyGrid.PropertyEditors
-{
-	class ExpandableObjectEditor : PropertyEditorCell
-	{
-		protected override string GetValueMarkup ()
-		{
-			string val;
-			if (Property.Converter.CanConvertTo (Context, typeof(string)))
-				val = Property.Converter.ConvertToString (Context, Value);
-			else
-				val = Value != null ? Value.ToString () : "";
-			
-			return "<b>" + GLib.Markup.EscapeText (val) + "</b>";
-		}
-		
-		protected override IPropertyEditor CreateEditor (Gdk.Rectangle cell_area, StateType state)
-		{
-<<<<<<< HEAD
-			if (Property.Converter.CanConvertTo (typeof(string)) && Property.Converter.CanConvertFrom (typeof(string)))
-				return new PropertyTextEditor ();
-=======
-			if (Property.Converter.CanConvertTo (Context, typeof(string)) && Property.Converter.CanConvertFrom (Context, typeof(string)))
-				return new TextEditor ();
->>>>>>> d0db9f92
-			else
-				return null;
-		}
-
-	}
-}
+/* 
+ * ExpandableObjectEditor.cs - Temporary editor until we get expandable object support in main grid
+ * 
+ * Part of PropertyGrid - A Gtk# widget that displays and allows 
+ * editing of all of an object's public properties 
+ * 
+ * Authors: 
+ *  Michael Hutchinson <m.j.hutchinson@gmail.com>
+ *  Lluis Sanchez Gual
+ *  
+ * Copyright (C) 2005 Michael Hutchinson
+ *
+ * This sourcecode is licenced under The MIT License:
+ * 
+ * Permission is hereby granted, free of charge, to any person obtaining
+ * a copy of this software and associated documentation files (the
+ * "Software"), to deal in the Software without restriction, including
+ * without limitation the rights to use, copy, modify, merge, publish,
+ * distribute, sublicense, and/or sell copies of the Software, and to permit
+ * persons to whom the Software is furnished to do so, subject to the
+ * following conditions:
+ * 
+ * The above copyright notice and this permission notice shall be included in
+ * all copies or substantial portions of the Software.
+ *
+ * THE SOFTWARE IS PROVIDED "AS IS", WITHOUT WARRANTY OF ANY KIND, EXPRESS
+ * OR IMPLIED, INCLUDING BUT NOT LIMITED TO THE WARRANTIES OF
+ * MERCHANTABILITY, FITNESS FOR A PARTICULAR PURPOSE AND NONINFRINGEMENT. IN
+ * NO EVENT SHALL THE AUTHORS OR COPYRIGHT HOLDERS BE LIABLE FOR ANY CLAIM,
+ * DAMAGES OR OTHER LIABILITY, WHETHER IN AN ACTION OF CONTRACT, TORT OR
+ * OTHERWISE, ARISING FROM, OUT OF OR IN CONNECTION WITH THE SOFTWARE OR THE
+ * USE OR OTHER DEALINGS IN THE SOFTWARE.
+ */
+
+using Gtk;
+
+namespace MonoDevelop.Components.PropertyGrid.PropertyEditors
+{
+	class ExpandableObjectEditor : PropertyEditorCell
+	{
+		protected override string GetValueMarkup ()
+		{
+			string val;
+			if (Property.Converter.CanConvertTo (Context, typeof(string)))
+				val = Property.Converter.ConvertToString (Context, Value);
+			else
+				val = Value != null ? Value.ToString () : "";
+			
+			return "<b>" + GLib.Markup.EscapeText (val) + "</b>";
+		}
+		
+		protected override IPropertyEditor CreateEditor (Gdk.Rectangle cell_area, StateType state)
+		{
+			if (Property.Converter.CanConvertTo (Context, typeof(string)) && Property.Converter.CanConvertFrom (Context, typeof(string)))
+				return new PropertyTextEditor ();
+			else
+				return null;
+		}
+
+	}
+}