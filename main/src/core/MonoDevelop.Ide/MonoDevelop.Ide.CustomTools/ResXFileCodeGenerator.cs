--- conflicted
+++ resolved
@@ -65,17 +65,18 @@
 				return;
 			}
 
-<<<<<<< HEAD
 			var provider = dnp.LanguageBinding.GetCodeDomProvider ();
 			if (provider == null) {
-				var err = "ResXFileCodeGenerator can only be used with languages that support CodeDOM";
+				const string err = "ResXFileCodeGenerator can only be used with languages that support CodeDOM";
 				result.Errors.Add (new CompilerError (null, 0, 0, null, err));
 				return;
 			}
 
 			var outputfile = file.FilePath.ChangeExtension (".Designer." + provider.FileExtension);
-			var ns = CustomToolService.GetFileNamespace (file, outputfile);
-			var cn = provider.CreateValidIdentifier (file.FilePath.FileNameWithoutExtension);
+			var codeNamespace = CustomToolService.GetFileNamespace (file, outputfile);
+			var name = provider.CreateValidIdentifier (file.FilePath.FileNameWithoutExtension);
+			var resourcesNamespace = dnp.DefaultNamespace;
+
 			var rd = new Dictionary<object, object> ();
 			var filePath = file.FilePath;
 			var targetsPcl2Framework = TargetsPcl2Framework (dnp);
@@ -83,39 +84,15 @@
 			await Task.Factory.StartNew (() => {
 				using (var r = new ResXResourceReader (filePath)) {
 					r.BasePath = filePath.ParentDirectory;
-
-=======
-				var provider = dnp.LanguageBinding.GetCodeDomProvider ();
-				if (provider == null) {
-					const string err = "ResXFileCodeGenerator can only be used with languages that support CodeDOM";
-					result.Errors.Add (new CompilerError (null, 0, 0, null, err));
-					return;
-				}
-
-				var outputfile = file.FilePath.ChangeExtension (".Designer." + provider.FileExtension);
-				var codeNamespace = CustomToolService.GetFileNamespace (file, outputfile);
-				var name = provider.CreateValidIdentifier (file.FilePath.FileNameWithoutExtension);
-				var resourcesNamespace = dnp.DefaultNamespace;
-
-				var rd = new Dictionary<object, object> ();
-				using (var r = new ResXResourceReader (file.FilePath)) {
-					r.BasePath = file.FilePath.ParentDirectory;
->>>>>>> 3422508b
 					foreach (DictionaryEntry e in r) {
 						rd.Add (e.Key, e.Value);
 					}
 				}
 
 				string[] unmatchable;
-<<<<<<< HEAD
-				var ccu = StronglyTypedResourceBuilder.Create (rd, cn, ns, provider, internalClass, out unmatchable);
+				var ccu = StronglyTypedResourceBuilder.Create (rd, name, codeNamespace, resourcesNamespace, provider, internalClass, out unmatchable);
 			
 				if (targetsPcl2Framework) {
-=======
-				var ccu = StronglyTypedResourceBuilder.Create (rd, name, codeNamespace, resourcesNamespace, provider, internalClass, out unmatchable);
-				
-				if (TargetsPcl2Framework (dnp)) {
->>>>>>> 3422508b
 					FixupPclTypeInfo (ccu);
 				}
 
