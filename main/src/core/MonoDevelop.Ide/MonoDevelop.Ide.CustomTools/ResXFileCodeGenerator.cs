--- conflicted
+++ resolved
@@ -75,18 +75,11 @@
 			var outputfile = file.FilePath.ChangeExtension (".Designer." + provider.FileExtension);
 			var codeNamespace = CustomToolService.GetFileNamespace (file, outputfile);
 			var name = provider.CreateValidIdentifier (file.FilePath.FileNameWithoutExtension);
-			var resourcesNamespace = dnp.DefaultNamespace;
+			var resourcesNamespace = dnp.GetDefaultNamespace (outputfile);
 
-<<<<<<< HEAD
 			var rd = new Dictionary<object, object> ();
 			var filePath = file.FilePath;
 			var targetsPcl2Framework = TargetsPcl2Framework (dnp);
-=======
-				var outputfile = file.FilePath.ChangeExtension (".Designer." + provider.FileExtension);
-				var codeNamespace = CustomToolService.GetFileNamespace (file, outputfile);
-				var name = provider.CreateValidIdentifier (file.FilePath.FileNameWithoutExtension);
-				var resourcesNamespace = dnp.GetDefaultNamespace (outputfile);
->>>>>>> f0ff569a
 
 			await Task.Run (() => {
 				using (var r = new ResXResourceReader (filePath)) {
