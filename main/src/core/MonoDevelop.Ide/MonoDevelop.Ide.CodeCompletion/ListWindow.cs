// ListWindow.cs
//
// Author:
//   Lluis Sanchez Gual <lluis@novell.com>
//
// Copyright (c) 2005 Novell, Inc (http://www.novell.com)
//
// Permission is hereby granted, free of charge, to any person obtaining a copy
// of this software and associated documentation files (the "Software"), to deal
// in the Software without restriction, including without limitation the rights
// to use, copy, modify, merge, publish, distribute, sublicense, and/or sell
// copies of the Software, and to permit persons to whom the Software is
// furnished to do so, subject to the following conditions:
//
// The above copyright notice and this permission notice shall be included in
// all copies or substantial portions of the Software.
//
// THE SOFTWARE IS PROVIDED "AS IS", WITHOUT WARRANTY OF ANY KIND, EXPRESS OR
// IMPLIED, INCLUDING BUT NOT LIMITED TO THE WARRANTIES OF MERCHANTABILITY,
// FITNESS FOR A PARTICULAR PURPOSE AND NONINFRINGEMENT. IN NO EVENT SHALL THE
// AUTHORS OR COPYRIGHT HOLDERS BE LIABLE FOR ANY CLAIM, DAMAGES OR OTHER
// LIABILITY, WHETHER IN AN ACTION OF CONTRACT, TORT OR OTHERWISE, ARISING FROM,
// OUT OF OR IN CONNECTION WITH THE SOFTWARE OR THE USE OR OTHER DEALINGS IN
// THE SOFTWARE.
//
//

using System;
using System.Collections.Generic;
using MonoDevelop.Core.Text;
using MonoDevelop.Ide.Gui.Content;
using System.Linq;
using Gdk;
using Gtk;
using MonoDevelop.Components;
using MonoDevelop.Ide.Editor;
using MonoDevelop.Ide.Editor.Highlighting;
using MonoDevelop.Ide.Editor.Extension;

namespace MonoDevelop.Ide.CodeCompletion
{
	[Flags()]
	public enum KeyActions
	{
		None = 0,
		Process = 1,
		Ignore = 2,
		CloseWindow = 4,
		Complete = 8
	}

	class ListWindow : PopoverWindow
	{
		const int WindowWidth = 400;

		ListWidget list;
		Widget footer;
		protected VBox vbox;
		internal MruCache cache = new MruCache();
		protected ICompletionDataList completionDataList;

		public CompletionTextEditorExtension Extension {
			get;
			set;
		}

		public CompletionCharacters CompletionCharacters {
			get {
				var ext = Extension;
				if (ext == null) // May happen in unit tests.
					return MonoDevelop.Ide.CodeCompletion.CompletionCharacters.FallbackCompletionCharacters;
				return MonoDevelop.Ide.CodeCompletion.CompletionCharacters.Get (ext.CompletionLanguage);
			}
		}
		
		public List<int> FilteredItems {
			get {
				return list.filteredItems;
			}
		}

		internal ScrolledWindow scrollbar;
		
		public ListWindow (Gtk.WindowType type) : base(type)
		{
			vbox = new VBox ();
			list = new ListWidget (this);
			list.SelectionChanged += new EventHandler (OnSelectionChanged);
			list.ScrollEvent += new ScrollEventHandler (OnScrolled);

			scrollbar = new MonoDevelop.Components.CompactScrolledWindow ();
			scrollbar.Name = "CompletionScrolledWindow"; // use a different gtkrc style for GtkScrollBar
			scrollbar.Child = list;
			list.ButtonPressEvent += delegate(object o, ButtonPressEventArgs args) {
				if (args.Event.Button == 1 && args.Event.Type == Gdk.EventType.TwoButtonPress)
					DoubleClick ();
			};
			vbox.PackEnd (scrollbar, true, true, 0);
			var colorBox = new EventBox ();
			colorBox.Add (vbox);
			ContentBox.Add (colorBox);
			this.AutoSelect = true;
			this.TypeHint = WindowTypeHint.Menu;
			Theme.CornerRadius = 0;
			Theme.Padding = 0;

			UpdateStyle ();
			Gui.Styles.Changed += HandleThemeChanged;
			IdeApp.Preferences.ColorScheme.Changed += HandleThemeChanged;
		}

		void HandleThemeChanged (object sender, EventArgs e)
		{
			UpdateStyle ();
		}

		void UpdateStyle ()
		{
			Theme.SetBackgroundColor (Gui.Styles.CodeCompletion.BackgroundColor.ToCairoColor ());
			Theme.ShadowColor = Gui.Styles.PopoverWindow.ShadowColor.ToCairoColor ();
			ContentBox.Child.ModifyBg (StateType.Normal, Gui.Styles.CodeCompletion.BackgroundColor.ToGdkColor ());
			list.ModifyBg (StateType.Normal, Gui.Styles.CodeCompletion.BackgroundColor.ToGdkColor ());
		}

		protected override void OnDestroyed ()
		{
			base.OnDestroyed ();
			Gui.Styles.Changed -= HandleThemeChanged;
			IdeApp.Preferences.ColorScheme.Changed -= HandleThemeChanged;
		}

		protected virtual void DoubleClick ()
		{

		}
		
		public void ShowFooter (Widget w)
		{
			HideFooter ();
			vbox.PackStart (w, false, false, 0);
			footer = w;
		}

		public void HideFooter ()
		{
			if (footer != null) {
				vbox.Remove (footer);
				footer = null;
			}
		}

		/// <summary>
		/// This method is used to set the completion window to it's inital state.
		/// This is required for re-using the window object.
		/// </summary>
		protected internal virtual void ResetState ()
		{
			HideWhenWordDeleted = false;
			lastCommitCharEndoffset = -1;
			list.ResetState ();
		}
		
		protected int curXPos, curYPos;
		
		public void ResetSizes ()
		{
			list.CompletionString = PartialWord;
			
			var allocWidth = Allocation.Width;
			if (IsRealized && !Visible) {
				allocWidth = list.WidthRequest = WindowWidth;
			}

			int width = Math.Max (allocWidth, list.WidthRequest + Theme.CornerRadius * 2);
			int height = Math.Max (Allocation.Height, list.HeightRequest + 2 + (footer != null ? footer.Allocation.Height : 0) + Theme.CornerRadius * 2);
			SetSizeRequest (width, height);
			if (IsRealized) 
				Resize (width, height);
		}


		internal IListDataProvider DataProvider {
			get;
			set;
		}

		public string CurrentCompletionText {
			get {
				if (list.SelectedItemIndex != -1 && list.AutoSelect)
					return DataProvider.GetCompletionText (list.SelectedItemIndex);
				return null;
			}
		}

		public ICompletionDataList CompletionDataList {
			get {
				return completionDataList;
			}
		}

		public CompletionData SelectedItem {
			get {
<<<<<<< HEAD
				return completionDataList [SelectedItemIndex];
=======
				return SelectedItemIndex >= 0 ? completionDataList [SelectedItemIndex] : null;
>>>>>>> b4b19c9a
			}
		}

		public int SelectedItemIndex {
			get { return list.SelectedItemIndex; }
		}

		public event EventHandler SelectionChanged {
			add { list.SelectionChanged += value; }
			remove { list.SelectionChanged += value; }
		}

		public bool AutoSelect {
			get { return list.AutoSelect; }
			set { list.AutoSelect = value; }
		}
		
		public bool SelectionEnabled {
			get { return list.SelectionEnabled; }
		}
		
		public bool AutoCompleteEmptyMatch {
			get { return list.AutoCompleteEmptyMatch; }
			set { list.AutoCompleteEmptyMatch = value; }
		}
		
		public bool AutoCompleteEmptyMatchOnCurlyBrace {
			get { return list.AutoCompleteEmptyMatchOnCurlyBrace; }
			set { list.AutoCompleteEmptyMatchOnCurlyBrace = value; }
		}
		
		public string DefaultCompletionString {
			get {
				return list.DefaultCompletionString;
			}
			set {
				list.DefaultCompletionString = value;
			}
		}
		
		public bool CloseOnSquareBrackets {
			get {
				return list.CloseOnSquareBrackets;
			}
			set {
				list.CloseOnSquareBrackets = value;
			}
		}
		
		int startOffset;
		internal int StartOffset {
			get {
				return startOffset;
			}
			set {
				startOffset = value;
				EndOffset = value + 1;
			}
		}

		public int EndOffset {
			get;
			set;
		}

		public ICompletionWidget CompletionWidget {
			get {
				return list.CompletionWidget;
			}
			set {
				list.CompletionWidget = value;
			}
		}
		
		int lastCommitCharEndoffset = -1;
		public virtual string PartialWord {
			get {
				if (CompletionWidget == null)
					return "";
				return CompletionWidget.GetText (StartOffset, Math.Max (StartOffset, lastCommitCharEndoffset > 0 ? lastCommitCharEndoffset : CompletionWidget.CaretOffset)); 
			}
			
		}
	
		public string CurrentPartialWord {
			get {
				return !string.IsNullOrEmpty (PartialWord) ? PartialWord : DefaultCompletionString;
			}
		}

		public bool IsUniqueMatch {
			get {
				return list.filteredItems.Count == 1;
			}
		}

		public ListWidget List {
			get { return list; }
		}

		/// <summary>
		/// Gets or sets a value indicating that shift was pressed during enter.
		/// </summary>
		/// <value>
		/// <c>true</c> if was shift pressed; otherwise, <c>false</c>.
		/// </value>
		public bool WasShiftPressed {
			get;
			private set;
		}

		public KeyActions PostProcessKey (KeyDescriptor descriptor)
		{
			if (CompletionWidget == null || StartOffset > CompletionWidget.CaretOffset) // CompletionWidget == null may happen in unit tests.
				return KeyActions.CloseWindow | KeyActions.Process;

			if (HideWhenWordDeleted && StartOffset >= CompletionWidget.CaretOffset)
				return KeyActions.CloseWindow | KeyActions.Process;
			switch (descriptor.SpecialKey) {
			case SpecialKey.BackSpace:
				ResetSizes ();
				UpdateWordSelection ();
				return KeyActions.Process;
			}
			var keyChar = descriptor.KeyChar;

			if (keyChar == '[' && CloseOnSquareBrackets)
				return KeyActions.Process | KeyActions.CloseWindow;
			
			if (char.IsLetterOrDigit (keyChar) || keyChar == '_') {
				ResetSizes ();
				UpdateWordSelection ();
				return KeyActions.Process;
			}
<<<<<<< HEAD
			var data = DataProvider.GetCompletionData (SelectedItemIndex);

			if (data.IsCommitCharacter (keyChar, PartialWord)) {
				bool hasMismatches;
=======
			if (SelectedItemIndex < 0)
				return KeyActions.Process;
			var data = DataProvider.GetCompletionData (SelectedItemIndex);

			if (data.IsCommitCharacter (keyChar, PartialWord)) {
>>>>>>> b4b19c9a
				var curword = PartialWord;
				int match = FindMatchedEntry (curword);
				if (match >= 0 && System.Char.IsPunctuation (keyChar)) {
					string text = DataProvider.GetCompletionText (FilteredItems [match]);
					if (!text.ToUpper ().StartsWith (curword.ToUpper (), StringComparison.Ordinal))
						match = -1;	 
				}    
<<<<<<< HEAD
				if (match >= 0 && !hasMismatches && keyChar != '<' && keyChar != ' ') {
=======
				if (match >= 0 && keyChar != '<' && keyChar != ' ') {
>>>>>>> b4b19c9a
					ResetSizes ();
					UpdateWordSelection ();
					return KeyActions.Process;
				}
				lastCommitCharEndoffset = CompletionWidget.CaretOffset - 1;

				if (list.SelectionEnabled && CompletionCharacters.CompleteOn (keyChar)) {
					if (keyChar == '{' && !list.AutoCompleteEmptyMatchOnCurlyBrace && string.IsNullOrEmpty (list.CompletionString))
					    return KeyActions.CloseWindow | KeyActions.Process;
					return KeyActions.Complete | KeyActions.Process | KeyActions.CloseWindow;
				}
				return KeyActions.CloseWindow | KeyActions.Process;
			}

			if (char.IsPunctuation (descriptor.KeyChar) && descriptor.KeyChar != '_') {
				if (descriptor.KeyChar == ':') {
					foreach (var item in FilteredItems) {
						if (DataProvider.GetText (item).EndsWith (descriptor.KeyChar.ToString (), StringComparison.Ordinal)) {
							list.SelectedItemIndex = item;
							return KeyActions.Complete | KeyActions.CloseWindow | KeyActions.Ignore;
						}
					}
				} else {
					var selectedItem = list.SelectedItemIndex;
					if (selectedItem < 0 || selectedItem >= DataProvider.ItemCount)
						return KeyActions.CloseWindow;
					var text = DataProvider.GetText (selectedItem);
					if (!text.Substring (0, Math.Min (text.Length , CurrentPartialWord.Length)).EndsWith (descriptor.KeyChar.ToString (), StringComparison.Ordinal))
						return KeyActions.Process | KeyActions.CloseWindow;
				}
			}
			return KeyActions.Process;
		}
		
		public KeyActions PreProcessKey (KeyDescriptor descriptor)
		{
			switch (descriptor.SpecialKey) {
			case SpecialKey.Home:
				if ((descriptor.ModifierKeys & ModifierKeys.Shift) == ModifierKeys.Shift)
					return KeyActions.Process;
				List.SelectionFilterIndex = 0;
				return KeyActions.Ignore;
			case SpecialKey.End:
				if ((descriptor.ModifierKeys & ModifierKeys.Shift) == ModifierKeys.Shift)
					return KeyActions.Process;
				List.SelectionFilterIndex = List.filteredItems.Count - 1;
				return KeyActions.Ignore;
				
			case SpecialKey.Up:
				if ((descriptor.ModifierKeys & ModifierKeys.Shift) == ModifierKeys.Shift) {
					if (!SelectionEnabled /*&& !CompletionWindowManager.ForceSuggestionMode*/)
						AutoCompleteEmptyMatch = AutoSelect = true;
					if (!List.InCategoryMode) {
						IdeApp.Preferences.EnableCompletionCategoryMode.Set (true);
						List.UpdateCategoryMode ();
						return KeyActions.Ignore;
					}
					List.MoveToCategory (-1);
					return KeyActions.Ignore;
				}
				if (SelectionEnabled && list.filteredItems.Count < 1)
					return KeyActions.CloseWindow | KeyActions.Process;
				if (!SelectionEnabled /*&& !CompletionWindowManager.ForceSuggestionMode*/) {
					AutoCompleteEmptyMatch = AutoSelect = true;
				} else {
					list.MoveCursor (-1);
				}
				return KeyActions.Ignore;

			case SpecialKey.Tab:
				//tab always completes current item even if selection is disabled
				if (!AutoSelect)
					AutoSelect = true;
				goto case SpecialKey.Return;

			case SpecialKey.Return:
				if (completionDataList == null || completionDataList.Count == 0)
					return KeyActions.CloseWindow;
				lastCommitCharEndoffset = CompletionWidget.CaretOffset;
				WasShiftPressed = (descriptor.ModifierKeys & ModifierKeys.Shift) == ModifierKeys.Shift;
				return KeyActions.Complete | KeyActions.Ignore | KeyActions.CloseWindow;
			case SpecialKey.Down:
				if ((descriptor.ModifierKeys & ModifierKeys.Shift) == ModifierKeys.Shift) {
					if (!SelectionEnabled /*&& !CompletionWindowManager.ForceSuggestionMode*/)
						AutoCompleteEmptyMatch = AutoSelect = true;
					if (!List.InCategoryMode) {
						IdeApp.Preferences.EnableCompletionCategoryMode.Set (true);
						List.UpdateCategoryMode ();
						return KeyActions.Ignore;
					}
					List.MoveToCategory (1);
					return KeyActions.Ignore;
				}
				if (SelectionEnabled && list.filteredItems.Count < 1)
					return KeyActions.CloseWindow | KeyActions.Process;
				
				if (!SelectionEnabled /*&& !CompletionWindowManager.ForceSuggestionMode*/) {
					AutoCompleteEmptyMatch = AutoSelect = true;
				} else {
					list.MoveCursor (1);
				}
				return KeyActions.Ignore;

			case SpecialKey.PageUp:
				if ((descriptor.ModifierKeys & ModifierKeys.Shift) == ModifierKeys.Shift)
					return KeyActions.Process;
				if (list.filteredItems.Count < 2)
					return KeyActions.CloseWindow | KeyActions.Process;
				scrollbar.Vadjustment.Value = Math.Max (0, scrollbar.Vadjustment.Value - scrollbar.Vadjustment.PageSize);
				list.MoveCursor (-8);
				return KeyActions.Ignore;

			case SpecialKey.PageDown:
				if ((descriptor.ModifierKeys & ModifierKeys.Shift) == ModifierKeys.Shift)
					return KeyActions.Process;
				if (list.filteredItems.Count < 2)
					return KeyActions.CloseWindow | KeyActions.Process;
				scrollbar.Vadjustment.Value = Math.Max (0, Math.Min (scrollbar.Vadjustment.Upper - scrollbar.Vadjustment.PageSize, scrollbar.Vadjustment.Value + scrollbar.Vadjustment.PageSize));
				list.MoveCursor (8);
				return KeyActions.Ignore;

			case SpecialKey.Left:
				//if (curPos == 0) return KeyActions.CloseWindow | KeyActions.Process;
				//curPos--;
				return KeyActions.Process;

			case SpecialKey.Right:
				//if (curPos == word.Length) return KeyActions.CloseWindow | KeyActions.Process;
				//curPos++;
				return KeyActions.Process;

//			case Gdk.Key.Caps_Lock:
//			case Gdk.Key.Num_Lock:
//			case Gdk.Key.Scroll_Lock:
//				return KeyActions.Ignore;
//
//			case Gdk.Key.Control_L:
//			case Gdk.Key.Control_R:
//			case Gdk.Key.Alt_L:
//			case Gdk.Key.Alt_R:
//			case Gdk.Key.Shift_L:
//			case Gdk.Key.Shift_R:
//			case Gdk.Key.ISO_Level3_Shift:
//				// AltGr
//				return KeyActions.Process;
			}
			var data = SelectedItem;

			if (descriptor.KeyChar == '\0')
				return KeyActions.Process;

			if (descriptor.KeyChar == ' ' && (descriptor.ModifierKeys & ModifierKeys.Shift) == ModifierKeys.Shift)
				return KeyActions.CloseWindow | KeyActions.Process;

			if (char.IsDigit (descriptor.KeyChar) && string.IsNullOrEmpty (CurrentCompletionText))
			    return KeyActions.CloseWindow | KeyActions.Process;

			if (data != null && data.MuteCharacter (descriptor.KeyChar, PartialWord)) {
				if (data.IsCommitCharacter (descriptor.KeyChar, PartialWord)) {
					return KeyActions.CloseWindow | KeyActions.Ignore | KeyActions.Complete;
				} 
				return KeyActions.CloseWindow | KeyActions.Ignore;
			}


			// special case end with punctuation like 'param:' -> don't input double punctuation, otherwise we would end up with 'param::'
			if (char.IsPunctuation (descriptor.KeyChar) && descriptor.KeyChar != '_') {
				if (descriptor.KeyChar == ':') {
					foreach (var item in FilteredItems) {
						if (DataProvider.GetText (item).EndsWith (descriptor.KeyChar.ToString (), StringComparison.Ordinal)) {
							list.SelectedItemIndex = item;
							return KeyActions.Complete | KeyActions.CloseWindow | KeyActions.Ignore;
						}
					}
				} else {
					var selectedItem = list.SelectedItemIndex;
<<<<<<< HEAD
					if (selectedItem < 0 || selectedItem >= DataProvider.ItemCount)
=======
					if (selectedItem < 0 || selectedItem >= DataProvider.ItemCount) {
>>>>>>> b4b19c9a
						return KeyActions.CloseWindow;
					}
					if (DataProvider.GetText (selectedItem).EndsWith (descriptor.KeyChar.ToString (), StringComparison.Ordinal)) {
						return KeyActions.Complete | KeyActions.CloseWindow | KeyActions.Ignore;
					}
				}
			}

	/*		//don't input letters/punctuation etc when non-shift modifiers are active
			bool nonShiftModifierActive = ((Gdk.ModifierType.ControlMask | Gdk.ModifierType.MetaMask
				| Gdk.ModifierType.Mod1Mask | Gdk.ModifierType.SuperMask)
				& modifier) != 0;
			if (nonShiftModifierActive) {
				if (modifier.HasFlag (Gdk.ModifierType.ControlMask) && char.IsLetterOrDigit ((char)key))
					return KeyActions.Process | KeyActions.CloseWindow;
				return KeyActions.Ignore;
			}*/
			

			return KeyActions.Process;
		}
		
		protected bool HideWhenWordDeleted {
			get; set;
		}

		public void UpdateWordSelection ()
		{
			SelectEntry (CurrentPartialWord);
		}

		//note: finds the full match, or the best partial match
		//returns -1 if there is no match at all
		
		class WordComparer : IComparer <KeyValuePair<int, string>>
		{
			string filterWord;
			StringMatcher matcher;

			public WordComparer (string filterWord)
			{
				this.filterWord = filterWord ?? "";
				matcher = CompletionMatcher.CreateCompletionMatcher (filterWord);
			}
			
			public int Compare (KeyValuePair<int, string> xpair, KeyValuePair<int, string> ypair)
			{
				string x = xpair.Value;
				string y = ypair.Value;
				int[] xMatches = matcher.GetMatch (x) ?? new int[0];
				int[] yMatches = matcher.GetMatch (y) ?? new int[0];
				if (xMatches.Length < yMatches.Length) 
					return 1;
				if (xMatches.Length > yMatches.Length) 
					return -1;
				
				int xExact = 0;
				int yExact = 0;
				for (int i = 0; i < filterWord.Length; i++) {
					if (i < xMatches.Length && filterWord[i] == x[xMatches[i]])
						xExact++;
					if (i < yMatches.Length && filterWord[i] == y[yMatches[i]])
						yExact++;
				}
				
				if (xExact < yExact)
					return 1;
				if (xExact > yExact)
					return -1;
				
				// favor words where the match starts sooner
				if (xMatches.Length > 0 && yMatches.Length > 0 && xMatches[0] != yMatches[0])
					return xMatches[0].CompareTo (yMatches[0]);
				
				int xIndex = xpair.Key;
				int yIndex = ypair.Key;
				
				if (x.Length == y.Length)
					return xIndex.CompareTo (yIndex);
				
				return x.Length.CompareTo (y.Length);
			}
		}
		
		protected int FindMatchedEntry (string partialWord)
		{
			if (completionDataList == null)
				return -1;
			return completionDataList.FindMatchedEntry (completionDataList, cache, partialWord, list.filteredItems);
		}

		void SelectEntry (int n)
		{
			if (n >= 0)
				list.SelectionFilterIndex = n;
		}

		public virtual void SelectEntry (string s)
		{
			/*list.FilterWords ();
			 // disable this, because we select now the last selected entry by default (word history mode)
			//when the list is empty, disable the selection or users get annoyed by it accepting
			//the top entry automatically
			if (string.IsNullOrEmpty (s)) {
				ResetSizes ();
				list.Selection = 0;
				return;
			}*/
			
			int matchedIndex = FindMatchedEntry (s);
//			ResetSizes ();
			SelectEntry (matchedIndex);
		}

		void OnScrolled (object o, ScrollEventArgs args)
		{
			if (!scrollbar.Visible)
				return;
			
			var adj = scrollbar.Vadjustment;
			var alloc = Allocation;
			
			//This widget is a special case because it's always aligned to items as it scrolls.
			//Although this means we can't use the pixel deltas for true smooth scrolling, we 
			//can still make use of the effective scrolling velocity by basing the calculation 
			//on pixels and rounding to the nearest item.
			
			double dx, dy;
			args.Event.GetPageScrollPixelDeltas (0, alloc.Height, out dx, out dy);
			if (dy == 0)
				return;
			
			var itemDelta = dy / (alloc.Height / adj.PageSize);
			double discreteItemDelta = System.Math.Round (itemDelta);
			if (discreteItemDelta == 0.0 && dy != 0.0)
				discreteItemDelta = dy > 0? 1.0 : -1.0;
			
			adj.AddValueClamped (discreteItemDelta);
			args.RetVal = true;
		}

		void OnSelectionChanged (object o, EventArgs args)
		{
			OnSelectionChanged ();
		}

		protected virtual void OnSelectionChanged ()
		{
		}
		/*
		protected override bool OnExposeEvent (Gdk.EventExpose args)
		{
			base.OnExposeEvent (args);

			int winWidth, winHeight;
			this.GetSize (out winWidth, out winHeight);
			this.GdkWindow.DrawRectangle (this.Style.ForegroundGC (StateType.Insensitive), false, 0, 0, winWidth - 1, winHeight - 1);
			return true;
		}*/
		
		public int TextOffset {
			get { return list.TextOffset + (int)Theme.CornerRadius; }
		}
	}

	interface IListDataProvider
	{
		int ItemCount { get; }
		string GetText (int n);
		string GetMarkup (int n);
		CompletionCategory GetCompletionCategory (int n);
		bool HasMarkup (int n);
		string GetCompletionText (int n);
		CompletionData GetCompletionData (int n);
		string GetDescription (int n, bool isSelected);
		string GetRightSideDescription (int n, bool isSelected);
		Xwt.Drawing.Image GetIcon (int n);
		int CompareTo (int n, int m);
	}
}
<|MERGE_RESOLUTION|>--- conflicted
+++ resolved
@@ -200,11 +200,7 @@
 
 		public CompletionData SelectedItem {
 			get {
-<<<<<<< HEAD
-				return completionDataList [SelectedItemIndex];
-=======
 				return SelectedItemIndex >= 0 ? completionDataList [SelectedItemIndex] : null;
->>>>>>> b4b19c9a
 			}
 		}
 
@@ -339,18 +335,11 @@
 				UpdateWordSelection ();
 				return KeyActions.Process;
 			}
-<<<<<<< HEAD
-			var data = DataProvider.GetCompletionData (SelectedItemIndex);
-
-			if (data.IsCommitCharacter (keyChar, PartialWord)) {
-				bool hasMismatches;
-=======
 			if (SelectedItemIndex < 0)
 				return KeyActions.Process;
 			var data = DataProvider.GetCompletionData (SelectedItemIndex);
 
 			if (data.IsCommitCharacter (keyChar, PartialWord)) {
->>>>>>> b4b19c9a
 				var curword = PartialWord;
 				int match = FindMatchedEntry (curword);
 				if (match >= 0 && System.Char.IsPunctuation (keyChar)) {
@@ -358,11 +347,7 @@
 					if (!text.ToUpper ().StartsWith (curword.ToUpper (), StringComparison.Ordinal))
 						match = -1;	 
 				}    
-<<<<<<< HEAD
-				if (match >= 0 && !hasMismatches && keyChar != '<' && keyChar != ' ') {
-=======
 				if (match >= 0 && keyChar != '<' && keyChar != ' ') {
->>>>>>> b4b19c9a
 					ResetSizes ();
 					UpdateWordSelection ();
 					return KeyActions.Process;
@@ -539,11 +524,7 @@
 					}
 				} else {
 					var selectedItem = list.SelectedItemIndex;
-<<<<<<< HEAD
-					if (selectedItem < 0 || selectedItem >= DataProvider.ItemCount)
-=======
 					if (selectedItem < 0 || selectedItem >= DataProvider.ItemCount) {
->>>>>>> b4b19c9a
 						return KeyActions.CloseWindow;
 					}
 					if (DataProvider.GetText (selectedItem).EndsWith (descriptor.KeyChar.ToString (), StringComparison.Ordinal)) {
