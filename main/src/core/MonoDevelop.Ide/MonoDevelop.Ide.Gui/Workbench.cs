--- conflicted
+++ resolved
@@ -344,19 +344,13 @@
 
 		static AlertButton PromptToSaveChanges (Document doc)
 		{
-			return MessageService.GenericAlert (MonoDevelop.Ide.Gui.Stock.Warning,
-                GettextCatalog.GetString ("Save the changes to document '{0}' before creating a new solution?",
-(object)(doc.Window.ViewContent.IsUntitled
+			return MessageService.GenericAlert (MonoDevelop.Ide.Gui.Stock.Warning,
+				GettextCatalog.GetString ("Save the changes to document '{0}' before creating a new solution?",
+				(object)(doc.Window.ViewContent.IsUntitled
 					? doc.Window.ViewContent.UntitledName
-<<<<<<< HEAD
-					: System.IO.Path.GetFileName (doc.FileName))),
+					: System.IO.Path.GetFileName (doc.Window.ViewContent.ContentName))),
 				"",
-                AlertButton.Cancel, doc.Window.ViewContent.IsUntitled ? AlertButton.SaveAs : AlertButton.Save);
-=======
-					: System.IO.Path.GetFileName (doc.Window.ViewContent.ContentName)),
-				"",
-				AlertButton.Cancel, doc.Window.ViewContent.IsUntitled ? AlertButton.SaveAs : AlertButton.Save);
->>>>>>> 7d04547a
+			 	 AlertButton.Cancel, doc.Window.ViewContent.IsUntitled ? AlertButton.SaveAs : AlertButton.Save);
 		}
 		
 		public void CloseAllDocuments (bool leaveActiveDocumentOpen)
@@ -808,13 +802,13 @@
 		void OnWindowClosing (object sender, WorkbenchWindowEventArgs args)
 		{
 			IWorkbenchWindow window = (IWorkbenchWindow) sender;
-			if (!args.Forced && window.ViewContent != null && window.ViewContent.IsDirty) {
-                AlertButton result = MessageService.GenericAlert (Stock.Warning,
+			if (!args.Forced && window.ViewContent != null && window.ViewContent.IsDirty) {
+                AlertButton result = MessageService.GenericAlert (Stock.Warning,
                     GettextCatalog.GetString ("Save the changes to document '{0}' before closing?",
 (object)(window.ViewContent.IsUntitled
 							? window.ViewContent.UntitledName
-							: System.IO.Path.GetFileName ((string)window.ViewContent.ContentName))),
-                    GettextCatalog.GetString ("If you don't save, all changes will be permanently lost."),
+							: System.IO.Path.GetFileName ((string)window.ViewContent.ContentName))),
+                    GettextCatalog.GetString ("If you don't save, all changes will be permanently lost."),
                     AlertButton.CloseWithoutSave, AlertButton.Cancel, window.ViewContent.IsUntitled ? AlertButton.SaveAs : AlertButton.Save);
 				if (result == AlertButton.Save || result == AlertButton.SaveAs) {
 					FindDocument (window).Save ();
