--- conflicted
+++ resolved
@@ -1,600 +1,582 @@
- //
-// Styles.cs
-//
-// Author:
-//       Lluis Sanchez <lluis@xamarin.com>
-//
-// Copyright (c) 2012 Xamarin Inc
-//
-// Permission is hereby granted, free of charge, to any person obtaining a copy
-// of this software and associated documentation files (the "Software"), to deal
-// in the Software without restriction, including without limitation the rights
-// to use, copy, modify, merge, publish, distribute, sublicense, and/or sell
-// copies of the Software, and to permit persons to whom the Software is
-// furnished to do so, subject to the following conditions:
-//
-// The above copyright notice and this permission notice shall be included in
-// all copies or substantial portions of the Software.
-//
-// THE SOFTWARE IS PROVIDED "AS IS", WITHOUT WARRANTY OF ANY KIND, EXPRESS OR
-// IMPLIED, INCLUDING BUT NOT LIMITED TO THE WARRANTIES OF MERCHANTABILITY,
-// FITNESS FOR A PARTICULAR PURPOSE AND NONINFRINGEMENT. IN NO EVENT SHALL THE
-// AUTHORS OR COPYRIGHT HOLDERS BE LIABLE FOR ANY CLAIM, DAMAGES OR OTHER
-// LIABILITY, WHETHER IN AN ACTION OF CONTRACT, TORT OR OTHERWISE, ARISING FROM,
-// OUT OF OR IN CONNECTION WITH THE SOFTWARE OR THE USE OR OTHER DEALINGS IN
-// THE SOFTWARE.
-using System;
-using MonoDevelop.Components;
-using Xwt.Drawing;
-using System.Security.Policy;
-
-#if MAC
-using AppKit;
-#endif
-
-namespace MonoDevelop.Ide.Gui
-{
-	public static class Styles
-	{
-		public static event EventHandler Changed;
-
-		public static Color BackgroundColor { get; internal set; }        // must be the bg color from Gtkrc
-		public static Color BaseBackgroundColor { get; internal set; }    // must be the base color from Gtkrc
-		public static Color BaseForegroundColor { get; internal set; }    // must be the text color from Gtkrc
-		public static Color BaseSelectionBackgroundColor { get; internal set; }
-		public static Color BaseSelectionTextColor { get; internal set; }
-		public static Color BaseIconColor { get; internal set; }
-		public static Color LinkForegroundColor { get; internal set; }
-
-		public static Color ErrorForegroundColor { get; internal set; }
-		public static Color WarningForegroundColor { get; internal set; }
-		public static Color InformationForegroundColor { get; internal set; }
-		
-		public static Pango.FontDescription DefaultFont { get; internal set; }
-		public static string DefaultFontName { get; internal set; }
-
-		public static double FontScale11 = 0.92308;
-		public static double FontScale12 = 1;
-		public static double FontScale13 = 1.07693;
-		public static double FontScale14 = 1.15385;
-
-		public static Color ThinSplitterColor { get; internal set; }
-		public static Color SeparatorColor { get; internal set; }
-		public static Color PrimaryBackgroundColor { get; internal set; }
-		public static Color SecondaryBackgroundLighterColor { get; internal set; }
-		public static Color SecondaryBackgroundDarkerColor { get; internal set; }
-		public static Color DimTextColor { get; internal set; }
-		public static Color StatusInformationBackgroundColor { get; internal set; }
-		public static Color StatusInformationTextColor { get; internal set; }
-		public static Color StatusWarningBackgroundColor { get; internal set; }
-		public static Color StatusWarningTextColor { get; internal set; }
-		public static Color StatusErrorBackgroundColor { get; internal set; }
-		public static Color StatusErrorTextColor { get; internal set; }
-
-		// Document tab bar
-
-		public static Color TabBarBackgroundColor { get; internal set; }
-		public static Color TabBarActiveTextColor { get; internal set; }
-		public static Color TabBarNotifyTextColor { get; internal set; }
-		public static Color TabBarInactiveTextColor { get; internal set; }
-
-		public static Color BreadcrumbBackgroundColor { get; internal set; }
-		public static Color BreadcrumbTextColor { get; internal set; }
-		public static Color BreadcrumbButtonFillColor { get; internal set; }
-		public static Color BreadcrumbBottomBorderColor { get; internal set; }
-
-		// Document Subview Tabs
-
-		public static Color SubTabBarBackgroundColor { get; internal set; }
-		public static Color SubTabBarTextColor { get; internal set; }
-		public static Color SubTabBarActiveBackgroundColor { get; internal set; }
-		public static Color SubTabBarActiveTextColor { get; internal set; }
-		public static Color SubTabBarHoverBackgroundColor { get; internal set; }
-		public static Color SubTabBarSeparatorColor { get; internal set; }
-
-		// Dock pads
-
-		public static Color PadBackground { get; internal set; }
-		public static Color InactivePadBackground { get; internal set; }
-		public static Color PadLabelColor { get; internal set; }
-		public static Color InactivePadLabelColor { get; internal set; }
-		public static Color DockFrameBackground { get; internal set; }
-		public static Color DockSeparatorColor { get; internal set; }
-		public static Color DockBarBackground { get; internal set; }
-		public static Color DockBarPrelightColor { get; internal set; }
-		public static Color DockBarLabelColor { get; internal set; }
-
-		public static Color BrowserPadBackground { get; internal set; }
-		public static Color InactiveBrowserPadBackground { get; internal set; }
-
-		public static Color PadCategoryBackgroundColor { get; internal set; }
-		public static Color PadCategoryBorderColor { get; internal set; }
-		public static Color PadCategoryLabelColor { get; internal set; }
-
-		public static Color PropertyPadLabelBackgroundColor { get; internal set; }
-		public static Color PropertyPadDividerColor { get; internal set; }
-
-		// Status area
-
-		public static Color WidgetBorderColor { get; internal set; }
-
-		public static Color StatusBarBorderColor { get; internal set; }
-
-		public static Color StatusBarFill1Color { get; internal set; }
-		public static Color StatusBarFill2Color { get; internal set; }
-		public static Color StatusBarFill3Color { get; internal set; }
-		public static Color StatusBarFill4Color { get; internal set; }
-
-		public static Color StatusBarErrorColor { get; internal set; }
-
-		public static Color StatusBarInnerColor { get; internal set; }
-		public static Color StatusBarShadowColor1 { get; internal set; }
-		public static Color StatusBarShadowColor2 { get; internal set; }
-		public static Color StatusBarTextColor { get; internal set; }
-		public static Color StatusBarProgressBackgroundColor { get; internal set; }
-		public static Color StatusBarProgressOutlineColor { get; internal set; }
-
-		public static readonly Pango.FontDescription StatusFont = Pango.FontDescription.FromString ("Normal");
-
-<<<<<<< HEAD
-		public static readonly Pango.FontDescription StatusFont = Pango.FontDescription.FromString ("Normal");
-
-		public const int StatusFontPixelHeight = 11;
-		public const int ProgressBarHeight = 18;
-		public const int ProgressBarInnerPadding = 4;
-		public const int ProgressBarOuterPadding = 4;
-=======
-		public static int StatusFontPixelHeight { get { return (int)(11 * PixelScale); } }
-		public static int ProgressBarHeight { get { return (int)(18 * PixelScale); } }
-		public static int ProgressBarInnerPadding { get { return (int)(4 * PixelScale); } }
-		public static int ProgressBarOuterPadding { get { return (int)(4 * PixelScale); } }
-
-		static double? pixelScale = null;
-
-		static double PixelScale {
-			get {
-				if (!pixelScale.HasValue)
-					pixelScale = GtkWorkarounds.GetPixelScale ();
-				return (double)pixelScale;
-			}
-		}
->>>>>>> 8fd9257d
-
-		// Toolbar
-
-		public static Color ToolbarBottomBorderColor { get; internal set; }
-
-		// Code Completion
-
-		public static readonly int TooltipInfoSpacing;
-
-		// Popover Windows
-
-		public static class PopoverWindow
-		{
-			public static readonly int PagerTriangleSize = 6;
-			public static readonly int PagerHeight = 16;
-
-			public static Color DefaultBackgroundColor { get; internal set; }
-			public static Color ErrorBackgroundColor { get; internal set; }
-			public static Color WarningBackgroundColor { get; internal set; }
-			public static Color InformationBackgroundColor { get; internal set; }
-
-			public static Color DefaultTextColor { get; internal set; }
-			public static Color ErrorTextColor { get; internal set; }
-			public static Color WarningTextColor { get; internal set; }
-			public static Color InformationTextColor { get; internal set; }
-
-			public static Color ShadowColor { get; internal set; }
-
-			public static class ParamaterWindows
-			{
-				public static Color GradientStartColor { get; internal set; }
-				public static Color GradientEndColor { get; internal set; }
-			}
-		}
-
-		// Code Completion
-
-		public static class CodeCompletion
-		{
-			public static Color BackgroundColor { get; internal set; }
-			public static Color TextColor { get; internal set; }
-			public static Color CategoryColor { get; internal set; }
-			public static Color HighlightColor { get; internal set; }
-			public static Color SelectionBackgroundColor { get; internal set; }
-			public static Color SelectionBackgroundInactiveColor { get; internal set; }
-			public static Color SelectionTextColor { get; internal set; }
-			public static Color SelectionHighlightColor { get; internal set; }
-		}
-
-		// Global Search
-
-		public static class GlobalSearch
-		{
-			public static Color HeaderTextColor { get; internal set; }
-			public static Color SeparatorLineColor { get; internal set; }
-			public static Color HeaderBackgroundColor { get; internal set; }
-			public static Color BackgroundColor { get; internal set; }
-			public static Color SelectionBackgroundColor { get; internal set; }
-			public static Color ResultTextColor { get; internal set; }
-			public static Color ResultDescriptionTextColor { get; internal set; }
-			public static Color ResultMatchTextColor { get; internal set; }
-			public static Color SelectedResultTextColor { get; internal set; }
-			public static Color SelectedResultDescriptionTextColor { get; internal set; }
-			public static Color SelectedResultMatchTextColor { get; internal set; }
-		}
-
-		// New Project Dialog
-
-		public static class NewProjectDialog
-		{
-			public static Color BannerBackgroundColor { get; internal set; }
-			public static Color BannerLineColor { get; internal set; }
-			public static Color BannerForegroundColor { get; internal set; }
-			public static Color CategoriesBackgroundColor { get; internal set; }
-			public static Color TemplateListBackgroundColor { get; internal set; }
-			public static Color TemplateBackgroundColor { get; internal set; }
-			public static Color TemplateSectionSeparatorColor { get; internal set; }
-			public static Color TemplateLanguageButtonBackground { get; internal set; }
-			public static Color TemplateLanguageButtonTriangle { get; internal set; }
-			public static Color ProjectConfigurationLeftHandBackgroundColor { get; internal set; }
-			public static Color ProjectConfigurationRightHandBackgroundColor { get; internal set; }
-			public static Color ProjectConfigurationPreviewLabelColor { get; internal set; }
-			public static Color ProjectConfigurationSeparatorColor { get; internal set; }
-		}
-
-		// Editor
-
-		public static class Editor
-		{
-			public static Color SmartTagMarkerColorLight { get; internal set; }
-			public static Color SmartTagMarkerColorDark { get; internal set; }
-			public static Color SearchErrorForegroundColor { get; internal set; }
-		}
-
-		// Helper methods
-
-		internal static Color Shift (Color color, double factor)
-		{
-			return new Color (color.Red * factor, color.Green * factor, color.Blue * factor, color.Alpha);
-		}
-
-		internal static Color MidColor (double factor)
-		{
-			return BaseBackgroundColor.BlendWith (BaseForegroundColor, factor);
-		}
-
-		internal static Color ReduceLight (Color color, double factor)
-		{
-			color.Light *= factor;
-			return color;
-		}
-
-		internal static Color IncreaseLight (Color color, double factor)
-		{
-			color.Light += (1 - color.Light) * factor;
-			return color;
-		}
-
-		public static string ColorGetHex (Color color, bool withAlpha = false)
-		{
-			if (withAlpha) {
-				return String.Format("#{0:x2}{1:x2}{2:x2}{3:x2}", (byte)(color.Red * 255), (byte)(color.Green * 255),
-				                     (byte)(color.Blue * 255), (byte)(color.Alpha * 255));
-			} else {
-				return String.Format("#{0:x2}{1:x2}{2:x2}", (byte)(color.Red * 255), (byte)(color.Green * 255),
-				                     (byte)(color.Blue * 255));
-			}
-		}
-
-		static Styles ()
-		{
-			if (Core.Platform.IsWindows)
-				TooltipInfoSpacing = 0;
-			else
-				TooltipInfoSpacing = -4;
-			LoadStyle ();
-		}
-
-		internal static void LoadStyle ()
-		{
-			Gtk.Style defaultStyle;
-			Gtk.Widget styledWidget;
-			if (IdeApp.Workbench == null || IdeApp.Workbench.RootWindow == null) {
-				styledWidget = new Gtk.Label (String.Empty);
-				defaultStyle = styledWidget.Style;
-			} else {
-				styledWidget = IdeApp.Workbench.RootWindow;
-				defaultStyle = Gtk.Rc.GetStyle (styledWidget);
-			}
-
-			BackgroundColor = defaultStyle.Background (Gtk.StateType.Normal).ToXwtColor ();	// must be the bg color from Gtkrc
-			BaseBackgroundColor = defaultStyle.Base (Gtk.StateType.Normal).ToXwtColor ();	// must be the base color from Gtkrc
-			BaseForegroundColor = defaultStyle.Foreground (Gtk.StateType.Normal).ToXwtColor ();	// must be the text color from Gtkrc
-			BaseSelectionBackgroundColor = defaultStyle.Base (Gtk.StateType.Selected).ToXwtColor ();
-			BaseSelectionTextColor = defaultStyle.Text (Gtk.StateType.Selected).ToXwtColor ();
-
-			LinkForegroundColor = ((Gdk.Color)styledWidget.StyleGetProperty ("link-color")).ToXwtColor ();
-			if (LinkForegroundColor == Colors.Black) // the style returs black when not initialized
-				LinkForegroundColor = Colors.Blue;   // set the link color to generic blue until initialization is finished
-
-			DefaultFont = defaultStyle.FontDescription.Copy ();
-			DefaultFontName = DefaultFont.ToString ();
-
-			if (IdeApp.Preferences == null || IdeApp.Preferences.UserInterfaceSkin == Skin.Light)
-				LoadLightStyle ();
-			else
-				LoadDarkStyle ();
-
-			// Shared colors
-
-			DockBarLabelColor = BaseIconColor;
-			DockSeparatorColor = DockFrameBackground;
-			PropertyPadLabelBackgroundColor = PrimaryBackgroundColor;
-			PadCategoryBorderColor = SeparatorColor;
-			PadCategoryLabelColor = BaseForegroundColor;
-			PadCategoryBackgroundColor = SecondaryBackgroundLighterColor;
-			PadLabelColor = BaseForegroundColor;
-			SubTabBarActiveBackgroundColor = BaseSelectionBackgroundColor;
-			SubTabBarActiveTextColor = BaseSelectionTextColor;
-			SubTabBarSeparatorColor = SubTabBarTextColor;
-			InactiveBrowserPadBackground = InactivePadBackground;
-
-			// Tabs
-
-			TabBarBackgroundColor = DockFrameBackground;
-			TabBarInactiveTextColor = InactivePadLabelColor;
-			TabBarActiveTextColor = BaseForegroundColor;
-
-			// Breadcrumbs
-
-			BreadcrumbTextColor = BaseForegroundColor;
-
-			// Document Subview Tabs
-
-			SubTabBarTextColor = BaseForegroundColor;
-
-			// Popover Window
-
-			PopoverWindow.InformationBackgroundColor = StatusInformationBackgroundColor;
-			PopoverWindow.InformationTextColor = StatusInformationTextColor;
-			PopoverWindow.WarningBackgroundColor = StatusWarningBackgroundColor;
-			PopoverWindow.WarningTextColor = StatusWarningTextColor;
-			PopoverWindow.ErrorBackgroundColor = StatusErrorBackgroundColor;
-			PopoverWindow.ErrorTextColor = StatusErrorTextColor;
-
-			// Code Completion
-
-			CodeCompletion.SelectionBackgroundColor = BaseSelectionBackgroundColor;
-			CodeCompletion.SelectionTextColor = BaseSelectionTextColor;
-
-			// Global Search
-
-			GlobalSearch.BackgroundColor = PrimaryBackgroundColor;
-			GlobalSearch.HeaderBackgroundColor = SecondaryBackgroundLighterColor;
-			GlobalSearch.HeaderTextColor = DimTextColor;
-			GlobalSearch.SeparatorLineColor = SeparatorColor;
-			GlobalSearch.SelectionBackgroundColor = BaseSelectionBackgroundColor;
-			GlobalSearch.ResultTextColor = BaseForegroundColor;
-			GlobalSearch.ResultDescriptionTextColor = DimTextColor;
-			GlobalSearch.SelectedResultTextColor = BaseSelectionTextColor;
-			GlobalSearch.SelectedResultDescriptionTextColor = BaseSelectionTextColor;
-			GlobalSearch.SelectedResultMatchTextColor = BaseSelectionTextColor;
-
-			// New Project Dialog
-
-			NewProjectDialog.TemplateBackgroundColor = PrimaryBackgroundColor;
-			NewProjectDialog.TemplateLanguageButtonTriangle = BaseIconColor;
-			NewProjectDialog.ProjectConfigurationPreviewLabelColor = BaseForegroundColor;
-			NewProjectDialog.CategoriesBackgroundColor = SecondaryBackgroundDarkerColor;
-			NewProjectDialog.ProjectConfigurationLeftHandBackgroundColor = SecondaryBackgroundDarkerColor;
-			NewProjectDialog.ProjectConfigurationRightHandBackgroundColor = PrimaryBackgroundColor;
-
-			// Editor
-
-			Editor.SmartTagMarkerColorLight = Color.FromName ("#ff70fe").WithAlpha (.5);
-			Editor.SmartTagMarkerColorDark = Color.FromName ("#ffffff").WithAlpha (.5);
-			Editor.SearchErrorForegroundColor = ErrorForegroundColor;
-
-			if (Changed != null)
-				Changed (null, EventArgs.Empty);
-		}
-
-		internal static void LoadLightStyle ()
-		{
-			BaseIconColor = Color.FromName ("#575757");
-			ThinSplitterColor = Color.FromName ("#dadada");
-			SeparatorColor = Color.FromName ("#f2f2f4");
-			PrimaryBackgroundColor = BaseBackgroundColor;
-			SecondaryBackgroundDarkerColor = Color.FromName ("#e7eaee");
-			SecondaryBackgroundLighterColor = Color.FromName ("#f9f9fb");
-			DimTextColor = Color.FromName ("#888888");
-			PadBackground = Color.FromName ("#fafafa");
-			InactivePadBackground = Color.FromName ("#e8e8e8");
-			InactivePadLabelColor = Color.FromName ("#777777");
-			DockFrameBackground = Color.FromName ("#bfbfbf");
-			DockBarBackground = Color.FromName ("#dddddd");
-			DockBarPrelightColor = Color.FromName ("#eeeeee");
-			BrowserPadBackground = Color.FromName ("#ebedf0");
-			PropertyPadDividerColor = Color.FromName ("#efefef");
-
-			ErrorForegroundColor = Color.FromName ("#db6246");
-			WarningForegroundColor = Color.FromName ("#a08000");
-			InformationForegroundColor = Color.FromName ("#5785bd");
-
-			// these colors need to match colors from status icons
-			StatusInformationBackgroundColor = Color.FromName ("#87b6f0");
-			StatusInformationTextColor = BaseBackgroundColor;
-			StatusWarningBackgroundColor = Color.FromName ("#f1c40f");
-			StatusWarningTextColor = BaseBackgroundColor;
-			StatusErrorBackgroundColor = Color.FromName ("#f56d4f");
-			StatusErrorTextColor = BaseBackgroundColor;
-
-			// Tabs
-
-			TabBarNotifyTextColor = Color.FromName ("#ff00ff"); // TODO: VV
-
-			// Breadcrumb
-
-			BreadcrumbBackgroundColor = PadBackground;
-			BreadcrumbButtonFillColor = BaseSelectionBackgroundColor.WithAlpha (0.2);
-			BreadcrumbBottomBorderColor = DockBarBackground;
-
-			// Document Subview Tabs
-
-			SubTabBarBackgroundColor = PadBackground;
-			SubTabBarHoverBackgroundColor = BaseSelectionBackgroundColor.WithAlpha (0.2);
-
-			// WidgetBorderColor = Color.FromName ("#ff00ff"); // TODO: 8c8c8c - UNUSED (used for custom drawn `SearchEntry` but it isn’t used anymore, so its deprecated)
-
-			// Status area (GTK)
-
-			StatusBarBorderColor = Color.FromName ("#919191");
-			StatusBarFill1Color = Color.FromName ("#fcfcfc"); // f5fafc
-			StatusBarFill2Color = Color.FromName ("#f2f2f2"); // e9f1f3
-			StatusBarFill3Color = Color.FromName ("#ebebeb"); // d8e7ea
-			StatusBarFill4Color = Color.FromName ("#e8e8e8"); // d1e3e7
-			StatusBarErrorColor = ErrorForegroundColor;
-			StatusBarInnerColor = Color.FromName ("#000000").WithAlpha (.08);
-			StatusBarShadowColor1 = Color.FromName ("#000000").WithAlpha (.06);
-			StatusBarShadowColor2 = Color.FromName ("#000000").WithAlpha (.02);
-			StatusBarTextColor = BaseForegroundColor;
-			StatusBarProgressBackgroundColor = Color.FromName ("#000000").WithAlpha (.1);
-			StatusBarProgressOutlineColor = Color.FromName ("#000000").WithAlpha (.1);
-
-			// Toolbar
-
-			ToolbarBottomBorderColor = Color.FromName ("#afafaf");
-
-			// Global Search
-
-			GlobalSearch.ResultMatchTextColor = Color.FromName ("#4d4d4d");
-
-			// Popover Window
-
-			PopoverWindow.DefaultBackgroundColor = Color.FromName ("#f2f2f2"); // gtkrc @tooltip_bg_color
-			PopoverWindow.DefaultTextColor = Color.FromName ("#555555");
-			PopoverWindow.ShadowColor = Color.FromName ("#000000").WithAlpha (.05);
-
-			PopoverWindow.ParamaterWindows.GradientStartColor = Color.FromName ("#fffee6");
-			PopoverWindow.ParamaterWindows.GradientEndColor = Color.FromName ("#fffcd1");
-
-			// Code Completion
-
-			CodeCompletion.BackgroundColor = Color.FromName ("#eef1f2");
-			CodeCompletion.TextColor = Color.FromName ("#646566");
-			CodeCompletion.CategoryColor = DimTextColor;
-			CodeCompletion.HighlightColor = Color.FromName ("#ba3373");
-			CodeCompletion.SelectionBackgroundInactiveColor = Color.FromName ("#7e96c0");
-			CodeCompletion.SelectionHighlightColor = CodeCompletion.HighlightColor;
-
-			// New Project Dialog
-
-			NewProjectDialog.BannerBackgroundColor = Color.FromName ("#77828c");
-			NewProjectDialog.BannerLineColor = Color.FromName ("#707a83");
-			NewProjectDialog.BannerForegroundColor = BaseBackgroundColor;
-			NewProjectDialog.TemplateListBackgroundColor = Color.FromName ("#f9f9fa");
-			NewProjectDialog.TemplateSectionSeparatorColor = Color.FromName ("#e2e2e2");
-			NewProjectDialog.TemplateLanguageButtonBackground = BaseBackgroundColor;
-			NewProjectDialog.ProjectConfigurationSeparatorColor = Color.FromName ("#d2d5d9");
-		}
-
-		internal static void LoadDarkStyle ()
-		{
-			BaseIconColor = Color.FromName ("#bfbfbf");
-			ThinSplitterColor = Color.FromName ("#2e2e2e");
-			SeparatorColor = Color.FromName ("#4b4b4b");
-			PrimaryBackgroundColor = BaseBackgroundColor;
-			SecondaryBackgroundDarkerColor = Color.FromName ("#484848");
-			SecondaryBackgroundLighterColor = SeparatorColor;
-			DimTextColor = Color.FromName ("#777777");
-			PadBackground = Color.FromName ("#525252");
-			InactivePadBackground = Color.FromName ("#474747");
-			InactivePadLabelColor = Color.FromName ("#999999");
-			DockFrameBackground = Color.FromName ("#303030");
-			DockBarBackground = PadBackground;
-			DockBarPrelightColor = Color.FromName ("#666666");
-			BrowserPadBackground = Color.FromName ("#484b55");
-			PropertyPadDividerColor = SeparatorColor;
-
-			ErrorForegroundColor = Color.FromName ("#ff866b");
-			WarningForegroundColor = Color.FromName ("#ffd21c");
-			InformationForegroundColor = Color.FromName ("#9cc8ff");
-
-			// these colors need to match colors from status icons
-			StatusInformationBackgroundColor = Color.FromName ("#8fc1ff");
-			StatusInformationTextColor = Color.FromName ("#394d66");
-			StatusWarningBackgroundColor = Color.FromName ("#ffcf0f");
-			StatusWarningTextColor = Color.FromName ("#665206");
-			StatusErrorBackgroundColor = Color.FromName ("#ff7152");
-			StatusErrorTextColor = Color.FromName ("#662d20");
-
-			// Tabs
-
-			TabBarNotifyTextColor = Color.FromName ("#ff00ff"); // TODO: VV
-
-			// Breadcrumb
-
-			BreadcrumbBackgroundColor = PadBackground;
-			BreadcrumbButtonFillColor = SecondaryBackgroundLighterColor;
-			BreadcrumbBottomBorderColor = BreadcrumbBackgroundColor;
-
-			// Document Subview Tabs
-
-			SubTabBarBackgroundColor = PadBackground;
-			SubTabBarHoverBackgroundColor = SecondaryBackgroundLighterColor;
-
-			// Status area (GTK)
-
-			StatusBarBorderColor = Color.FromName ("#222222");
-			StatusBarFill1Color = Color.FromName ("#282828");
-			StatusBarFill2Color = Color.FromName ("#000000").WithAlpha (0); //e9f1f3 
-			StatusBarFill3Color = Color.FromName ("#000000").WithAlpha (0); // d8e7ea 
-			StatusBarFill4Color = Color.FromName ("#222222"); // d1e3e7
-			StatusBarErrorColor = ErrorForegroundColor;
-			StatusBarInnerColor = Color.FromName ("#000000").WithAlpha (.08);
-			StatusBarShadowColor1 = Color.FromName ("#000000").WithAlpha (.06);
-			StatusBarShadowColor2 = Color.FromName ("#000000").WithAlpha (.02);
-			StatusBarTextColor = BaseForegroundColor;
-			StatusBarProgressBackgroundColor = Color.FromName ("#ffffff").WithAlpha (.1);
-			StatusBarProgressOutlineColor = Color.FromName ("#ffffff").WithAlpha (.1);
-
-			// Toolbar
-
-			ToolbarBottomBorderColor = Color.FromName ("#444444");
-
-			// Global Search
-
-			GlobalSearch.ResultMatchTextColor = BaseSelectionTextColor;
-
-			// Popover window
-
-			PopoverWindow.DefaultBackgroundColor = Color.FromName ("#5e5e5e");
-			PopoverWindow.DefaultTextColor = Color.FromName ("#bdc1c1");
-			PopoverWindow.ShadowColor = Color.FromName ("#000000").WithAlpha (0); // transparent since dark skin doesn't need shadows
-
-			PopoverWindow.ParamaterWindows.GradientStartColor = Color.FromName ("#fffee6");
-			PopoverWindow.ParamaterWindows.GradientEndColor = Color.FromName ("#fffcd1");
-
-			// Code Completion
-
-			CodeCompletion.BackgroundColor = PopoverWindow.DefaultBackgroundColor;
-			CodeCompletion.TextColor = Color.FromName ("#c3c5c6");
-			CodeCompletion.CategoryColor = Color.FromName ("#a1a1a1");
-			CodeCompletion.HighlightColor = Color.FromName ("#f9d33c");
-			CodeCompletion.SelectionBackgroundInactiveColor = Color.FromName ("#7e96c0");
-			CodeCompletion.SelectionHighlightColor = CodeCompletion.HighlightColor;
-
-			// New Project Dialog
-
-			NewProjectDialog.BannerBackgroundColor = Color.FromName ("#6a737e");
-			NewProjectDialog.BannerLineColor = NewProjectDialog.BannerBackgroundColor;
-			NewProjectDialog.BannerForegroundColor = Color.FromName ("#ffffff");
-			NewProjectDialog.TemplateListBackgroundColor = DockBarBackground;
-			NewProjectDialog.TemplateSectionSeparatorColor = ThinSplitterColor;
-			NewProjectDialog.TemplateLanguageButtonBackground = SecondaryBackgroundDarkerColor;
-			NewProjectDialog.ProjectConfigurationSeparatorColor = Color.FromName ("#6e6e6e");
-		}
-	}
-}
+ //
+// Styles.cs
+//
+// Author:
+//       Lluis Sanchez <lluis@xamarin.com>
+//
+// Copyright (c) 2012 Xamarin Inc
+//
+// Permission is hereby granted, free of charge, to any person obtaining a copy
+// of this software and associated documentation files (the "Software"), to deal
+// in the Software without restriction, including without limitation the rights
+// to use, copy, modify, merge, publish, distribute, sublicense, and/or sell
+// copies of the Software, and to permit persons to whom the Software is
+// furnished to do so, subject to the following conditions:
+//
+// The above copyright notice and this permission notice shall be included in
+// all copies or substantial portions of the Software.
+//
+// THE SOFTWARE IS PROVIDED "AS IS", WITHOUT WARRANTY OF ANY KIND, EXPRESS OR
+// IMPLIED, INCLUDING BUT NOT LIMITED TO THE WARRANTIES OF MERCHANTABILITY,
+// FITNESS FOR A PARTICULAR PURPOSE AND NONINFRINGEMENT. IN NO EVENT SHALL THE
+// AUTHORS OR COPYRIGHT HOLDERS BE LIABLE FOR ANY CLAIM, DAMAGES OR OTHER
+// LIABILITY, WHETHER IN AN ACTION OF CONTRACT, TORT OR OTHERWISE, ARISING FROM,
+// OUT OF OR IN CONNECTION WITH THE SOFTWARE OR THE USE OR OTHER DEALINGS IN
+// THE SOFTWARE.
+using System;
+using MonoDevelop.Components;
+using Xwt.Drawing;
+using System.Security.Policy;
+
+#if MAC
+using AppKit;
+#endif
+
+namespace MonoDevelop.Ide.Gui
+{
+	public static class Styles
+	{
+		public static event EventHandler Changed;
+
+		public static Color BackgroundColor { get; internal set; }        // must be the bg color from Gtkrc
+		public static Color BaseBackgroundColor { get; internal set; }    // must be the base color from Gtkrc
+		public static Color BaseForegroundColor { get; internal set; }    // must be the text color from Gtkrc
+		public static Color BaseSelectionBackgroundColor { get; internal set; }
+		public static Color BaseSelectionTextColor { get; internal set; }
+		public static Color BaseIconColor { get; internal set; }
+		public static Color LinkForegroundColor { get; internal set; }
+
+		public static Color ErrorForegroundColor { get; internal set; }
+		public static Color WarningForegroundColor { get; internal set; }
+		public static Color InformationForegroundColor { get; internal set; }
+		
+		public static Pango.FontDescription DefaultFont { get; internal set; }
+		public static string DefaultFontName { get; internal set; }
+
+		public static double FontScale11 = 0.92308;
+		public static double FontScale12 = 1;
+		public static double FontScale13 = 1.07693;
+		public static double FontScale14 = 1.15385;
+
+		public static Color ThinSplitterColor { get; internal set; }
+		public static Color SeparatorColor { get; internal set; }
+		public static Color PrimaryBackgroundColor { get; internal set; }
+		public static Color SecondaryBackgroundLighterColor { get; internal set; }
+		public static Color SecondaryBackgroundDarkerColor { get; internal set; }
+		public static Color DimTextColor { get; internal set; }
+		public static Color StatusInformationBackgroundColor { get; internal set; }
+		public static Color StatusInformationTextColor { get; internal set; }
+		public static Color StatusWarningBackgroundColor { get; internal set; }
+		public static Color StatusWarningTextColor { get; internal set; }
+		public static Color StatusErrorBackgroundColor { get; internal set; }
+		public static Color StatusErrorTextColor { get; internal set; }
+
+		// Document tab bar
+
+		public static Color TabBarBackgroundColor { get; internal set; }
+		public static Color TabBarActiveTextColor { get; internal set; }
+		public static Color TabBarNotifyTextColor { get; internal set; }
+		public static Color TabBarInactiveTextColor { get; internal set; }
+
+		public static Color BreadcrumbBackgroundColor { get; internal set; }
+		public static Color BreadcrumbTextColor { get; internal set; }
+		public static Color BreadcrumbButtonFillColor { get; internal set; }
+		public static Color BreadcrumbBottomBorderColor { get; internal set; }
+
+		// Document Subview Tabs
+
+		public static Color SubTabBarBackgroundColor { get; internal set; }
+		public static Color SubTabBarTextColor { get; internal set; }
+		public static Color SubTabBarActiveBackgroundColor { get; internal set; }
+		public static Color SubTabBarActiveTextColor { get; internal set; }
+		public static Color SubTabBarHoverBackgroundColor { get; internal set; }
+		public static Color SubTabBarSeparatorColor { get; internal set; }
+
+		// Dock pads
+
+		public static Color PadBackground { get; internal set; }
+		public static Color InactivePadBackground { get; internal set; }
+		public static Color PadLabelColor { get; internal set; }
+		public static Color InactivePadLabelColor { get; internal set; }
+		public static Color DockFrameBackground { get; internal set; }
+		public static Color DockSeparatorColor { get; internal set; }
+		public static Color DockBarBackground { get; internal set; }
+		public static Color DockBarPrelightColor { get; internal set; }
+		public static Color DockBarLabelColor { get; internal set; }
+
+		public static Color BrowserPadBackground { get; internal set; }
+		public static Color InactiveBrowserPadBackground { get; internal set; }
+
+		public static Color PadCategoryBackgroundColor { get; internal set; }
+		public static Color PadCategoryBorderColor { get; internal set; }
+		public static Color PadCategoryLabelColor { get; internal set; }
+
+		public static Color PropertyPadLabelBackgroundColor { get; internal set; }
+		public static Color PropertyPadDividerColor { get; internal set; }
+
+		// Status area
+
+		public static Color WidgetBorderColor { get; internal set; }
+
+		public static Color StatusBarBorderColor { get; internal set; }
+
+		public static Color StatusBarFill1Color { get; internal set; }
+		public static Color StatusBarFill2Color { get; internal set; }
+		public static Color StatusBarFill3Color { get; internal set; }
+		public static Color StatusBarFill4Color { get; internal set; }
+
+		public static Color StatusBarErrorColor { get; internal set; }
+
+		public static Color StatusBarInnerColor { get; internal set; }
+		public static Color StatusBarShadowColor1 { get; internal set; }
+		public static Color StatusBarShadowColor2 { get; internal set; }
+		public static Color StatusBarTextColor { get; internal set; }
+		public static Color StatusBarProgressBackgroundColor { get; internal set; }
+		public static Color StatusBarProgressOutlineColor { get; internal set; }
+
+		public static readonly Pango.FontDescription StatusFont = Pango.FontDescription.FromString ("Normal");
+
+		public const int StatusFontPixelHeight = 11;
+		public const int ProgressBarHeight = 18;
+		public const int ProgressBarInnerPadding = 4;
+		public const int ProgressBarOuterPadding = 4;
+
+		// Toolbar
+
+		public static Color ToolbarBottomBorderColor { get; internal set; }
+
+		// Code Completion
+
+		public static readonly int TooltipInfoSpacing;
+
+		// Popover Windows
+
+		public static class PopoverWindow
+		{
+			public static readonly int PagerTriangleSize = 6;
+			public static readonly int PagerHeight = 16;
+
+			public static Color DefaultBackgroundColor { get; internal set; }
+			public static Color ErrorBackgroundColor { get; internal set; }
+			public static Color WarningBackgroundColor { get; internal set; }
+			public static Color InformationBackgroundColor { get; internal set; }
+
+			public static Color DefaultTextColor { get; internal set; }
+			public static Color ErrorTextColor { get; internal set; }
+			public static Color WarningTextColor { get; internal set; }
+			public static Color InformationTextColor { get; internal set; }
+
+			public static Color ShadowColor { get; internal set; }
+
+			public static class ParamaterWindows
+			{
+				public static Color GradientStartColor { get; internal set; }
+				public static Color GradientEndColor { get; internal set; }
+			}
+		}
+
+		// Code Completion
+
+		public static class CodeCompletion
+		{
+			public static Color BackgroundColor { get; internal set; }
+			public static Color TextColor { get; internal set; }
+			public static Color CategoryColor { get; internal set; }
+			public static Color HighlightColor { get; internal set; }
+			public static Color SelectionBackgroundColor { get; internal set; }
+			public static Color SelectionBackgroundInactiveColor { get; internal set; }
+			public static Color SelectionTextColor { get; internal set; }
+			public static Color SelectionHighlightColor { get; internal set; }
+		}
+
+		// Global Search
+
+		public static class GlobalSearch
+		{
+			public static Color HeaderTextColor { get; internal set; }
+			public static Color SeparatorLineColor { get; internal set; }
+			public static Color HeaderBackgroundColor { get; internal set; }
+			public static Color BackgroundColor { get; internal set; }
+			public static Color SelectionBackgroundColor { get; internal set; }
+			public static Color ResultTextColor { get; internal set; }
+			public static Color ResultDescriptionTextColor { get; internal set; }
+			public static Color ResultMatchTextColor { get; internal set; }
+			public static Color SelectedResultTextColor { get; internal set; }
+			public static Color SelectedResultDescriptionTextColor { get; internal set; }
+			public static Color SelectedResultMatchTextColor { get; internal set; }
+		}
+
+		// New Project Dialog
+
+		public static class NewProjectDialog
+		{
+			public static Color BannerBackgroundColor { get; internal set; }
+			public static Color BannerLineColor { get; internal set; }
+			public static Color BannerForegroundColor { get; internal set; }
+			public static Color CategoriesBackgroundColor { get; internal set; }
+			public static Color TemplateListBackgroundColor { get; internal set; }
+			public static Color TemplateBackgroundColor { get; internal set; }
+			public static Color TemplateSectionSeparatorColor { get; internal set; }
+			public static Color TemplateLanguageButtonBackground { get; internal set; }
+			public static Color TemplateLanguageButtonTriangle { get; internal set; }
+			public static Color ProjectConfigurationLeftHandBackgroundColor { get; internal set; }
+			public static Color ProjectConfigurationRightHandBackgroundColor { get; internal set; }
+			public static Color ProjectConfigurationPreviewLabelColor { get; internal set; }
+			public static Color ProjectConfigurationSeparatorColor { get; internal set; }
+		}
+
+		// Editor
+
+		public static class Editor
+		{
+			public static Color SmartTagMarkerColorLight { get; internal set; }
+			public static Color SmartTagMarkerColorDark { get; internal set; }
+			public static Color SearchErrorForegroundColor { get; internal set; }
+		}
+
+		// Helper methods
+
+		internal static Color Shift (Color color, double factor)
+		{
+			return new Color (color.Red * factor, color.Green * factor, color.Blue * factor, color.Alpha);
+		}
+
+		internal static Color MidColor (double factor)
+		{
+			return BaseBackgroundColor.BlendWith (BaseForegroundColor, factor);
+		}
+
+		internal static Color ReduceLight (Color color, double factor)
+		{
+			color.Light *= factor;
+			return color;
+		}
+
+		internal static Color IncreaseLight (Color color, double factor)
+		{
+			color.Light += (1 - color.Light) * factor;
+			return color;
+		}
+
+		public static string ColorGetHex (Color color, bool withAlpha = false)
+		{
+			if (withAlpha) {
+				return String.Format("#{0:x2}{1:x2}{2:x2}{3:x2}", (byte)(color.Red * 255), (byte)(color.Green * 255),
+				                     (byte)(color.Blue * 255), (byte)(color.Alpha * 255));
+			} else {
+				return String.Format("#{0:x2}{1:x2}{2:x2}", (byte)(color.Red * 255), (byte)(color.Green * 255),
+				                     (byte)(color.Blue * 255));
+			}
+		}
+
+		static Styles ()
+		{
+			if (Core.Platform.IsWindows)
+				TooltipInfoSpacing = 0;
+			else
+				TooltipInfoSpacing = -4;
+			LoadStyle ();
+		}
+
+		internal static void LoadStyle ()
+		{
+			Gtk.Style defaultStyle;
+			Gtk.Widget styledWidget;
+			if (IdeApp.Workbench == null || IdeApp.Workbench.RootWindow == null) {
+				styledWidget = new Gtk.Label (String.Empty);
+				defaultStyle = styledWidget.Style;
+			} else {
+				styledWidget = IdeApp.Workbench.RootWindow;
+				defaultStyle = Gtk.Rc.GetStyle (styledWidget);
+			}
+
+			BackgroundColor = defaultStyle.Background (Gtk.StateType.Normal).ToXwtColor ();	// must be the bg color from Gtkrc
+			BaseBackgroundColor = defaultStyle.Base (Gtk.StateType.Normal).ToXwtColor ();	// must be the base color from Gtkrc
+			BaseForegroundColor = defaultStyle.Foreground (Gtk.StateType.Normal).ToXwtColor ();	// must be the text color from Gtkrc
+			BaseSelectionBackgroundColor = defaultStyle.Base (Gtk.StateType.Selected).ToXwtColor ();
+			BaseSelectionTextColor = defaultStyle.Text (Gtk.StateType.Selected).ToXwtColor ();
+
+			LinkForegroundColor = ((Gdk.Color)styledWidget.StyleGetProperty ("link-color")).ToXwtColor ();
+			if (LinkForegroundColor == Colors.Black) // the style returs black when not initialized
+				LinkForegroundColor = Colors.Blue;   // set the link color to generic blue until initialization is finished
+
+			DefaultFont = defaultStyle.FontDescription.Copy ();
+			DefaultFontName = DefaultFont.ToString ();
+
+			if (IdeApp.Preferences == null || IdeApp.Preferences.UserInterfaceSkin == Skin.Light)
+				LoadLightStyle ();
+			else
+				LoadDarkStyle ();
+
+			// Shared colors
+
+			DockBarLabelColor = BaseIconColor;
+			DockSeparatorColor = DockFrameBackground;
+			PropertyPadLabelBackgroundColor = PrimaryBackgroundColor;
+			PadCategoryBorderColor = SeparatorColor;
+			PadCategoryLabelColor = BaseForegroundColor;
+			PadCategoryBackgroundColor = SecondaryBackgroundLighterColor;
+			PadLabelColor = BaseForegroundColor;
+			SubTabBarActiveBackgroundColor = BaseSelectionBackgroundColor;
+			SubTabBarActiveTextColor = BaseSelectionTextColor;
+			SubTabBarSeparatorColor = SubTabBarTextColor;
+			InactiveBrowserPadBackground = InactivePadBackground;
+
+			// Tabs
+
+			TabBarBackgroundColor = DockFrameBackground;
+			TabBarInactiveTextColor = InactivePadLabelColor;
+			TabBarActiveTextColor = BaseForegroundColor;
+
+			// Breadcrumbs
+
+			BreadcrumbTextColor = BaseForegroundColor;
+
+			// Document Subview Tabs
+
+			SubTabBarTextColor = BaseForegroundColor;
+
+			// Popover Window
+
+			PopoverWindow.InformationBackgroundColor = StatusInformationBackgroundColor;
+			PopoverWindow.InformationTextColor = StatusInformationTextColor;
+			PopoverWindow.WarningBackgroundColor = StatusWarningBackgroundColor;
+			PopoverWindow.WarningTextColor = StatusWarningTextColor;
+			PopoverWindow.ErrorBackgroundColor = StatusErrorBackgroundColor;
+			PopoverWindow.ErrorTextColor = StatusErrorTextColor;
+
+			// Code Completion
+
+			CodeCompletion.SelectionBackgroundColor = BaseSelectionBackgroundColor;
+			CodeCompletion.SelectionTextColor = BaseSelectionTextColor;
+
+			// Global Search
+
+			GlobalSearch.BackgroundColor = PrimaryBackgroundColor;
+			GlobalSearch.HeaderBackgroundColor = SecondaryBackgroundLighterColor;
+			GlobalSearch.HeaderTextColor = DimTextColor;
+			GlobalSearch.SeparatorLineColor = SeparatorColor;
+			GlobalSearch.SelectionBackgroundColor = BaseSelectionBackgroundColor;
+			GlobalSearch.ResultTextColor = BaseForegroundColor;
+			GlobalSearch.ResultDescriptionTextColor = DimTextColor;
+			GlobalSearch.SelectedResultTextColor = BaseSelectionTextColor;
+			GlobalSearch.SelectedResultDescriptionTextColor = BaseSelectionTextColor;
+			GlobalSearch.SelectedResultMatchTextColor = BaseSelectionTextColor;
+
+			// New Project Dialog
+
+			NewProjectDialog.TemplateBackgroundColor = PrimaryBackgroundColor;
+			NewProjectDialog.TemplateLanguageButtonTriangle = BaseIconColor;
+			NewProjectDialog.ProjectConfigurationPreviewLabelColor = BaseForegroundColor;
+			NewProjectDialog.CategoriesBackgroundColor = SecondaryBackgroundDarkerColor;
+			NewProjectDialog.ProjectConfigurationLeftHandBackgroundColor = SecondaryBackgroundDarkerColor;
+			NewProjectDialog.ProjectConfigurationRightHandBackgroundColor = PrimaryBackgroundColor;
+
+			// Editor
+
+			Editor.SmartTagMarkerColorLight = Color.FromName ("#ff70fe").WithAlpha (.5);
+			Editor.SmartTagMarkerColorDark = Color.FromName ("#ffffff").WithAlpha (.5);
+			Editor.SearchErrorForegroundColor = ErrorForegroundColor;
+
+			if (Changed != null)
+				Changed (null, EventArgs.Empty);
+		}
+
+		internal static void LoadLightStyle ()
+		{
+			BaseIconColor = Color.FromName ("#575757");
+			ThinSplitterColor = Color.FromName ("#dadada");
+			SeparatorColor = Color.FromName ("#f2f2f4");
+			PrimaryBackgroundColor = BaseBackgroundColor;
+			SecondaryBackgroundDarkerColor = Color.FromName ("#e7eaee");
+			SecondaryBackgroundLighterColor = Color.FromName ("#f9f9fb");
+			DimTextColor = Color.FromName ("#888888");
+			PadBackground = Color.FromName ("#fafafa");
+			InactivePadBackground = Color.FromName ("#e8e8e8");
+			InactivePadLabelColor = Color.FromName ("#777777");
+			DockFrameBackground = Color.FromName ("#bfbfbf");
+			DockBarBackground = Color.FromName ("#dddddd");
+			DockBarPrelightColor = Color.FromName ("#eeeeee");
+			BrowserPadBackground = Color.FromName ("#ebedf0");
+			PropertyPadDividerColor = Color.FromName ("#efefef");
+
+			ErrorForegroundColor = Color.FromName ("#db6246");
+			WarningForegroundColor = Color.FromName ("#a08000");
+			InformationForegroundColor = Color.FromName ("#5785bd");
+
+			// these colors need to match colors from status icons
+			StatusInformationBackgroundColor = Color.FromName ("#87b6f0");
+			StatusInformationTextColor = BaseBackgroundColor;
+			StatusWarningBackgroundColor = Color.FromName ("#f1c40f");
+			StatusWarningTextColor = BaseBackgroundColor;
+			StatusErrorBackgroundColor = Color.FromName ("#f56d4f");
+			StatusErrorTextColor = BaseBackgroundColor;
+
+			// Tabs
+
+			TabBarNotifyTextColor = Color.FromName ("#ff00ff"); // TODO: VV
+
+			// Breadcrumb
+
+			BreadcrumbBackgroundColor = PadBackground;
+			BreadcrumbButtonFillColor = BaseSelectionBackgroundColor.WithAlpha (0.2);
+			BreadcrumbBottomBorderColor = DockBarBackground;
+
+			// Document Subview Tabs
+
+			SubTabBarBackgroundColor = PadBackground;
+			SubTabBarHoverBackgroundColor = BaseSelectionBackgroundColor.WithAlpha (0.2);
+
+			// WidgetBorderColor = Color.FromName ("#ff00ff"); // TODO: 8c8c8c - UNUSED (used for custom drawn `SearchEntry` but it isn’t used anymore, so its deprecated)
+
+			// Status area (GTK)
+
+			StatusBarBorderColor = Color.FromName ("#919191");
+			StatusBarFill1Color = Color.FromName ("#fcfcfc"); // f5fafc
+			StatusBarFill2Color = Color.FromName ("#f2f2f2"); // e9f1f3
+			StatusBarFill3Color = Color.FromName ("#ebebeb"); // d8e7ea
+			StatusBarFill4Color = Color.FromName ("#e8e8e8"); // d1e3e7
+			StatusBarErrorColor = ErrorForegroundColor;
+			StatusBarInnerColor = Color.FromName ("#000000").WithAlpha (.08);
+			StatusBarShadowColor1 = Color.FromName ("#000000").WithAlpha (.06);
+			StatusBarShadowColor2 = Color.FromName ("#000000").WithAlpha (.02);
+			StatusBarTextColor = BaseForegroundColor;
+			StatusBarProgressBackgroundColor = Color.FromName ("#000000").WithAlpha (.1);
+			StatusBarProgressOutlineColor = Color.FromName ("#000000").WithAlpha (.1);
+
+			// Toolbar
+
+			ToolbarBottomBorderColor = Color.FromName ("#afafaf");
+
+			// Global Search
+
+			GlobalSearch.ResultMatchTextColor = Color.FromName ("#4d4d4d");
+
+			// Popover Window
+
+			PopoverWindow.DefaultBackgroundColor = Color.FromName ("#f2f2f2"); // gtkrc @tooltip_bg_color
+			PopoverWindow.DefaultTextColor = Color.FromName ("#555555");
+			PopoverWindow.ShadowColor = Color.FromName ("#000000").WithAlpha (.05);
+
+			PopoverWindow.ParamaterWindows.GradientStartColor = Color.FromName ("#fffee6");
+			PopoverWindow.ParamaterWindows.GradientEndColor = Color.FromName ("#fffcd1");
+
+			// Code Completion
+
+			CodeCompletion.BackgroundColor = Color.FromName ("#eef1f2");
+			CodeCompletion.TextColor = Color.FromName ("#646566");
+			CodeCompletion.CategoryColor = DimTextColor;
+			CodeCompletion.HighlightColor = Color.FromName ("#ba3373");
+			CodeCompletion.SelectionBackgroundInactiveColor = Color.FromName ("#7e96c0");
+			CodeCompletion.SelectionHighlightColor = CodeCompletion.HighlightColor;
+
+			// New Project Dialog
+
+			NewProjectDialog.BannerBackgroundColor = Color.FromName ("#77828c");
+			NewProjectDialog.BannerLineColor = Color.FromName ("#707a83");
+			NewProjectDialog.BannerForegroundColor = BaseBackgroundColor;
+			NewProjectDialog.TemplateListBackgroundColor = Color.FromName ("#f9f9fa");
+			NewProjectDialog.TemplateSectionSeparatorColor = Color.FromName ("#e2e2e2");
+			NewProjectDialog.TemplateLanguageButtonBackground = BaseBackgroundColor;
+			NewProjectDialog.ProjectConfigurationSeparatorColor = Color.FromName ("#d2d5d9");
+		}
+
+		internal static void LoadDarkStyle ()
+		{
+			BaseIconColor = Color.FromName ("#bfbfbf");
+			ThinSplitterColor = Color.FromName ("#2e2e2e");
+			SeparatorColor = Color.FromName ("#4b4b4b");
+			PrimaryBackgroundColor = BaseBackgroundColor;
+			SecondaryBackgroundDarkerColor = Color.FromName ("#484848");
+			SecondaryBackgroundLighterColor = SeparatorColor;
+			DimTextColor = Color.FromName ("#777777");
+			PadBackground = Color.FromName ("#525252");
+			InactivePadBackground = Color.FromName ("#474747");
+			InactivePadLabelColor = Color.FromName ("#999999");
+			DockFrameBackground = Color.FromName ("#303030");
+			DockBarBackground = PadBackground;
+			DockBarPrelightColor = Color.FromName ("#666666");
+			BrowserPadBackground = Color.FromName ("#484b55");
+			PropertyPadDividerColor = SeparatorColor;
+
+			ErrorForegroundColor = Color.FromName ("#ff866b");
+			WarningForegroundColor = Color.FromName ("#ffd21c");
+			InformationForegroundColor = Color.FromName ("#9cc8ff");
+
+			// these colors need to match colors from status icons
+			StatusInformationBackgroundColor = Color.FromName ("#8fc1ff");
+			StatusInformationTextColor = Color.FromName ("#394d66");
+			StatusWarningBackgroundColor = Color.FromName ("#ffcf0f");
+			StatusWarningTextColor = Color.FromName ("#665206");
+			StatusErrorBackgroundColor = Color.FromName ("#ff7152");
+			StatusErrorTextColor = Color.FromName ("#662d20");
+
+			// Tabs
+
+			TabBarNotifyTextColor = Color.FromName ("#ff00ff"); // TODO: VV
+
+			// Breadcrumb
+
+			BreadcrumbBackgroundColor = PadBackground;
+			BreadcrumbButtonFillColor = SecondaryBackgroundLighterColor;
+			BreadcrumbBottomBorderColor = BreadcrumbBackgroundColor;
+
+			// Document Subview Tabs
+
+			SubTabBarBackgroundColor = PadBackground;
+			SubTabBarHoverBackgroundColor = SecondaryBackgroundLighterColor;
+
+			// Status area (GTK)
+
+			StatusBarBorderColor = Color.FromName ("#222222");
+			StatusBarFill1Color = Color.FromName ("#282828");
+			StatusBarFill2Color = Color.FromName ("#000000").WithAlpha (0); //e9f1f3 
+			StatusBarFill3Color = Color.FromName ("#000000").WithAlpha (0); // d8e7ea 
+			StatusBarFill4Color = Color.FromName ("#222222"); // d1e3e7
+			StatusBarErrorColor = ErrorForegroundColor;
+			StatusBarInnerColor = Color.FromName ("#000000").WithAlpha (.08);
+			StatusBarShadowColor1 = Color.FromName ("#000000").WithAlpha (.06);
+			StatusBarShadowColor2 = Color.FromName ("#000000").WithAlpha (.02);
+			StatusBarTextColor = BaseForegroundColor;
+			StatusBarProgressBackgroundColor = Color.FromName ("#ffffff").WithAlpha (.1);
+			StatusBarProgressOutlineColor = Color.FromName ("#ffffff").WithAlpha (.1);
+
+			// Toolbar
+
+			ToolbarBottomBorderColor = Color.FromName ("#444444");
+
+			// Global Search
+
+			GlobalSearch.ResultMatchTextColor = BaseSelectionTextColor;
+
+			// Popover window
+
+			PopoverWindow.DefaultBackgroundColor = Color.FromName ("#5e5e5e");
+			PopoverWindow.DefaultTextColor = Color.FromName ("#bdc1c1");
+			PopoverWindow.ShadowColor = Color.FromName ("#000000").WithAlpha (0); // transparent since dark skin doesn't need shadows
+
+			PopoverWindow.ParamaterWindows.GradientStartColor = Color.FromName ("#fffee6");
+			PopoverWindow.ParamaterWindows.GradientEndColor = Color.FromName ("#fffcd1");
+
+			// Code Completion
+
+			CodeCompletion.BackgroundColor = PopoverWindow.DefaultBackgroundColor;
+			CodeCompletion.TextColor = Color.FromName ("#c3c5c6");
+			CodeCompletion.CategoryColor = Color.FromName ("#a1a1a1");
+			CodeCompletion.HighlightColor = Color.FromName ("#f9d33c");
+			CodeCompletion.SelectionBackgroundInactiveColor = Color.FromName ("#7e96c0");
+			CodeCompletion.SelectionHighlightColor = CodeCompletion.HighlightColor;
+
+			// New Project Dialog
+
+			NewProjectDialog.BannerBackgroundColor = Color.FromName ("#6a737e");
+			NewProjectDialog.BannerLineColor = NewProjectDialog.BannerBackgroundColor;
+			NewProjectDialog.BannerForegroundColor = Color.FromName ("#ffffff");
+			NewProjectDialog.TemplateListBackgroundColor = DockBarBackground;
+			NewProjectDialog.TemplateSectionSeparatorColor = ThinSplitterColor;
+			NewProjectDialog.TemplateLanguageButtonBackground = SecondaryBackgroundDarkerColor;
+			NewProjectDialog.ProjectConfigurationSeparatorColor = Color.FromName ("#6e6e6e");
+		}
+	}
+}
+