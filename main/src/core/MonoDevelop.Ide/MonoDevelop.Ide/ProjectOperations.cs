//
// ProjectOperations.cs
//
// Author:
//   Lluis Sanchez Gual
//
// Copyright (C) 2005 Novell, Inc (http://www.novell.com)
//
// Permission is hereby granted, free of charge, to any person obtaining
// a copy of this software and associated documentation files (the
// "Software"), to deal in the Software without restriction, including
// without limitation the rights to use, copy, modify, merge, publish,
// distribute, sublicense, and/or sell copies of the Software, and to
// permit persons to whom the Software is furnished to do so, subject to
// the following conditions:
// 
// The above copyright notice and this permission notice shall be
// included in all copies or substantial portions of the Software.
// 
// THE SOFTWARE IS PROVIDED "AS IS", WITHOUT WARRANTY OF ANY KIND,
// EXPRESS OR IMPLIED, INCLUDING BUT NOT LIMITED TO THE WARRANTIES OF
// MERCHANTABILITY, FITNESS FOR A PARTICULAR PURPOSE AND
// NONINFRINGEMENT. IN NO EVENT SHALL THE AUTHORS OR COPYRIGHT HOLDERS BE
// LIABLE FOR ANY CLAIM, DAMAGES OR OTHER LIABILITY, WHETHER IN AN ACTION
// OF CONTRACT, TORT OR OTHERWISE, ARISING FROM, OUT OF OR IN CONNECTION
// WITH THE SOFTWARE OR THE USE OR OTHER DEALINGS IN THE SOFTWARE.
//


using System;
using System.Linq;
using System.Collections;
using System.Collections.Generic;
using System.IO;

using MonoDevelop.Projects;
using MonoDevelop.Projects.Text;
using MonoDevelop.Components;
using MonoDevelop.Core;
using MonoDevelop.Core.Execution;
using MonoDevelop.Core.ProgressMonitoring;
using MonoDevelop.Ide.ProgressMonitoring;
using MonoDevelop.Ide.Gui.Dialogs;
using MonoDevelop.Ide.Gui;
using MonoDevelop.Ide.Projects;
using MonoDevelop.Core.Assemblies;
using MonoDevelop.Core.Instrumentation;
using System.Diagnostics;
using System.Text;
using MonoDevelop.Ide.TypeSystem;
using System.Threading.Tasks;
using System.Threading;
using ExecutionContext = MonoDevelop.Projects.ExecutionContext;
using MonoDevelop.Ide.Tasks;
using MonoDevelop.Projects.Formats.MSBuild;
using System.Collections.Immutable;
using MonoDevelop.Ide.Editor;
using MonoDevelop.Core.Text;

namespace MonoDevelop.Ide
{
	/// <summary>
	/// This is the basic interface to the workspace.
	/// </summary>
	public class ProjectOperations
	{
		AsyncOperation<BuildResult> currentBuildOperation = new AsyncOperation<BuildResult> (Task.FromResult (BuildResult.CreateSuccess ()), null);
		AsyncOperation currentRunOperation = AsyncOperation.CompleteOperation;
		IBuildTarget currentBuildOperationOwner;
		IBuildTarget currentRunOperationOwner;
		
		SelectReferenceDialog selDialog = null;
		
		SolutionFolderItem currentSolutionItem = null;
		WorkspaceItem currentWorkspaceItem = null;
		object currentItem;
		
		BuildResult lastResult = new BuildResult ();
		
		internal ProjectOperations ()
		{
			IdeApp.Workspace.WorkspaceItemUnloaded += OnWorkspaceItemUnloaded;
			IdeApp.Workspace.ItemUnloading += IdeAppWorkspaceItemUnloading;
			
		}
		
		public BuildResult LastCompilerResult {
			get { return lastResult; }
		}
		
		public Project CurrentSelectedProject {
			get {
				return currentSolutionItem as Project;
			}
		}
		
		public Solution CurrentSelectedSolution {
			get {
				return currentWorkspaceItem as Solution;
			}
		}
		
		public IBuildTarget CurrentSelectedBuildTarget {
			get {
				if (currentSolutionItem is IBuildTarget)
					return (IBuildTarget) currentSolutionItem;
				return currentWorkspaceItem as IBuildTarget;
			}
		}
		
		public WorkspaceObject CurrentSelectedObject {
			get {
				return (WorkspaceObject)currentSolutionItem ?? (WorkspaceObject) currentWorkspaceItem;
			}
		}

		public WorkspaceItem CurrentSelectedWorkspaceItem {
			get {
				return currentWorkspaceItem;
			}
			internal set {
				if (value != currentWorkspaceItem) {
					WorkspaceItem oldValue = currentWorkspaceItem;
					currentWorkspaceItem = value;
					if (oldValue is Solution || value is Solution)
						OnCurrentSelectedSolutionChanged(new SolutionEventArgs (currentWorkspaceItem as Solution));
				}
			}
		}
		
		public SolutionFolderItem CurrentSelectedSolutionItem {
			get {
				if (currentSolutionItem == null && CurrentSelectedSolution != null)
					return CurrentSelectedSolution.RootFolder;
				return currentSolutionItem;
			}
			internal set {
				if (value != currentSolutionItem) {
					SolutionFolderItem oldValue = currentSolutionItem;
					currentSolutionItem = value;
					if (oldValue is Project || value is Project)
						OnCurrentProjectChanged (new ProjectEventArgs(currentSolutionItem as Project));
				}
			}
		}
		
		public object CurrentSelectedItem {
			get {
				return currentItem;
			}
			internal set {
				currentItem = value;
			}
		}
		
		public AsyncOperation CurrentBuildOperation {
			get { return currentBuildOperation; }
		}
		
		public AsyncOperation CurrentRunOperation {
			get { return currentRunOperation; }
			set {
				currentRunOperation = value ?? AsyncOperation.CompleteOperation;
				OnCurrentRunOperationChanged (EventArgs.Empty);
			}
		}

		public bool IsBuilding (WorkspaceObject ob)
		{
			var owner = currentBuildOperationOwner as WorkspaceObject;
			return owner != null && !currentBuildOperation.IsCompleted && ContainsTarget (ob, owner);
		}
		
		public bool IsRunning (WorkspaceObject target)
		{
			var owner = currentRunOperationOwner as WorkspaceObject;
			return owner != null && !currentRunOperation.IsCompleted && ContainsTarget (target, owner);
		}
		
		internal static bool ContainsTarget (WorkspaceObject owner, WorkspaceObject target)
		{
			if (owner == target)
				return true;
			else if (target is RootWorkspace)
				return ContainsTarget (owner, IdeApp.ProjectOperations.CurrentSelectedSolution);
			else if (owner is WorkspaceItem)
				return ((WorkspaceItem)owner).ContainsItem (target);
			return false;
		}
		/*
		string GetDeclaredFile(IMember item)
		{			
			if (item is IMember) {
				IMember mem = (IMember) item;				
				if (mem.Region == null)
					return null;
				else if (mem.Region.FileName != null)
					return mem.Region.FileName;
				else if (mem.DeclaringType != null) {
					foreach (IType c in mem.DeclaringType.Parts) {
						if ((mem is IField && c.Fields.Contains((IField)mem)) ||
						    (mem is IEvent && c.Events.Contains((IEvent)mem)) || 
						    (mem is IProperty  && c.Properties.Contains((IProperty)mem)) ||
						    (mem is IMethod && c.Methods.Contains((IMethod)mem))) {
							return GetClassFileName(c);							
						}                                   
					}
				}
			} else if (item is IType) {
				IType cls = (IType) item;
				return GetClassFileName (cls);
			} else if (item is MonoDevelop.Projects.Parser.LocalVariable) {
				MonoDevelop.Projects.Parser.LocalVariable cls = (MonoDevelop.Projects.Parser.LocalVariable) item;
				return cls.Region.FileName;
			}
			return null;
		}
		
		public bool CanJumpToDeclaration (IMember item)
		{
			return (GetDeclaredFile(item) != null);
		}*/
		
		public bool CanJumpToDeclaration (Microsoft.CodeAnalysis.ISymbol symbol)
		{
			if (symbol == null)
				return false;
			switch (symbol.Kind) {
			case Microsoft.CodeAnalysis.SymbolKind.Local:
			case Microsoft.CodeAnalysis.SymbolKind.Parameter:
			case Microsoft.CodeAnalysis.SymbolKind.NamedType:
			case Microsoft.CodeAnalysis.SymbolKind.Method:
			case Microsoft.CodeAnalysis.SymbolKind.Field:
			case Microsoft.CodeAnalysis.SymbolKind.Property:
			case Microsoft.CodeAnalysis.SymbolKind.Event:
			case Microsoft.CodeAnalysis.SymbolKind.Label:
			case Microsoft.CodeAnalysis.SymbolKind.TypeParameter:
			case Microsoft.CodeAnalysis.SymbolKind.RangeVariable:
				return true;
			}
			return false;
		}

		static MonoDevelop.Ide.FindInFiles.SearchResult GetJumpTypePartSearchResult (Microsoft.CodeAnalysis.ISymbol part, Microsoft.CodeAnalysis.Location location)
		{
			var provider = new MonoDevelop.Ide.FindInFiles.FileProvider (location.SourceTree.FilePath);
			var doc = TextEditorFactory.CreateNewDocument ();
			doc.Text = provider.ReadString ();
			int position = location.SourceSpan.Start;
			while (position + part.Name.Length < doc.Length) {
				if (doc.GetTextAt (position, part.Name.Length) == part.Name)
					break;
				position++;
			}
			return new MonoDevelop.Ide.FindInFiles.SearchResult (provider, position, part.Name.Length);
		}

		public async void JumpTo (Microsoft.CodeAnalysis.ISymbol symbol, Microsoft.CodeAnalysis.Location location, Project project = null)
		{
			if (location == null)
				return;
			if (location.IsInMetadata) {
				string fileName = null;
				var dn = project as DotNetProject;
				if (dn == null)
					return;
				var metadataDllName = location.MetadataModule.Name;
				if (metadataDllName == "CommonLanguageRuntimeLibrary")
					metadataDllName = "corlib.dll";
				foreach (var assembly in await dn.GetReferencedAssemblies (IdeApp.Workspace.ActiveConfiguration)) {
					if (assembly.IndexOf (metadataDllName) > 0) {
						fileName = dn.GetAbsoluteChildPath (assembly);
						break;
					}
				}
				if (fileName == null)
					return;
				var doc = IdeApp.Workbench.OpenDocument (new FileOpenInformation (fileName, project));

				if (doc != null) {
					doc.RunWhenLoaded (delegate {
						var handler = doc.PrimaryView.GetContent<MonoDevelop.Ide.Gui.Content.IOpenNamedElementHandler> ();
						if (handler != null)
							handler.Open (symbol);
					});
				}

				return;
			}
			IdeApp.Workbench.OpenDocument (new FileOpenInformation (location.SourceTree.FilePath, project) {
				Offset = location.SourceSpan.Start
			});
		}
		
		public void JumpToDeclaration (Microsoft.CodeAnalysis.ISymbol symbol, Project project = null, bool askIfMultipleLocations = true)
		{
			if (symbol == null)
				throw new ArgumentNullException ("symbol");
			var locations = symbol.Locations;
			
			if (askIfMultipleLocations && locations.Length > 1) {
				using (var monitor = IdeApp.Workbench.ProgressMonitors.GetSearchProgressMonitor (true, true)) {
					foreach (var part in locations)
						monitor.ReportResult (GetJumpTypePartSearchResult (symbol, part));
				}
				return;
			}
			JumpTo (symbol, locations.FirstOrDefault (), project);
		}

		public async void JumpToMetadata (string metadataDllName, string documentationCommentId, Project project = null)
		{
			if (metadataDllName == null)
				throw new ArgumentNullException ("metadataDllName");
			if (documentationCommentId == null)
				throw new ArgumentNullException ("documentationCommentId");
			string fileName = metadataDllName;
			if (metadataDllName == "CommonLanguageRuntimeLibrary")
				metadataDllName = "corlib.dll";
			var dn = project as DotNetProject;
			if (dn != null) {
				foreach (var assembly in await dn.GetReferencedAssemblies (IdeApp.Workspace.ActiveConfiguration)) {
					if (assembly.IndexOf(metadataDllName, StringComparison.Ordinal) > 0) {
						fileName = dn.GetAbsoluteChildPath (assembly);
						break;
					}
				}
			}
			if (fileName == null || !File.Exists (fileName))
				return;
			var doc = IdeApp.Workbench.OpenDocument (new FileOpenInformation (fileName));
			if (doc != null) {
				doc.RunWhenLoaded (delegate {
					var handler = doc.PrimaryView.GetContent<MonoDevelop.Ide.Gui.Content.IOpenNamedElementHandler> ();
					if (handler != null)
						handler.Open (documentationCommentId);
				});
			}
		}

		public async void RenameItem (IWorkspaceFileObject item, string newName)
		{
			ProjectOptionsDialog.RenameItem (item, newName);
			if (item is SolutionFolderItem) {
				await SaveAsync (((SolutionFolderItem)item).ParentSolution);
			} else {
				await IdeApp.Workspace.SaveAsync ();
				IdeApp.Workspace.SavePreferences ();
			}
		}
		
		public void Export (Solution item)
		{
			Export (item, null);
		}
		
		public void Export (IMSBuildFileObject item, MSBuildFileFormat format)
		{
			ExportSolutionDialog dlg = new ExportSolutionDialog (item, format);
			
			try {
				if (MessageService.RunCustomDialog (dlg) == (int) Gtk.ResponseType.Ok) {
					using (ProgressMonitor monitor = IdeApp.Workbench.ProgressMonitors.GetToolOutputProgressMonitor (true)) {
						Services.ProjectService.Export (monitor, item.FileName, dlg.TargetFolder, dlg.Format);
					}
				}
			} finally {
				dlg.Destroy ();
			}
		}
		
		public Task SaveAsync (IEnumerable<SolutionItem> entries)
		{
			List<IWorkspaceFileObject> items = new List<IWorkspaceFileObject> ();
			foreach (IWorkspaceFileObject it in entries)
				items.Add (it);
			return SaveAsync (items);
		}
		
		public Task SaveAsync (SolutionItem entry)
		{
			return SaveAsyncInernal (entry);
		}

		async Task SaveAsyncInernal (SolutionItem entry)
		{
			if (!entry.FileFormat.CanWriteFile (entry)) {
				var itemContainer = (IMSBuildFileObject) GetContainer (entry);
				if (SelectValidFileFormat (itemContainer))
					await SaveAsync (itemContainer);
				return;
			}
			
			if (!AllowSave (entry))
				return;
			
			ProgressMonitor monitor = IdeApp.Workbench.ProgressMonitors.GetSaveProgressMonitor (true);
			try {
				await entry.SaveAsync (monitor);
				monitor.ReportSuccess (GettextCatalog.GetString ("Project saved."));
			} catch (Exception ex) {
				monitor.ReportError (GettextCatalog.GetString ("Save failed."), ex);
			} finally {
				monitor.Dispose ();
			}
		}
		
		public Task SaveAsync (Solution item)
		{
			return SaveAsyncInternal (item);
		}

		async Task SaveAsyncInternal (Solution item)
		{
			if (!item.FileFormat.CanWriteFile (item)) {
				if (!SelectValidFileFormat (item))
					return;
			}
			
			if (!AllowSave (item))
				return;
			
			ProgressMonitor monitor = IdeApp.Workbench.ProgressMonitors.GetSaveProgressMonitor (true);
			try {
				await item.SaveAsync (monitor);
				monitor.ReportSuccess (GettextCatalog.GetString ("Solution saved."));
			} catch (Exception ex) {
				monitor.ReportError (GettextCatalog.GetString ("Save failed."), ex);
			} finally {
				monitor.Dispose ();
			}
		}
		
		public Task SaveAsync (IEnumerable<IWorkspaceFileObject> items)
		{
			return SaveAsyncInternal (items);
		}

		async Task SaveAsyncInternal (IEnumerable<IWorkspaceFileObject> items)
		{
			int count = items.Count ();
			if (count == 0)
				return;
			
			// Verify that the file format for each item is still valid
			
			HashSet<IWorkspaceFileObject> fixedItems = new HashSet<IWorkspaceFileObject> ();
			HashSet<IWorkspaceFileObject> failedItems = new HashSet<IWorkspaceFileObject> ();
			
			foreach (IWorkspaceFileObject entry in items) {
				IWorkspaceFileObject itemContainer = GetContainer (entry);
				if (fixedItems.Contains (itemContainer) || failedItems.Contains (itemContainer))
					continue;
				var msf = entry as IMSBuildFileObject;
				if (msf != null && !msf.FileFormat.CanWriteFile (entry) && (itemContainer is IMSBuildFileObject)) {
					// Can't save the project using this format. Try to find a valid format for the whole solution
					if (SelectValidFileFormat ((IMSBuildFileObject) itemContainer))
						fixedItems.Add (itemContainer);
					else
						failedItems.Add (itemContainer);
				}
			}
			if (fixedItems.Count > 0)
				await SaveAsync (fixedItems);
			
			if (failedItems.Count > 0 || fixedItems.Count > 0) {
				// Some file format changes were required, and some items were saved.
				// Get a list of items not yet saved.
				List<IWorkspaceFileObject> notSavedEntries = new List<IWorkspaceFileObject> ();
				foreach (IWorkspaceFileObject entry in items) {
					IWorkspaceFileObject itemContainer = GetContainer (entry);
					if (!fixedItems.Contains (itemContainer) && !failedItems.Contains (itemContainer))
						notSavedEntries.Add (entry);
				}
				items = notSavedEntries;
			}
			
			ProgressMonitor monitor = IdeApp.Workbench.ProgressMonitors.GetSaveProgressMonitor (true);
			try {
				var tasks = new List<Task> ();
				monitor.BeginTask (null, count);
				foreach (IWorkspaceFileObject item in items) {
					if (AllowSave (item))
						tasks.Add (item.SaveAsync (monitor).ContinueWith (t => monitor.Step(1)));
					else
						monitor.Step (1);
				}
				await Task.WhenAll (tasks);
				monitor.EndTask ();
				monitor.ReportSuccess (GettextCatalog.GetString ("Items saved."));
			} catch (Exception ex) {
				monitor.ReportError (GettextCatalog.GetString ("Save failed."), ex);
			} finally {
				monitor.Dispose ();
			}
		}
		
		public Task SaveAsync (WorkspaceObject item)
		{
			if (item is IWorkspaceFileObject)
				return SaveAsync ((IWorkspaceFileObject)item);
			if (item.ParentObject != null)
				return SaveAsync (item.ParentObject);
			return Task.FromResult (0);
		}

		async Task SaveAsync (IWorkspaceFileObject item)
		{
			if (item is SolutionItem)
				await SaveAsync ((SolutionItem) item);
			else if (item is Solution)
				await SaveAsync ((Solution)item);

			var msf = item as IMSBuildFileObject;
			if (msf != null && !msf.FileFormat.CanWriteFile (item)) {
				var ci = (IMSBuildFileObject) GetContainer (item);
				if (SelectValidFileFormat (ci))
					await SaveAsync (ci);
				return;
			}
			
			if (!AllowSave (item))
				return;
			
			ProgressMonitor monitor = IdeApp.Workbench.ProgressMonitors.GetSaveProgressMonitor (true);
			try {
				await item.SaveAsync (monitor);
				monitor.ReportSuccess (GettextCatalog.GetString ("Item saved."));
			} catch (Exception ex) {
				monitor.ReportError (GettextCatalog.GetString ("Save failed."), ex);
			} finally {
				monitor.Dispose ();
			}
		}
		
		bool AllowSave (IWorkspaceFileObject item)
		{
			if (HasChanged (item)) {
				return MessageService.Confirm (
					GettextCatalog.GetString (
						"Some project files have been changed from outside {0}. Do you want to overwrite them?",
						BrandingService.ApplicationName
					),
					GettextCatalog.GetString (
						"Changes done in those files will be overwritten by {0}.",
						BrandingService.ApplicationName
					),
					AlertButton.OverwriteFile);
			} else {
				return true;
			}
		}
		
		bool HasChanged (IWorkspaceFileObject item)
		{
			if (item.ItemFilesChanged)
				return true;
			if (item is WorkspaceItem) {
				foreach (SolutionItem eitem in ((WorkspaceItem)item).GetAllItems<SolutionItem> ())
					if (eitem.ItemFilesChanged)
						return true;
			}
			return false;
		}

		IWorkspaceFileObject GetContainer (IWorkspaceFileObject item)
		{
			SolutionItem si = item as SolutionItem;
			if (si != null && si.ParentSolution != null)
				return si.ParentSolution;
			else
				return item;
		}
		
		bool SelectValidFileFormat (IMSBuildFileObject item)
		{
			var dlg = new SelectFileFormatDialog (item);
			try {
				if (MessageService.RunCustomDialog (dlg) == (int) Gtk.ResponseType.Ok && dlg.Format != null) {
					item.ConvertToFormat (dlg.Format);
					return true;
				}
				return false;
			} finally {
				dlg.Destroy ();
			}
		}
		
		public void MarkFileDirty (string filename)
		{
			try {
				var fi = new FileInfo (filename);
				if (fi.Exists)
					fi.LastWriteTime = DateTime.Now;
			} catch (Exception e) {
				LoggingService.LogError ("Error while marking file as dirty", e);
			}
		}
		
		public void ShowOptions (WorkspaceObject entry)
		{
			ShowOptions (entry, null);
		}
		
		public void ShowOptions (WorkspaceObject entry, string panelId)
		{
			if (entry is SolutionItem) {
				var selectedProject = (SolutionItem) entry;
				
				var optionsDialog = new ProjectOptionsDialog (IdeApp.Workbench.RootWindow, selectedProject);
				var conf = selectedProject.GetConfiguration (IdeApp.Workspace.ActiveConfiguration);
				optionsDialog.CurrentConfig = conf != null ? conf.Name : null;
				optionsDialog.CurrentPlatform = conf != null ? conf.Platform : null;
				try {
					if (panelId != null)
						optionsDialog.SelectPanel (panelId);
					
					if (MessageService.RunCustomDialog (optionsDialog) == (int)Gtk.ResponseType.Ok) {
						foreach (object ob in optionsDialog.ModifiedObjects) {
							if (ob is Solution) {
								SaveAsync ((Solution)ob);
								return;
							}
						}
						SaveAsync (selectedProject);
						IdeApp.Workspace.SavePreferences ();
						IdeApp.Workbench.ReparseOpenDocuments ();
					}
				} finally {
					optionsDialog.Destroy ();
				}
			} else if (entry is Solution) {
				Solution solution = (Solution) entry;
				
				var optionsDialog = new CombineOptionsDialog (IdeApp.Workbench.RootWindow, solution);
				optionsDialog.CurrentConfig = IdeApp.Workspace.ActiveConfigurationId;
				try {
					if (panelId != null)
						optionsDialog.SelectPanel (panelId);
					if (MessageService.RunCustomDialog (optionsDialog) == (int) Gtk.ResponseType.Ok) {
						SaveAsync (solution);
						IdeApp.Workspace.SavePreferences (solution);
					}
				} finally {
					optionsDialog.Destroy ();
				}
			}
			else {
				ItemOptionsDialog optionsDialog = new ItemOptionsDialog (IdeApp.Workbench.RootWindow, entry);
				try {
					if (panelId != null)
						optionsDialog.SelectPanel (panelId);
					if (MessageService.RunCustomDialog (optionsDialog) == (int) Gtk.ResponseType.Ok) {
						if (entry is IWorkspaceFileObject)
							SaveAsync ((IWorkspaceFileObject) entry);
						else {
							SolutionFolderItem si = entry as SolutionFolderItem;
							if (si.ParentSolution != null)
								SaveAsync (si.ParentSolution);
						}
						IdeApp.Workspace.SavePreferences ();
					}
				} finally {
					optionsDialog.Destroy ();
				}
			}
		}
		
		public void NewSolution ()
		{
			NewSolution (null);
		}
		
		public void NewSolution (string defaultTemplate)
		{
			var newProjectDialog = new NewProjectDialogController ();
			newProjectDialog.OpenSolution = true;
			newProjectDialog.SelectedTemplateId = defaultTemplate;
			newProjectDialog.Show ();
		}
		
		public Task<WorkspaceItem> AddNewWorkspaceItem (Workspace parentWorkspace)
		{
			return AddNewWorkspaceItem (parentWorkspace, null);
		}
		
		public async Task<WorkspaceItem> AddNewWorkspaceItem (Workspace parentWorkspace, string defaultItemId)
		{
			var newProjectDialog = new NewProjectDialogController ();
			newProjectDialog.BasePath = parentWorkspace.BaseDirectory;
			newProjectDialog.SelectedTemplateId = defaultItemId;

			if (newProjectDialog.Show () && newProjectDialog.NewItem != null) {
				parentWorkspace.Items.Add ((WorkspaceItem)newProjectDialog.NewItem);
				await SaveAsync ((WorkspaceObject)parentWorkspace);
				return (WorkspaceItem)newProjectDialog.NewItem;
			}
			return null;
		}
		
		public async Task<WorkspaceItem> AddWorkspaceItem (Workspace parentWorkspace)
		{
			WorkspaceItem res = null;
			
			var dlg = new SelectFileDialog () {
				Action = Gtk.FileChooserAction.Open,
				CurrentFolder = parentWorkspace.BaseDirectory,
				SelectMultiple = false,
			};
		
			dlg.AddAllFilesFilter ();
			dlg.DefaultFilter = dlg.AddFilter (GettextCatalog.GetString ("Solution Files"), "*.mds", "*.sln");
			
			if (dlg.Run ()) {
				try {
<<<<<<< HEAD
					res = await AddWorkspaceItem (parentWorkspace, dlg.SelectedFile);
=======

					if (WorkspaceContainsWorkspaceItem (parentWorkspace, dlg.SelectedFile)) {
						MessageService.ShowMessage (GettextCatalog.GetString ("The workspace already contains '{0}'.", Path.GetFileNameWithoutExtension (dlg.SelectedFile)));
						return res;
					}

					res = AddWorkspaceItem (parentWorkspace, dlg.SelectedFile);
>>>>>>> 94886040
				} catch (Exception ex) {
					MessageService.ShowError (GettextCatalog.GetString ("The file '{0}' could not be loaded.", dlg.SelectedFile), ex);
				}
			}

			return res;
		}
<<<<<<< HEAD
		
		public async Task<WorkspaceItem> AddWorkspaceItem (Workspace parentWorkspace, string itemFileName)
=======

		static bool WorkspaceContainsWorkspaceItem (Workspace workspace, FilePath workspaceItemFileName)
		{
			return workspace.Items.Any (existingWorkspaceItem => existingWorkspaceItem.FileName == workspaceItemFileName);
		}

		public WorkspaceItem AddWorkspaceItem (Workspace parentWorkspace, string itemFileName)
>>>>>>> 94886040
		{
			using (ProgressMonitor monitor = IdeApp.Workbench.ProgressMonitors.GetProjectLoadProgressMonitor (true)) {
				WorkspaceItem it = await Services.ProjectService.ReadWorkspaceItem (monitor, itemFileName);
				if (it != null) {
					parentWorkspace.Items.Add (it);
					await SaveAsync ((IWorkspaceFileObject)parentWorkspace);
				}
				return it;
			}
		}
		
		public SolutionFolderItem CreateProject (SolutionFolder parentFolder)
		{
			string basePath = parentFolder != null ? parentFolder.BaseDirectory : null;
			var newProjectDialog = new NewProjectDialogController ();
			newProjectDialog.ParentFolder = parentFolder;
			newProjectDialog.BasePath = basePath;

			if (newProjectDialog.Show ()) {
				var item = newProjectDialog.NewItem as SolutionFolderItem;
				if ((item is Project) && ProjectCreated != null)
					ProjectCreated (this, new ProjectCreatedEventArgs (item as Project));
				return item;
			}
			return null;
		}

		public async Task<SolutionFolderItem> AddSolutionItem (SolutionFolder parentFolder)
		{
			SolutionFolderItem res = null;
			
			var dlg = new SelectFileDialog () {
				Action = Gtk.FileChooserAction.Open,
				CurrentFolder = parentFolder.BaseDirectory,
				SelectMultiple = false,
			};
		
			dlg.AddAllFilesFilter ();
			dlg.DefaultFilter = dlg.AddFilter (GettextCatalog.GetString ("Project Files"), "*.*proj");
			
			if (dlg.Run ()) {
				if (!Services.ProjectService.IsSolutionItemFile (dlg.SelectedFile)) {
					MessageService.ShowMessage (GettextCatalog.GetString ("The file '{0}' is not a known project file format.", dlg.SelectedFile));
					return res;
				}

				if (SolutionContainsProject (parentFolder, dlg.SelectedFile)) {
					MessageService.ShowMessage (GettextCatalog.GetString ("The project '{0}' has already been added.", Path.GetFileNameWithoutExtension (dlg.SelectedFile)));
					return res;
				}

				try {
					res = await AddSolutionItem (parentFolder, dlg.SelectedFile);
				} catch (Exception ex) {
					MessageService.ShowError (GettextCatalog.GetString ("The file '{0}' could not be loaded.", dlg.SelectedFile), ex);
				}
			}
			
			if (res != null)
				await IdeApp.Workspace.SaveAsync ();

			return res;
		}
<<<<<<< HEAD
		
		public async Task<SolutionFolderItem> AddSolutionItem (SolutionFolder folder, string entryFileName)
=======

		static bool SolutionContainsProject (SolutionFolder folder, FilePath projectFileName)
		{
			Solution solution = folder.ParentSolution;
			return solution.GetAllProjects ().Any (existingProject => existingProject.FileName == projectFileName);
		}

		public SolutionItem AddSolutionItem (SolutionFolder folder, string entryFileName)
>>>>>>> 94886040
		{
			AddEntryEventArgs args = new AddEntryEventArgs (folder, entryFileName);
			if (AddingEntryToCombine != null)
				AddingEntryToCombine (this, args);
			if (args.Cancel)
				return null;
			using (ProgressMonitor monitor = IdeApp.Workbench.ProgressMonitors.GetProjectLoadProgressMonitor (true)) {
				return await folder.AddItem (monitor, args.FileName, true);
			}
		}

		public bool CreateProjectFile (Project parentProject, string basePath)
		{
			return CreateProjectFile (parentProject, basePath, null);
		}
		
		public bool CreateProjectFile (Project parentProject, string basePath, string selectedTemplateId)
		{
			NewFileDialog nfd = new NewFileDialog (parentProject, basePath);
			if (selectedTemplateId != null)
				nfd.SelectTemplate (selectedTemplateId);
			return MessageService.ShowCustomDialog (nfd) == (int) Gtk.ResponseType.Ok;
		}

		public bool AddReferenceToProject (DotNetProject project)
		{
			try {
				if (selDialog == null)
					selDialog = new SelectReferenceDialog ();
				
				selDialog.SetProject (project);

				if (MessageService.RunCustomDialog (selDialog) == (int)Gtk.ResponseType.Ok) {
					var newRefs = selDialog.ReferenceInformations;
					
					var editEventArgs = new EditReferencesEventArgs (project);
					foreach (var refInfo in project.References)
						if (!newRefs.Contains (refInfo))
							editEventArgs.ReferencesToRemove.Add (refInfo);

					foreach (var refInfo in selDialog.ReferenceInformations)
						if (!project.References.Contains (refInfo))
							editEventArgs.ReferencesToAdd.Add(refInfo);

					if (BeforeEditReferences != null)
						BeforeEditReferences (this, editEventArgs);

					foreach (var reference in editEventArgs.ReferencesToRemove)
						project.References.Remove (reference);

					foreach (var reference in editEventArgs.ReferencesToAdd)
						project.References.Add (reference);

					return editEventArgs.ReferencesToAdd.Count > 0 || editEventArgs.ReferencesToRemove.Count > 0;
				}
				else
					return false;
			} finally {
				selDialog.Hide ();
			}
		}
		
		public void RemoveSolutionItem (SolutionFolderItem item)
		{
			string question = GettextCatalog.GetString ("Do you really want to remove project '{0}' from '{1}'?", item.Name, item.ParentFolder.Name);
			string secondaryText = GettextCatalog.GetString ("The Remove option remove the project from the solution, but it will not physically delete any file from disk.");
			
			SolutionItem prj = item as SolutionItem;
			if (prj == null) {
				if (MessageService.Confirm (question, AlertButton.Remove) && IdeApp.Workspace.RequestItemUnload (item))
					RemoveItemFromSolution (prj);
				return;
			}
			
			AlertButton delete = new AlertButton (GettextCatalog.GetString ("Delete from Disk"));
			AlertButton result = MessageService.AskQuestion (question, secondaryText,
			                                                 delete, AlertButton.Cancel, AlertButton.Remove);
			if (result == delete) {
				if (!IdeApp.Workspace.RequestItemUnload (prj))
					return;
				ConfirmProjectDeleteDialog dlg = new ConfirmProjectDeleteDialog (prj);
				try {
					if (MessageService.RunCustomDialog (dlg) == (int) Gtk.ResponseType.Ok) {

						// Remove the project before removing the files to avoid unnecessary events
						RemoveItemFromSolution (prj);

						List<FilePath> files = dlg.GetFilesToDelete ();
						using (ProgressMonitor monitor = new MessageDialogProgressMonitor (true)) {
							monitor.BeginTask (GettextCatalog.GetString ("Deleting Files..."), files.Count);
							foreach (FilePath file in files) {
								try {
									if (Directory.Exists (file))
										FileService.DeleteDirectory (file);
									else
										FileService.DeleteFile (file);
								} catch (Exception ex) {
									monitor.ReportError (GettextCatalog.GetString ("The file or directory '{0}' could not be deleted.", file), ex);
								}
								monitor.Step (1);
							}
							monitor.EndTask ();
						}
					}
				} finally {
					dlg.Destroy ();
				}
			}
			else if (result == AlertButton.Remove && IdeApp.Workspace.RequestItemUnload (prj)) {
				RemoveItemFromSolution (prj);
			}
		}
		
		void RemoveItemFromSolution (SolutionFolderItem prj)
		{
			foreach (var doc in IdeApp.Workbench.Documents.Where (d => d.Project == prj).ToArray ())
				doc.Close ();
			Solution sol = prj.ParentSolution;
			prj.ParentFolder.Items.Remove (prj);
			prj.Dispose ();
			IdeApp.ProjectOperations.SaveAsync (sol);
		}
		
		/// <summary>
		/// Checks if an execution operation can start (asking the user if necessary)
		/// </summary>
		/// <returns>
		/// True if execution can continue, false otherwise
		/// </returns>
		/// <remarks>
		/// This method must be called before starting an execution operation. If there is already an execution in
		/// progress, MonoDevelop will ask confirmation for stopping the current operation.
		/// </remarks>
		public bool ConfirmExecutionOperation ()
		{
			if (!currentRunOperation.IsCompleted) {
				if (MessageService.Confirm (GettextCatalog.GetString ("An application is already running and will have to be stopped. Do you want to continue?"), AlertButton.Yes)) {
					if (currentRunOperation != null && !currentRunOperation.IsCompleted)
						currentRunOperation.Cancel ();
					return true;
				} else
					return false;
			} else
				return true;
		}

		public bool CanExecute (IBuildTarget entry)
		{
			ExecutionContext context = new ExecutionContext (Runtime.ProcessService.DefaultExecutionHandler, IdeApp.Workbench.ProgressMonitors.ConsoleFactory, IdeApp.Workspace.ActiveExecutionTarget);
			return CanExecute (entry, context);
		}
		
		public bool CanExecute (IBuildTarget entry, IExecutionHandler handler)
		{
			ExecutionContext context = new ExecutionContext (handler, IdeApp.Workbench.ProgressMonitors.ConsoleFactory, IdeApp.Workspace.ActiveExecutionTarget);
			return entry.CanExecute (context, IdeApp.Workspace.ActiveConfiguration);
		}
		
		public bool CanExecute (IBuildTarget entry, ExecutionContext context)
		{
			return entry.CanExecute (context, IdeApp.Workspace.ActiveConfiguration);
		}
		
		public AsyncOperation Execute (IBuildTarget entry, bool buildBeforeExecuting = true)
		{
			return Execute (entry, Runtime.ProcessService.DefaultExecutionHandler, buildBeforeExecuting);
		}
		
		public AsyncOperation Execute (IBuildTarget entry, IExecutionHandler handler, bool buildBeforeExecuting = true)
		{
			ExecutionContext context = new ExecutionContext (handler, IdeApp.Workbench.ProgressMonitors.ConsoleFactory, IdeApp.Workspace.ActiveExecutionTarget);
			return Execute (entry, context, buildBeforeExecuting);
		}
		
		public AsyncOperation Execute (IBuildTarget entry, ExecutionContext context, bool buildBeforeExecuting = true)
		{
			if (currentRunOperation != null && !currentRunOperation.IsCompleted) return currentRunOperation;

			var cs = new CancellationTokenSource ();
			return new AsyncOperation (ExecuteAsync (entry, context, cs, buildBeforeExecuting), cs);
		}

		async Task ExecuteAsync (IBuildTarget entry, ExecutionContext context, CancellationTokenSource cs, bool buildBeforeExecuting)
		{
			if (buildBeforeExecuting) {
				if (!await CheckAndBuildForExecute (entry, context))
					return;
			}

			ProgressMonitor monitor = new ProgressMonitor (cs);

			var t = ExecuteSolutionItemAsync (monitor, entry, context);

			var op = new AsyncOperation (t, cs);
			CurrentRunOperation = op;
			currentRunOperationOwner = entry;

			await t;

			var error = monitor.Errors.FirstOrDefault ();
			if (error != null)
				IdeApp.Workbench.StatusBar.ShowError (error.Message);
			currentRunOperationOwner = null;
		}
		
		async Task ExecuteSolutionItemAsync (ProgressMonitor monitor, IBuildTarget entry, ExecutionContext context)
		{
			try {
				OnBeforeStartProject ();
				await entry.Execute (monitor, context, IdeApp.Workspace.ActiveConfiguration);
			} catch (Exception ex) {
				monitor.ReportError (GettextCatalog.GetString ("Execution failed."), ex);
				LoggingService.LogError ("Execution failed", ex);
			} finally {
				monitor.Dispose ();
			}
		}

		public bool CanExecuteFile (string file, IExecutionHandler handler)
		{
			ExecutionContext context = new ExecutionContext (handler, IdeApp.Workbench.ProgressMonitors.ConsoleFactory, IdeApp.Workspace.ActiveExecutionTarget);
			return CanExecuteFile (file, context);
		}

		public bool CanExecuteFile (string file, ExecutionContext context)
		{
			var cmd = Runtime.ProcessService.CreateCommand (file);
			if (context.ExecutionHandler.CanExecute (cmd))
				return true;
			return false;
		}

		public AsyncOperation ExecuteFile (string file, IExecutionHandler handler)
		{
			ExecutionContext context = new ExecutionContext (handler, IdeApp.Workbench.ProgressMonitors.ConsoleFactory, IdeApp.Workspace.ActiveExecutionTarget);
			return ExecuteFile (file, context);
		}

		public AsyncOperation ExecuteFile (string file, ExecutionContext context)
		{
			var cmd = Runtime.ProcessService.CreateCommand (file);
			if (context.ExecutionHandler.CanExecute (cmd))
				return context.ExecutionHandler.Execute (cmd, context.ConsoleFactory.CreateConsole ());
			else {
				MessageService.ShowError(GettextCatalog.GetString ("No runnable executable found."));
				return AsyncOperation.CompleteOperation;
			}
		}

		public AsyncOperation Clean (IBuildTarget entry, OperationContext operationContext = null)
		{
			if (currentBuildOperation != null && !currentBuildOperation.IsCompleted) return currentBuildOperation;
			
			ITimeTracker tt = Counters.BuildItemTimer.BeginTiming ("Cleaning " + entry.Name);
			try {
				var cs = new CancellationTokenSource ();
				ProgressMonitor monitor = IdeApp.Workbench.ProgressMonitors.GetCleanProgressMonitor ().WithCancellationSource (cs);

				OnStartClean (monitor, tt);

				var t = CleanAsync (entry, monitor, tt, false, operationContext);

				t = t.ContinueWith (ta => {
					currentBuildOperationOwner = null;
					return ta.Result; 
				});

				var op = new AsyncOperation<BuildResult> (t, cs);
				currentBuildOperation = op;
				currentBuildOperationOwner = entry;
			}
			catch {
				tt.End ();
				throw;
			}
			
			return currentBuildOperation;
		}
		
		async Task<BuildResult> CleanAsync (IBuildTarget entry, ProgressMonitor monitor, ITimeTracker tt, bool isRebuilding, OperationContext operationContext)
		{
			BuildResult res = null;
			try {
				tt.Trace ("Cleaning item");
				res = await entry.Clean (monitor, IdeApp.Workspace.ActiveConfiguration, operationContext);
			} catch (Exception ex) {
				monitor.ReportError (GettextCatalog.GetString ("Clean failed."), ex);
			} finally {
				tt.Trace ("Done cleaning");
			}
			
			if (isRebuilding) {
				if (EndClean != null) {
					OnEndClean (monitor, tt);
				}
			} else {
				CleanDone (monitor, entry, tt);
			}
			return res;
		}
		
		void CleanDone (ProgressMonitor monitor, IBuildTarget entry, ITimeTracker tt)
		{
			tt.Trace ("Begin reporting clean result");
			try {
				monitor.Log.WriteLine ();
				monitor.Log.WriteLine (GettextCatalog.GetString ("---------------------- Done ----------------------"));
				tt.Trace ("Reporting result");			
				monitor.ReportSuccess (GettextCatalog.GetString ("Clean successful."));
				OnEndClean (monitor, tt);
			} finally {
				monitor.Dispose ();
				tt.End ();
			}
		}

		public AsyncOperation<BuildResult> Rebuild (Project project, ProjectOperationContext operationContext = null)
		{
			return Rebuild ((IBuildTarget)project, operationContext);
		}

		public AsyncOperation<BuildResult> Rebuild (IBuildTarget entry, OperationContext operationContext = null)
		{
			if (currentBuildOperation != null && !currentBuildOperation.IsCompleted) return currentBuildOperation;

			var cs = new CancellationTokenSource ();
			ProgressMonitor monitor = IdeApp.Workbench.ProgressMonitors.GetRebuildProgressMonitor ().WithCancellationSource (cs);

			var t = RebuildAsync (entry, monitor, operationContext);
			t = t.ContinueWith (ta => {
				currentBuildOperationOwner = null;
				return ta.Result;
			});

			var op = new AsyncOperation<BuildResult> (t, cs);

			return currentBuildOperation = op;
		}
		
		async Task<BuildResult> RebuildAsync (IBuildTarget entry, ProgressMonitor monitor, OperationContext operationContext)
		{
			ITimeTracker tt = Counters.BuildItemTimer.BeginTiming ("Rebuilding " + entry.Name);
			try {
				OnStartClean (monitor, tt);

				var res = await CleanAsync (entry, monitor, tt, true, operationContext);
				if (res.HasErrors) {
					tt.End ();
					monitor.Dispose ();
					return res;
				}
				if (StartBuild != null) {
					BeginBuild (monitor, tt, true);
				}
				return await BuildSolutionItemAsync (entry, monitor, tt, operationContext:operationContext);
			} finally {
				tt.End ();
			}
		}

		async Task<bool> CheckAndBuildForExecute (IBuildTarget executionTarget, ExecutionContext context)
		{
			if (currentBuildOperation != null && !currentBuildOperation.IsCompleted) {
				var bres = await currentBuildOperation.Task;
				if (bres.HasErrors || !IdeApp.Preferences.RunWithWarnings && bres.HasWarnings)
					return false;
			}

			//saves open documents since it may dirty the "needs building" check
			var r = DoBeforeCompileAction ();
			if (r.Failed)
				return false;

			var configuration = IdeApp.Workspace.ActiveConfiguration;

			var buildTarget = executionTarget;
			var buildDeps = buildTarget.GetExecutionDependencies ().ToList ();
			if (buildDeps.Count > 1)
				throw new NotImplementedException ("Multiple execution dependencies not yet supported");
			if (buildDeps.Count != 0)
				buildTarget = buildDeps [0];

			bool needsBuild = FastCheckNeedsBuild (buildTarget, configuration);
			if (!needsBuild) {
				return true;
			}

			if (IdeApp.Preferences.BuildBeforeExecuting) {
				// Building the project may take some time, so we call PrepareExecution so that the target can
				// prepare the execution (for example, it could start a simulator).
				var cs = new CancellationTokenSource ();
				var prepareExecution = buildTarget.PrepareExecution (new ProgressMonitor ().WithCancellationSource (cs), context, configuration);
				var result = await Build (buildTarget, true).Task;

				if (result.HasErrors || (!IdeApp.Preferences.RunWithWarnings && result.HasWarnings)) {
					cs.Cancel ();
					return false;
				}
				else {
					await prepareExecution;
					return true;
				}
			}

			var bBuild = new AlertButton (GettextCatalog.GetString ("Build"));
			var bRun = new AlertButton (Gtk.Stock.Execute, true);
			var res = MessageService.AskQuestion (
				GettextCatalog.GetString ("Outdated Build"),
				GettextCatalog.GetString ("The project you are executing has changes done after the last time it was compiled. Do you want to continue?"),
				2,
				AlertButton.Cancel,
				bBuild,
				bRun);

			// This call is a workaround for bug #6907. Without it, the main monodevelop window is left it a weird
			// drawing state after the message dialog is shown. This may be a gtk/mac issue. Still under research.
			DispatchService.RunPendingEvents ();

			if (res == bRun) {
				return true;
			}

			if (res == bBuild) {
				// Building the project may take some time, so we call PrepareExecution so that the target can
				// prepare the execution (for example, it could start a simulator).
				var cs = new CancellationTokenSource ();
				var prepareExecution = buildTarget.PrepareExecution (new ProgressMonitor ().WithCancellationSource (cs), context, configuration);
				var result = await Build (buildTarget, true).Task;

				if (result.HasErrors || (!IdeApp.Preferences.RunWithWarnings && result.HasWarnings)) {
					cs.Cancel ();
					return false;
				}
				else {
					await prepareExecution;
					return true;
				}
			}

			return false;
		}
			
		bool FastCheckNeedsBuild (IBuildTarget target, ConfigurationSelector configuration)
		{
			var env = Environment.GetEnvironmentVariable ("DisableFastUpToDateCheck");
			if (!string.IsNullOrEmpty (env) && env != "0" && !env.Equals ("false", StringComparison.OrdinalIgnoreCase))
				return true;

			var sei = target as Project;
			if (sei != null) {
				if (sei.FastCheckNeedsBuild (configuration))
					return true;
				//TODO: respect solution level dependencies
				var deps = new HashSet<SolutionItem> ();
				CollectReferencedItems (sei, deps, configuration);
				foreach (var dep in deps.OfType<Project> ()) {
					if (dep.FastCheckNeedsBuild (configuration))
						return true;
				}
				return false;
			}

			var sln = target as Solution;
			if (sln != null) {
				foreach (var item in sln.GetAllProjects ()) {
					if (item.FastCheckNeedsBuild (configuration))
						return true;
				}
				return false;
			}

			//TODO: handle other IBuildTargets
			return true;
		}

		void CollectReferencedItems (SolutionItem item, HashSet<SolutionItem> collected, ConfigurationSelector configuration)
		{
			foreach (var refItem in item.GetReferencedItems (configuration)) {
				if (collected.Add (refItem)) {
					CollectReferencedItems (refItem, collected, configuration);
				}
			}
		}
		
//		bool errorPadInitialized = false;

		public AsyncOperation<BuildResult> Build (Project project, CancellationToken? cancellationToken = null, ProjectOperationContext operationContext = null)
		{
			return Build (project, false, cancellationToken, operationContext);
		}

		public AsyncOperation<BuildResult> Build (IBuildTarget entry, CancellationToken? cancellationToken = null, OperationContext operationContext = null)
		{
			return Build (entry, false, cancellationToken, operationContext);
		}

		AsyncOperation<BuildResult> Build (IBuildTarget entry, bool skipPrebuildCheck, CancellationToken? cancellationToken = null, OperationContext operationContext = null)
		{
			if (currentBuildOperation != null && !currentBuildOperation.IsCompleted) return currentBuildOperation;

			ITimeTracker tt = Counters.BuildItemTimer.BeginTiming ("Building " + entry.Name);
			try {
				var cs = new CancellationTokenSource ();
				if (cancellationToken != null)
					cs = CancellationTokenSource.CreateLinkedTokenSource (cs.Token, cancellationToken.Value);
				ProgressMonitor monitor = IdeApp.Workbench.ProgressMonitors.GetBuildProgressMonitor ().WithCancellationSource (cs);
				BeginBuild (monitor, tt, false);
				var t = BuildSolutionItemAsync (entry, monitor, tt, skipPrebuildCheck, operationContext);
				currentBuildOperation = new AsyncOperation<BuildResult> (t, cs);
				currentBuildOperationOwner = entry;
				t.ContinueWith ((ta) => currentBuildOperationOwner = null);
			} catch {
				tt.End ();
				throw;
			}
			return currentBuildOperation;
		}
		
		async Task<BuildResult> BuildSolutionItemAsync (IBuildTarget entry, ProgressMonitor monitor, ITimeTracker tt, bool skipPrebuildCheck = false, OperationContext operationContext = null)
		{
			BuildResult result = null;
			try {
				if (!skipPrebuildCheck) {
					tt.Trace ("Pre-build operations");
					result = DoBeforeCompileAction ();
				}

				//wait for any custom tools that were triggered by the save, since the build may depend on them
				MonoDevelop.Ide.CustomTools.CustomToolService.WaitForRunningTools (monitor);

				if (skipPrebuildCheck || result.ErrorCount == 0) {
					tt.Trace ("Building item");
					result = await entry.Build (monitor, IdeApp.Workspace.ActiveConfiguration, true, operationContext);
				}
			} catch (Exception ex) {
				monitor.ReportError (GettextCatalog.GetString ("Build failed."), ex);
				if (result == null)
					result = new BuildResult ();
				result.AddError ("Build failed. See the build log for details.");
				if (result.SourceTarget == null)
					result.SourceTarget = entry;
			} finally {
				tt.Trace ("Done building");
			}

			BuildDone (monitor, result, entry, tt);	// BuildDone disposes the monitor

			return result;
		}
		
		// Note: This must run in the main thread
		void PromptForSave (BuildResult result)
		{
			var couldNotSaveError = "The build has been aborted as the file '{0}' could not be saved";
			
			foreach (var doc in IdeApp.Workbench.Documents) {
				if (doc.IsDirty && doc.Project != null) {
					if (MessageService.AskQuestion (GettextCatalog.GetString ("Save changed documents before building?"),
					                                GettextCatalog.GetString ("Some of the open documents have unsaved changes."),
					                                AlertButton.BuildWithoutSave, AlertButton.Save) == AlertButton.Save) {
						MarkFileDirty (doc.FileName);
						doc.Save ();
						if (doc.IsDirty)
							result.AddError (string.Format (couldNotSaveError, Path.GetFileName (doc.FileName)), doc.FileName);
					} else
						break;
				}
			}
		}
		
		// Note: This must run in the main thread
		void SaveAllFiles (BuildResult result)
		{
			var couldNotSaveError = "The build has been aborted as the file '{0}' could not be saved";
			
			foreach (var doc in new List<MonoDevelop.Ide.Gui.Document> (IdeApp.Workbench.Documents)) {
				if (doc.IsDirty && doc.Project != null) {
					doc.Save ();
					if (doc.IsDirty)
						result.AddError (string.Format (couldNotSaveError, Path.GetFileName (doc.FileName)), doc.FileName);
				}
			}
		}

		BuildResult DoBeforeCompileAction ()
		{
			BeforeCompileAction action = IdeApp.Preferences.BeforeBuildSaveAction;
			var result = new BuildResult ();
			
			switch (action) {
			case BeforeCompileAction.Nothing: break;
			case BeforeCompileAction.PromptForSave: PromptForSave (result); break;
			case BeforeCompileAction.SaveAllFiles: SaveAllFiles (result); break;
			default: System.Diagnostics.Debug.Assert (false); break;
			}
			
			return result;
		}

		void BeginBuild (ProgressMonitor monitor, ITimeTracker tt, bool isRebuilding)
		{
			tt.Trace ("Start build event");
			if (!isRebuilding) {
				MonoDevelop.Ide.Tasks.TaskService.Errors.ClearByOwner (this);
			}
			if (StartBuild != null) {
				StartBuild (this, new BuildEventArgs (monitor, true));
			}
		}
		
		void BuildDone (ProgressMonitor monitor, BuildResult result, IBuildTarget entry, ITimeTracker tt)
		{
			TaskListEntry[] tasks = null;
			tt.Trace ("Begin reporting build result");
			try {
				if (result != null) {
					lastResult = result;
					monitor.Log.WriteLine ();
					monitor.Log.WriteLine (GettextCatalog.GetString ("---------------------- Done ----------------------"));
					
					tt.Trace ("Updating task service");
					tasks = new TaskListEntry [result.Errors.Count];
					for (int n=0; n<tasks.Length; n++) {
						tasks [n] = new TaskListEntry (result.Errors [n]);
						tasks [n].Owner = this;
					}

					TaskService.Errors.AddRange (tasks);
					TaskService.Errors.ResetLocationList ();
					IdeApp.Workbench.ActiveLocationList = TaskService.Errors;
					
					tt.Trace ("Reporting result");
					
					string errorString = GettextCatalog.GetPluralString("{0} error", "{0} errors", result.ErrorCount, result.ErrorCount);
					string warningString = GettextCatalog.GetPluralString("{0} warning", "{0} warnings", result.WarningCount, result.WarningCount);

					if (monitor.CancellationToken.IsCancellationRequested) {
						monitor.ReportError (GettextCatalog.GetString ("Build canceled."), null);
					} else if (result.ErrorCount == 0 && result.WarningCount == 0 && lastResult.FailedBuildCount == 0) {
						monitor.ReportSuccess (GettextCatalog.GetString ("Build successful."));
					} else if (result.ErrorCount == 0 && result.WarningCount > 0) {
						monitor.ReportWarning(GettextCatalog.GetString("Build: ") + errorString + ", " + warningString);
					} else if (result.ErrorCount > 0) {
						monitor.ReportError(GettextCatalog.GetString("Build: ") + errorString + ", " + warningString, null);
					} else {
						monitor.ReportError(GettextCatalog.GetString("Build failed."), null);
					}
					tt.Trace ("End build event");
					OnEndBuild (monitor, lastResult.FailedBuildCount == 0, lastResult, entry as SolutionFolderItem);
				} else {
					tt.Trace ("End build event");
					OnEndBuild (monitor, false);
				}
				
				tt.Trace ("Showing results pad");
				
				try {
					Pad errorsPad = IdeApp.Workbench.GetPad<MonoDevelop.Ide.Gui.Pads.ErrorListPad> ();
					switch (IdeApp.Preferences.ShowErrorPadAfterBuild.Value) {
					case BuildResultStates.Always:
						if (!errorsPad.Visible)
							errorsPad.IsOpenedAutomatically = true;
						errorsPad.Visible = true;
						errorsPad.BringToFront ();
						break;
					case BuildResultStates.Never:
						break;
					case BuildResultStates.OnErrors:
						if (TaskService.Errors.Any (task => task.Severity == TaskSeverity.Error))
							goto case BuildResultStates.Always;
						goto case BuildResultStates.Never;
					case BuildResultStates.OnErrorsOrWarnings:
						if (TaskService.Errors.Any (task => task.Severity == TaskSeverity.Error || task.Severity == TaskSeverity.Warning))
							goto case BuildResultStates.Always;
						goto case BuildResultStates.Never;
					}
				} catch {}
				
				if (tasks != null) {
					TaskListEntry jumpTask = null;
					switch (IdeApp.Preferences.JumpToFirstErrorOrWarning.Value) {
					case JumpToFirst.Error:
						jumpTask = tasks.FirstOrDefault (t => t.Severity == TaskSeverity.Error && TaskStore.IsProjectTaskFile (t));
						break;
					case JumpToFirst.ErrorOrWarning:
						jumpTask = tasks.FirstOrDefault (t => (t.Severity == TaskSeverity.Error || t.Severity == TaskSeverity.Warning) && TaskStore.IsProjectTaskFile (t));
						break;
					}
					if (jumpTask != null) {
						tt.Trace ("Jumping to first result position");
						jumpTask.JumpToPosition ();
					}
				}
				
			} finally {
				monitor.Dispose ();
				tt.End ();
			}
		}
		
		public bool AddFilesToSolutionFolder (SolutionFolder folder)
		{
			var dlg = new SelectFileDialog () {
				SelectMultiple = true,
				Action = Gtk.FileChooserAction.Open,
				CurrentFolder = folder.BaseDirectory,
				TransientFor = MessageService.RootWindow,
			};
			if (dlg.Run ())
				return AddFilesToSolutionFolder (folder, dlg.SelectedFiles);
			else
				return false;
		}
		
		public bool AddFilesToSolutionFolder (SolutionFolder folder, FilePath[] files)
		{
			return AddFilesToSolutionFolder (folder, files.ToStringArray ());
		}
		
		public bool AddFilesToSolutionFolder (SolutionFolder folder, string[] files)
		{
			QuestionMessage msg = new QuestionMessage ();
			AlertButton keepButton = new AlertButton (GettextCatalog.GetString ("Keep file path"));
			msg.Buttons.Add (keepButton);
			msg.Buttons.Add (AlertButton.Copy);
			msg.Buttons.Add (AlertButton.Move);
			msg.Buttons.Add (AlertButton.Cancel);
			msg.AllowApplyToAll = true;
			
			bool someAdded = false;
			
			foreach (string file in files) {
				FilePath fp = file;
				FilePath dest = folder.BaseDirectory.Combine (fp.FileName);
				
				if (folder.IsRoot) {
					// Don't allow adding files to the root folder. VS doesn't allow it
					// If there is no existing folder, create one
					folder = folder.ParentSolution.DefaultSolutionFolder;
				}
				
				if (!fp.IsChildPathOf (folder.BaseDirectory)) {
					msg.Text = GettextCatalog.GetString ("The file {0} is outside the folder directory. What do you want to do?", fp.FileName);
					AlertButton res = MessageService.AskQuestion (msg);
					if (res == AlertButton.Cancel)
						return someAdded;
					if (res == AlertButton.Copy) {
						FileService.CopyFile (file, dest);
						fp = dest;
					} else if (res == AlertButton.Move) {
						FileService.MoveFile (file, dest);
						fp = dest;
					}
				}
				folder.Files.Add (fp);
				someAdded = true;
			}
			return someAdded;
		}
		
		public IList<ProjectFile> AddFilesToProject (Project project, string[] files, FilePath targetDirectory)
		{
			return AddFilesToProject (project, files.ToFilePathArray (), targetDirectory);
		}
		
		public IList<ProjectFile> AddFilesToProject (Project project, FilePath[] files, FilePath targetDirectory)
		{
			return AddFilesToProject (project, files, targetDirectory, null);
		}
		
		public IList<ProjectFile> AddFilesToProject (Project project, FilePath[] files, FilePath targetDirectory,
			string buildAction)
		{
			Debug.Assert (targetDirectory.CanonicalPath == project.BaseDirectory.CanonicalPath
				|| targetDirectory.IsChildPathOf (project.BaseDirectory));
			
			var targetPaths = new FilePath[files.Length];
			for (int i = 0; i < files.Length; i++)
				targetPaths[i] = targetDirectory.Combine (files[i].FileName);
			
			return AddFilesToProject (project, files, targetPaths, buildAction);
		}

		/// <summary>
		/// Adds files to a project, potentially asking the user whether to move, copy or link the files.
		/// </summary>
		public IList<ProjectFile> AddFilesToProject (Project project, FilePath[] files, FilePath[] targetPaths,
			string buildAction)
		{
			Debug.Assert (project != null);
			Debug.Assert (files != null);
			Debug.Assert (targetPaths != null);
			Debug.Assert (files.Length == targetPaths.Length);
			
			AddAction action = AddAction.Copy;
			bool applyToAll = true;
			bool dialogShown = false;
			bool supportsLinking = !(project is MonoDevelop.Projects.SharedAssetsProjects.SharedAssetsProject);
			
			ProgressMonitor monitor = null;
			
			if (files.Length > 10) {
				monitor = new MessageDialogProgressMonitor (true);
				monitor.BeginTask (GettextCatalog.GetString("Adding files..."), files.Length);
			}
			
			var newFileList = new List<ProjectFile> ();
			
			//project.AddFile (string) does linear search for duplicate file, so instead we use this HashSet and 
			//and add the ProjectFiles directly. With large project and many files, this should really help perf.
			//Also, this is a better check because we handle vpaths and links.
			//FIXME: it would be really nice if project.Files maintained these hashmaps
			var vpathsInProject = new Dictionary<FilePath, ProjectFile> ();
			var filesInProject = new Dictionary<FilePath,ProjectFile> ();
			foreach (var pf in project.Files) {
				filesInProject [pf.FilePath] = pf;
				vpathsInProject [pf.ProjectVirtualPath] = pf;
			}

			using (monitor)
			{
				for (int i = 0; i < files.Length; i++) {
					FilePath file = files[i];
					
					if (monitor != null) {
						monitor.Log.WriteLine (file);
						monitor.Step (1);
					}
					
					if (FileService.IsDirectory (file)) {
						//FIXME: warning about skipping?
						newFileList.Add (null);
						continue;
					}
					
					FilePath targetPath = targetPaths[i].CanonicalPath;
					Debug.Assert (targetPath.IsChildPathOf (project.BaseDirectory));

					ProjectFile vfile;
					var vpath = targetPath.ToRelative (project.BaseDirectory);
					if (vpathsInProject.TryGetValue (vpath, out vfile)) {
						if (vfile.FilePath != file)
							MessageService.ShowWarning (GettextCatalog.GetString (
								"There is a already a file or link in the project with the name '{0}'", vpath));
						continue;
					}
					
					string fileBuildAction = buildAction;
					if (string.IsNullOrEmpty (buildAction))
						fileBuildAction = project.GetDefaultBuildAction (targetPath);
					
					//files in the target directory get added directly in their current location without moving/copying
					if (file.CanonicalPath == targetPath) {
						AddFileToFolder (newFileList, vpathsInProject, filesInProject, file, fileBuildAction);
						continue;
					}
					
					//for files outside the project directory, we ask the user whether to move, copy or link
					
					AddExternalFileDialog addExternalDialog = null;
					
					if (!dialogShown || !applyToAll) {
						addExternalDialog = new AddExternalFileDialog (file);
						if (!supportsLinking)
							addExternalDialog.DisableLinkOption ();
						if (files.Length > 1) {
							addExternalDialog.ApplyToAll = applyToAll;
							addExternalDialog.ShowApplyAll = true;
						}
						if (file.IsChildPathOf (targetPath.ParentDirectory))
							addExternalDialog.ShowKeepOption (file.ParentDirectory.ToRelative (targetPath.ParentDirectory));
						else {
							if (action == AddAction.Keep)
								action = AddAction.Copy;
							addExternalDialog.SelectedAction = action;
						}
					}
					
					try {
						if (!dialogShown || !applyToAll) {
							if (MessageService.RunCustomDialog (addExternalDialog) == (int) Gtk.ResponseType.Cancel) {
								project.Files.AddRange (newFileList.Where (f => f != null));
								return newFileList;
							}
							action = addExternalDialog.SelectedAction;
							applyToAll = addExternalDialog.ApplyToAll;
							dialogShown = true;
						}
						
						if (action == AddAction.Keep) {
							AddFileToFolder (newFileList, vpathsInProject, filesInProject, file, fileBuildAction);
							continue;
						}
						
						if (action == AddAction.Link) {
							ProjectFile pf = new ProjectFile (file, fileBuildAction) {
								Link = vpath
							};
							vpathsInProject [pf.ProjectVirtualPath] = pf;
							filesInProject [pf.FilePath] = pf;
							newFileList.Add (pf);
							continue;
						}
						
						try {
							if (!Directory.Exists (targetPath.ParentDirectory))
								FileService.CreateDirectory (targetPath.ParentDirectory);
							
							if (MoveCopyFile (file, targetPath, action == AddAction.Move)) {
								var pf = new ProjectFile (targetPath, fileBuildAction);
								vpathsInProject [pf.ProjectVirtualPath] = pf;
								filesInProject [pf.FilePath] = pf;
								newFileList.Add (pf);
							}
							else {
								newFileList.Add (null);
							}
						}
						catch (Exception ex) {
							MessageService.ShowError (GettextCatalog.GetString (
								"An error occurred while attempt to move/copy that file. Please check your permissions."), ex);
							newFileList.Add (null);
						}
					} finally {
						if (addExternalDialog != null)
							addExternalDialog.Destroy ();
					}
				}
			}
			project.Files.AddRange (newFileList.Where (f => f != null));
			return newFileList;
		}
		
		void AddFileToFolder (List<ProjectFile> newFileList, Dictionary<FilePath, ProjectFile> vpathsInProject, Dictionary<FilePath, ProjectFile> filesInProject, FilePath file, string fileBuildAction)
		{
			//FIXME: MD project system doesn't cope with duplicate includes - project save/load will remove the file
			ProjectFile pf;
			if (filesInProject.TryGetValue (file, out pf)) {
				var link = pf.Link;
				MessageService.ShowWarning (GettextCatalog.GetString (
					"The link '{0}' in the project already includes the file '{1}'", link, file));
				return;
			}
			pf = new ProjectFile (file, fileBuildAction);
			vpathsInProject [pf.ProjectVirtualPath] = pf;
			filesInProject [pf.FilePath] = pf;
			newFileList.Add (pf);
		}
		
		bool MoveCopyFile (string filename, string targetFilename, bool move)
		{
			if (filename != targetFilename) {
				if (File.Exists (targetFilename)) {
					if (!MessageService.Confirm (GettextCatalog.GetString ("The file '{0}' already exists. Do you want to replace it?",
					                                                       targetFilename), AlertButton.OverwriteFile))
						return false;
				}
				FileService.CopyFile (filename, targetFilename);
				if (move)
					FileService.DeleteFile (filename);
			}
			return true;
		}		
		
		public void TransferFiles (ProgressMonitor monitor, Project sourceProject, FilePath sourcePath, Project targetProject,
		                           FilePath targetPath, bool removeFromSource, bool copyOnlyProjectFiles)
		{
			// When transfering directories, targetPath is the directory where the source
			// directory will be transfered, including the destination directory or file name.
			// For example, if sourcePath is /a1/a2/a3 and targetPath is /b1/b2, the
			// new folder or file will be /b1/b2
			
			if (targetProject == null)
				throw new ArgumentNullException ("targetProject");

			if (!targetPath.IsChildPathOf (targetProject.BaseDirectory))
				throw new ArgumentException ("Invalid project folder: " + targetPath);

			if (sourceProject != null && !sourcePath.IsChildPathOf (sourceProject.BaseDirectory))
				throw new ArgumentException ("Invalid project folder: " + sourcePath);
				
			if (copyOnlyProjectFiles && sourceProject == null)
				throw new ArgumentException ("A source project must be specified if copyOnlyProjectFiles is True");
			
			bool sourceIsFolder = Directory.Exists (sourcePath);

			bool copyingFolder = sourceIsFolder && (
				!copyOnlyProjectFiles ||
				IsDirectoryHierarchyEmpty (sourcePath));

			bool movingFolder = removeFromSource && copyingFolder;

			// We need to remove all files + directories from the source project
			// but when dealing with the VCS addins we need to process only the
			// files so we do not create a 'file' in the VCS which corresponds
			// to a directory in the project and blow things up.
			List<ProjectFile> filesToRemove = null;
			List<ProjectFile> filesToMove = null;
			try {
				//get the real ProjectFiles
				if (sourceProject != null) {
					if (sourceIsFolder) {
						var virtualPath = sourcePath.ToRelative (sourceProject.BaseDirectory);
						// Grab all the child nodes of the folder we just dragged/dropped
						filesToRemove = sourceProject.Files.GetFilesInVirtualPath (virtualPath).ToList ();
						// Add the folder itself so we can remove it from the source project if its a Move operation
						var folder = sourceProject.Files.FirstOrDefault (f => f.ProjectVirtualPath == virtualPath);
						if (folder != null)
							filesToRemove.Add (folder);
					} else {
						filesToRemove = new List<ProjectFile> ();
						var pf = sourceProject.Files.GetFileWithVirtualPath (sourceProject.GetRelativeChildPath (sourcePath));
						if (pf != null)
							filesToRemove.Add (pf);
					}
				}
				//get all the non-project files and create fake ProjectFiles
				if (!copyOnlyProjectFiles || sourceProject == null) {
					var col = new List<ProjectFile> ();
					GetAllFilesRecursive (sourcePath, col);
					if (sourceProject != null) {
						var names = new HashSet<string> (filesToRemove.Select (f => sourceProject.BaseDirectory.Combine (f.ProjectVirtualPath).ToString ()));
						foreach (var f in col)
							if (names.Add (f.Name))
							    filesToRemove.Add (f);
					} else {
						filesToRemove = col;
					}
				}
			} catch (Exception ex) {
				monitor.ReportError (GettextCatalog.GetString ("Could not get any file from '{0}'.", sourcePath), ex);
				return;
			}
			
			// Strip out all the directories to leave us with just the files.
			filesToMove = filesToRemove.Where (f => f.Subtype != Subtype.Directory).ToList ();
			
			// If copying a single file, bring any grouped children along
			ProjectFile sourceParent = null;
			if (filesToMove.Count == 1 && sourceProject != null) {
				var pf = filesToMove[0];
				if (pf != null && pf.HasChildren) {
					foreach (ProjectFile child in pf.DependentChildren) {
						filesToRemove.Add (child);
						filesToMove.Add (child);
					}
				}
				sourceParent = pf;
			}
			
			// Ensure that the destination folder is created, even if no files
			// are copied
			
			try {
				if (sourceIsFolder && !Directory.Exists (targetPath) && !movingFolder)
					FileService.CreateDirectory (targetPath);
			} catch (Exception ex) {
				monitor.ReportError (GettextCatalog.GetString ("Could not create directory '{0}'.", targetPath), ex);
				return;
			}

			// Transfer files
			// If moving a folder, do it all at once
			
			if (movingFolder) {
				try {
					FileService.MoveDirectory (sourcePath, targetPath);
				} catch (Exception ex) {
					monitor.ReportError (GettextCatalog.GetString ("Directory '{0}' could not be moved.", sourcePath), ex);
					return;
				}
			}

			if (removeFromSource)
				monitor.BeginTask (GettextCatalog.GetString ("Moving files..."), filesToMove.Count);
			else
				monitor.BeginTask (GettextCatalog.GetString ("Copying files..."), filesToMove.Count);
			
			ProjectFile targetParent = null;
			foreach (ProjectFile file in filesToMove) {
				bool fileIsLink = file.Project != null && file.IsLink;
				
				var sourceFile = fileIsLink
					? file.Project.BaseDirectory.Combine (file.ProjectVirtualPath)
					: file.FilePath;
				
				FilePath newFile;
				if (sourceIsFolder)
					newFile = targetPath.Combine (sourceFile.ToRelative (sourcePath));
				else if (sourceFile == sourcePath)
					newFile = targetPath;
				else if (sourceFile.ParentDirectory != targetPath.ParentDirectory)
					newFile = targetPath.ParentDirectory.Combine (sourceFile.ToRelative (sourcePath.ParentDirectory));
				else
					newFile = GetTargetCopyName (sourceFile, false);
				
				if (!movingFolder && !fileIsLink) {
					try {
						FilePath fileDir = newFile.ParentDirectory;
						if (!Directory.Exists (fileDir) && !file.IsLink)
							FileService.CreateDirectory (fileDir);
						if (removeFromSource) {
							// File.Move() does not have an overwrite argument and will fail if the destFile path exists, however, the user
							// has already chosen to overwrite the destination file.
							if (File.Exists (newFile))
								File.Delete (newFile);

							FileService.MoveFile (sourceFile, newFile);
						} else
							FileService.CopyFile (sourceFile, newFile);
					} catch (Exception ex) {
						if (removeFromSource)
							monitor.ReportError (GettextCatalog.GetString ("File '{0}' could not be moved.", sourceFile), ex);
						else
							monitor.ReportError (GettextCatalog.GetString ("File '{0}' could not be copied.", sourceFile), ex);
						monitor.Step (1);
						continue;
					}
				}
				
				if (sourceProject != null) {
					if (fileIsLink) {
						var linkFile = (ProjectFile) file.Clone ();
						if (movingFolder) {
							var abs = linkFile.Link.ToAbsolute (sourceProject.BaseDirectory);
							var relSrc = abs.ToRelative (sourcePath);
							var absTarg = relSrc.ToAbsolute (targetPath);
							linkFile.Link = absTarg.ToRelative (targetProject.BaseDirectory);
						} else {
							linkFile.Link = newFile.ToRelative (targetProject.BaseDirectory);
						}
						targetProject.Files.Add (linkFile);
					} else if (targetProject.Files.GetFile (newFile) == null) {
						ProjectFile projectFile = (ProjectFile) file.Clone ();
						projectFile.Name = newFile;
						targetProject.Files.Add (projectFile);
						if (targetParent == null) {
							if (file == sourceParent)
								targetParent = projectFile;
						} else if (sourceParent != null) {
							if (projectFile.DependsOn == sourceParent.Name)
								projectFile.DependsOn = targetParent.Name;
						}
					}
				}
				
				monitor.Step (1);
			}
			
			if (removeFromSource) {
				// Remove all files and directories under 'sourcePath'
				foreach (var v in filesToRemove)
					sourceProject.Files.Remove (v);
			}

			// Moving an empty folder. A new folder object has to be added to the project.
			if ((movingFolder || copyingFolder) && !targetProject.Files.GetFilesInVirtualPath (targetPath).Any ()) {
				var folderFile = new ProjectFile (targetPath) { Subtype = Subtype.Directory };
				targetProject.Files.Add (folderFile);
			}
			
			var pfolder = sourcePath.ParentDirectory;
			
			// If this was the last item in the folder, make sure we keep
			// a reference to the folder, so it is not deleted from the tree.
			if (removeFromSource && sourceProject != null && pfolder.CanonicalPath != sourceProject.BaseDirectory.CanonicalPath && pfolder.IsChildPathOf (sourceProject.BaseDirectory)) {
				pfolder = pfolder.ToRelative (sourceProject.BaseDirectory);
				if (!sourceProject.Files.GetFilesInVirtualPath (pfolder).Any () && sourceProject.Files.GetFileWithVirtualPath (pfolder) == null) {
					var folderFile = new ProjectFile (sourceProject.BaseDirectory.Combine (pfolder));
					folderFile.Subtype = Subtype.Directory;
					sourceProject.Files.Add (folderFile);
				}
			}
			
			monitor.EndTask ();
		}
		
		internal static FilePath GetTargetCopyName (FilePath path, bool isFolder)
		{
			int n=1;
			// First of all try to find an existing copy tag
			string fn = path.FileNameWithoutExtension;
			for (int i=1; i<100; i++) {
				string copyTag = GetCopyTag (i); 
				if (fn.EndsWith (copyTag)) {
					string newfn = fn.Substring (0, fn.Length - copyTag.Length);
					if (newfn.Trim ().Length > 0) {
						n = i + 1;
						path = path.ParentDirectory.Combine (newfn + path.Extension);
						break;
					}
				}
			}
			FilePath basePath = path;
			while ((!isFolder && File.Exists (path)) || (isFolder && Directory.Exists (path))) {
				string copyTag = GetCopyTag (n);
				path = basePath.ParentDirectory.Combine (basePath.FileNameWithoutExtension + copyTag + basePath.Extension);
				n++;
			}
			return path;
		}
		
		static string GetCopyTag (int n)
		{
			string sc;
			switch (n) {
				case 1: sc = GettextCatalog.GetString ("copy"); break;
				case 2: sc = GettextCatalog.GetString ("another copy"); break;
				case 3: sc = GettextCatalog.GetString ("3rd copy"); break;
				case 4: sc = GettextCatalog.GetString ("4th copy"); break;
				case 5: sc = GettextCatalog.GetString ("5th copy"); break;
				case 6: sc = GettextCatalog.GetString ("6th copy"); break;
				case 7: sc = GettextCatalog.GetString ("7th copy"); break;
				case 8: sc = GettextCatalog.GetString ("8th copy"); break;
				case 9: sc = GettextCatalog.GetString ("9th copy"); break;
				default: sc = GettextCatalog.GetString ("copy {0}"); break;
			}
			return " (" + string.Format (sc, n) + ")";
		}
		
		void GetAllFilesRecursive (string path, List<ProjectFile> files)
		{
			if (File.Exists (path)) {
				files.Add (new ProjectFile (path));
				return;
			}
			
			if (Directory.Exists (path)) {
				foreach (string file in Directory.GetFiles (path))
					files.Add (new ProjectFile (file));
				
				foreach (string dir in Directory.GetDirectories (path))
					GetAllFilesRecursive (dir, files);
			}
		}
		
		bool IsDirectoryHierarchyEmpty (string path)
		{
			if (Directory.GetFiles(path).Length > 0) return false;
			foreach (string dir in Directory.GetDirectories (path))
				if (!IsDirectoryHierarchyEmpty (dir)) return false;
			return true;
		}

		void OnBeforeStartProject()
		{
			if (BeforeStartProject != null) {
				BeforeStartProject(this, null);
			}
		}

		void OnEndBuild (ProgressMonitor monitor, bool success, BuildResult result = null, SolutionFolderItem item = null)
		{
			if (EndBuild == null)
				return;
					
			var args = new BuildEventArgs (monitor, success) {
				SolutionItem = item
			};
			if (result != null) {
				args.WarningCount = result.WarningCount;
				args.ErrorCount = result.ErrorCount;
				args.BuildCount = result.BuildCount;
				args.FailedBuildCount = result.FailedBuildCount;
			}
			EndBuild (this, args);
		}
		
		void OnStartClean (ProgressMonitor monitor, ITimeTracker tt)
		{
			tt.Trace ("Start clean event");
			TaskService.Errors.ClearByOwner (this);
			if (StartClean != null) {
				StartClean (this, new CleanEventArgs (monitor));
			}
		}
		
		void OnEndClean (ProgressMonitor monitor, ITimeTracker tt)
		{
			tt.Trace ("End clean event");
			if (EndClean != null) {
				EndClean (this, new CleanEventArgs (monitor));
			}
		}

		void IdeAppWorkspaceItemUnloading (object sender, ItemUnloadingEventArgs args)
		{
			if (IsBuilding (args.Item))
				CurrentBuildOperation.Cancel ();
			if (IsRunning (args.Item)) {
				if (MessageService.Confirm (GettextCatalog.GetString (
						"The project '{0}' is currently running and will have to be stopped. Do you want to continue closing it?",
						currentRunOperationOwner.Name),
						new AlertButton (GettextCatalog.GetString ("Close Project")))) {
					CurrentRunOperation.Cancel ();
				} else
					args.Cancel = true;
			}
		}
		
		void OnWorkspaceItemUnloaded (object s, WorkspaceItemEventArgs args)
		{
			if (ContainsTarget (args.Item, currentSolutionItem))
				CurrentSelectedSolutionItem = null;
			if (ContainsTarget (args.Item, currentWorkspaceItem))
				CurrentSelectedWorkspaceItem = null;
			if ((currentItem is IBuildTarget) && ContainsTarget (args.Item, ((WorkspaceObject)currentItem)))
				CurrentSelectedItem = null;
		}
		
		protected virtual void OnCurrentSelectedSolutionChanged(SolutionEventArgs e)
		{
			if (CurrentSelectedSolutionChanged != null) {
				CurrentSelectedSolutionChanged (this, e);
			}
		}
		
		protected virtual void OnCurrentProjectChanged(ProjectEventArgs e)
		{
			if (CurrentSelectedProject != null) {
				StringParserService.Properties["PROJECTNAME"] = CurrentSelectedProject.Name;
			}
			if (CurrentProjectChanged != null) {
				CurrentProjectChanged (this, e);
			}
		}
		
		public event BuildEventHandler StartBuild;
		public event BuildEventHandler EndBuild;
		public event EventHandler BeforeStartProject;
		public event CleanEventHandler StartClean;
		public event CleanEventHandler EndClean;
		
		public event EventHandler<SolutionEventArgs> CurrentSelectedSolutionChanged;
		public event ProjectEventHandler CurrentProjectChanged;
		public event EventHandler<ProjectCreatedEventArgs> ProjectCreated;
		
		// Fired just before an entry is added to a combine
		public event AddEntryEventHandler AddingEntryToCombine;

		public event EventHandler CurrentRunOperationChanged;
		public event EventHandler<EditReferencesEventArgs> BeforeEditReferences;
		protected virtual void OnCurrentRunOperationChanged (EventArgs e)
		{
			var handler = CurrentRunOperationChanged;
			if (handler != null)
				handler (this, e);
		}
	}
	
	class ParseProgressMonitorFactory: IProgressMonitorFactory
	{
		public ProgressMonitor CreateProgressMonitor ()
		{
			return new BackgroundProgressMonitor (GettextCatalog.GetString ("Code completion database generation"), "md-parser");
		}
	}

	public interface ITextFileProvider
	{
		ITextDocument GetEditableTextFile (FilePath filePath);
	}

	public class TextFileProvider : ITextFileProvider
	{
		static TextFileProvider instance = new TextFileProvider ();
		public static TextFileProvider Instance {
			get {
				return instance;
			}
		}
		
		TextFileProvider ()
		{
		}

		public ITextDocument GetEditableTextFile (FilePath filePath)
		{
			if (IdeApp.IsInitialized) {
				foreach (var doc in IdeApp.Workbench.Documents) {
					if (doc.FileName == filePath) {
						var ef = doc.Editor;
						if (ef != null) return ef;
					}
				}
			}

			return TextEditorFactory.CreateNewDocument (StringTextSource.ReadFrom (filePath), filePath);
		}

		/// <summary>
		/// Performs an edit operation on a text file regardless of it's open in the IDE or not.
		/// </summary>
		/// <returns><c>true</c>, if file operation was saved, <c>false</c> otherwise.</returns>
		/// <param name="filePath">File path.</param>
		/// <param name="operation">The operation.</param>
		public bool EditFile (FilePath filePath, Action<ITextDocument> operation)
		{
			if (operation == null)
				throw new ArgumentNullException ("operation");
			bool isOpen;
			var data = GetTextEditorData (filePath, out isOpen);
			operation (data);
			if (!isOpen) {
				try {
					data.Save ();
				} catch (Exception e) {
					LoggingService.LogError ("Error while saving changes to : " + filePath, e);
					return false;
				}
			}
			return true;
		}

		public ITextDocument GetTextEditorData (FilePath filePath)
		{
			bool isOpen;
			return GetTextEditorData (filePath, out isOpen);
		}

		public IReadonlyTextDocument GetReadOnlyTextEditorData (FilePath filePath)
		{
			if (filePath.IsNullOrEmpty)
				throw new ArgumentNullException ("filePath");
			foreach (var doc in IdeApp.Workbench.Documents) {
				if (doc.FileName == filePath) {
					return doc.Editor;
				}
			}
			var data = TextEditorFactory.CreateNewReadonlyDocument (StringTextSource.ReadFrom (filePath), filePath);
			return data;
		}

		public ITextDocument GetTextEditorData (FilePath filePath, out bool isOpen)
		{
			foreach (var doc in IdeApp.Workbench.Documents) {
				if (doc.FileName == filePath) {
					isOpen = true;
					return doc.Editor;
				}
			}
			bool hadBom;
			Encoding encoding;
			var text = TextFileUtility.ReadAllText (filePath, out hadBom, out encoding);
			var data = TextEditorFactory.CreateNewDocument ();
			data.UseBOM = hadBom;
			data.Encoding = encoding;
			data.MimeType = DesktopService.GetMimeTypeForUri (filePath);
			data.FileName = filePath;
			data.Text = text;
			isOpen = false;
			return data;
		}
	}
}<|MERGE_RESOLUTION|>--- conflicted
+++ resolved
@@ -713,17 +713,12 @@
 			
 			if (dlg.Run ()) {
 				try {
-<<<<<<< HEAD
-					res = await AddWorkspaceItem (parentWorkspace, dlg.SelectedFile);
-=======
-
 					if (WorkspaceContainsWorkspaceItem (parentWorkspace, dlg.SelectedFile)) {
 						MessageService.ShowMessage (GettextCatalog.GetString ("The workspace already contains '{0}'.", Path.GetFileNameWithoutExtension (dlg.SelectedFile)));
 						return res;
 					}
 
-					res = AddWorkspaceItem (parentWorkspace, dlg.SelectedFile);
->>>>>>> 94886040
+					res = await AddWorkspaceItem (parentWorkspace, dlg.SelectedFile);
 				} catch (Exception ex) {
 					MessageService.ShowError (GettextCatalog.GetString ("The file '{0}' could not be loaded.", dlg.SelectedFile), ex);
 				}
@@ -731,18 +726,13 @@
 
 			return res;
 		}
-<<<<<<< HEAD
-		
+
+		static bool WorkspaceContainsWorkspaceItem (Workspace workspace, FilePath workspaceItemFileName)
+		{
+			return workspace.Items.Any (existingWorkspaceItem => existingWorkspaceItem.FileName == workspaceItemFileName);
+		}
+
 		public async Task<WorkspaceItem> AddWorkspaceItem (Workspace parentWorkspace, string itemFileName)
-=======
-
-		static bool WorkspaceContainsWorkspaceItem (Workspace workspace, FilePath workspaceItemFileName)
-		{
-			return workspace.Items.Any (existingWorkspaceItem => existingWorkspaceItem.FileName == workspaceItemFileName);
-		}
-
-		public WorkspaceItem AddWorkspaceItem (Workspace parentWorkspace, string itemFileName)
->>>>>>> 94886040
 		{
 			using (ProgressMonitor monitor = IdeApp.Workbench.ProgressMonitors.GetProjectLoadProgressMonitor (true)) {
 				WorkspaceItem it = await Services.ProjectService.ReadWorkspaceItem (monitor, itemFileName);
@@ -806,10 +796,6 @@
 
 			return res;
 		}
-<<<<<<< HEAD
-		
-		public async Task<SolutionFolderItem> AddSolutionItem (SolutionFolder folder, string entryFileName)
-=======
 
 		static bool SolutionContainsProject (SolutionFolder folder, FilePath projectFileName)
 		{
@@ -817,8 +803,7 @@
 			return solution.GetAllProjects ().Any (existingProject => existingProject.FileName == projectFileName);
 		}
 
-		public SolutionItem AddSolutionItem (SolutionFolder folder, string entryFileName)
->>>>>>> 94886040
+		public async Task<SolutionFolderItem> AddSolutionItem (SolutionFolder folder, string entryFileName)
 		{
 			AddEntryEventArgs args = new AddEntryEventArgs (folder, entryFileName);
 			if (AddingEntryToCombine != null)
