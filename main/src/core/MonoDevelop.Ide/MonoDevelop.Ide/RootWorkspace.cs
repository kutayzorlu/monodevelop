--- conflicted
+++ resolved
@@ -1,4 +1,4 @@
-﻿// RootWorkspace.cs
+// RootWorkspace.cs
 //
 // Author:
 //   Lluis Sanchez Gual <lluis@novell.com>
@@ -1134,14 +1134,7 @@
 		
 		internal void NotifyItemAdded (WorkspaceItem item)
 		{
-<<<<<<< HEAD
 			LoadWorkspaceTypeSystem (item).Ignore ();
-=======
-			MonoDevelop.Ide.TypeSystem.TypeSystemService.Load (item, null).ContinueWith(t => {
-				LoggingService.LogError("Could not load parser database.", t.Exception);
-			}, TaskContinuationOptions.OnlyOnFaulted);
-
->>>>>>> 8854027a
 			if (Runtime.IsMainThread)
 				NotifyItemAddedGui (item, IsReloading);
 			else {
