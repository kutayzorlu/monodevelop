--- conflicted
+++ resolved
@@ -457,13 +457,8 @@
 		
 		public async Task<bool> OpenWorkspaceItem (string filename, bool closeCurrent, bool loadPreferences)
 		{
-<<<<<<< HEAD
-			if (openingItem)
-				return false;
-=======
 			if (openingItemOper != null && !openingItemOper.IsCompleted && closeCurrent)
 				openingItemOper.Cancel ();
->>>>>>> 55d5a5dd
 
 			if (filename.StartsWith ("file://", StringComparison.Ordinal))
 				filename = new Uri(filename).LocalPath;
@@ -491,15 +486,7 @@
 			};
 			IdeApp.Workbench.LockGui ();
 
-<<<<<<< HEAD
-				return await BackgroundLoadWorkspace (monitor, filename, loadPreferences, reloading);
-			}
-=======
-			DispatchService.BackgroundDispatch (delegate {
-				BackgroundLoadWorkspace (monitor, filename, loadPreferences, reloading);
-			});
-			return oper;
->>>>>>> 55d5a5dd
+			return await BackgroundLoadWorkspace (monitor, filename, loadPreferences, reloading);
 		}
 		
 		void ReattachDocumentProjects (IEnumerable<string> closedDocs)
@@ -558,11 +545,6 @@
 				timer.Trace ("Registering to recent list");
 				DesktopService.RecentFiles.AddProject (item.FileName, item.Name);
 				
-<<<<<<< HEAD
-				Items.Add (item);
-
-=======
->>>>>>> 55d5a5dd
 			} catch (Exception ex) {
 				LoggingService.LogError ("Load operation failed", ex);
 				monitor.ReportError ("Load operation failed.", ex);
@@ -579,37 +561,20 @@
 					SetReloading (false);
 			}
 			
-<<<<<<< HEAD
 			using (monitor) {
 				try {
+					// Add the item in the GUI thread. It is not safe to do it in the background thread.
+					if (!monitor.IsCancelRequested)
+						Items.Add (item);
+					else {
+						item.Dispose ();
+						return;
+					}
 					if (IdeApp.ProjectOperations.CurrentSelectedWorkspaceItem == null)
 						IdeApp.ProjectOperations.CurrentSelectedWorkspaceItem = GetAllSolutions ().FirstOrDefault ();
 					if (Items.Count == 1 && loadPreferences) {
 						timer.Trace ("Restoring workspace preferences");
 						RestoreWorkspacePreferences (item);
-=======
-			Gtk.Application.Invoke (delegate {
-				using (monitor) {
-					try {
-						// Add the item in the GUI thread. It is not safe to do it in the background thread.
-						if (!monitor.IsCancelRequested)
-							Items.Add (item);
-						else {
-							item.Dispose ();
-							return;
-						}
-						if (IdeApp.ProjectOperations.CurrentSelectedWorkspaceItem == null)
-							IdeApp.ProjectOperations.CurrentSelectedWorkspaceItem = GetAllSolutions ().FirstOrDefault ();
-						if (Items.Count == 1 && loadPreferences) {
-							timer.Trace ("Restoring workspace preferences");
-							RestoreWorkspacePreferences (item);
-						}
-						timer.Trace ("Reattaching documents");
-						ReattachDocumentProjects (null);
-						monitor.ReportSuccess (GettextCatalog.GetString ("Solution loaded."));
-					} finally {
-						timer.End ();
->>>>>>> 55d5a5dd
 					}
 					timer.Trace ("Reattaching documents");
 					ReattachDocumentProjects (null);
@@ -617,6 +582,11 @@
 				} finally {
 					timer.End ();
 				}
+				timer.Trace ("Reattaching documents");
+				ReattachDocumentProjects (null);
+				monitor.ReportSuccess (GettextCatalog.GetString ("Solution loaded."));
+			} finally {
+				timer.End ();
 			}
 			return true;
 		}
