--- conflicted
+++ resolved
@@ -99,14 +99,11 @@
     <Reference Include="System.Web" />
     <Reference Include="System.Xml.Linq" />
     <Reference Include="System.Design" />
-<<<<<<< HEAD
     <Reference Include="System.Runtime.Serialization" />
-=======
     <Reference Include="System.Windows.Forms" />
     <Reference Include="MonoMac" Condition=" '$(Configuration)' == 'DebugMac' ">
       <HintPath>..\..\..\external\monomac\src\MonoMac.dll</HintPath>
     </Reference>
->>>>>>> 29e49044
   </ItemGroup>
   <ItemGroup>
     <ProjectReference Include="..\MonoDevelop.Core\MonoDevelop.Core.csproj">
@@ -2735,7 +2732,6 @@
     <Compile Include="MonoDevelop.Ide.Templates\WorkspaceItemCreatedInformation.cs" />
     <Compile Include="MonoDevelop.Ide.Templates\PackageReferencesForCreatedProject.cs" />
     <Compile Include="MonoDevelop.Ide.Templates\ProjectTemplatePackageInstaller.cs" />
-<<<<<<< HEAD
     <Compile Include="MonoDevelop.Ide.Editor\IDocumentLine.cs" />
     <Compile Include="MonoDevelop.Ide.CodeTemplates\IListDataProvider.cs" />
     <Compile Include="MonoDevelop.Ide.Editor\DocumentFactory.cs" />
@@ -2804,13 +2800,11 @@
     <Compile Include="MonoDevelop.Ide.Editor\TextLinkModeOptions.cs" />
     <Compile Include="MonoDevelop.Ide.Editor.Extension\AbstractEditorExtension.cs" />
     <Compile Include="MonoDevelop.Ide.Editor.Extension\CompletionTextEditorExtension.cs" />
-=======
     <Compile Include="MonoDevelop.Ide.Gui.Pads.ProjectPad\SapNodeBuilder.cs" />
     <Compile Include="MonoDevelop.Ide.CustomTools\PublicResXFileCodeGenerator.cs" />
     <Compile Include="MonoDevelop.Components\ImageLoader.cs" />
     <Compile Include="MonoDevelop.Components\Mac\GtkMacInterop.cs" />
     <Compile Include="MonoDevelop.Components\Control.cs" />
->>>>>>> 29e49044
   </ItemGroup>
   <ItemGroup>
     <None Include="Makefile.am" />
