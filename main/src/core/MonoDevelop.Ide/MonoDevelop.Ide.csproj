<?xml version="1.0" encoding="utf-8"?>
<Project DefaultTargets="Build" xmlns="http://schemas.microsoft.com/developer/msbuild/2003" ToolsVersion="4.0">
  <PropertyGroup>
    <Configuration Condition=" '$(Configuration)' == '' ">Debug</Configuration>
    <Platform Condition=" '$(Platform)' == '' ">AnyCPU</Platform>
    <ProductVersion>8.0.30703</ProductVersion>
    <SchemaVersion>2.0</SchemaVersion>
    <ProjectGuid>{27096E7F-C91C-4AC6-B289-6897A701DF21}</ProjectGuid>
    <OutputType>Library</OutputType>
    <AssemblyName>MonoDevelop.Ide</AssemblyName>
    <RootNamespace>MonoDevelop.Ide</RootNamespace>
    <TargetFrameworkVersion>v4.5</TargetFrameworkVersion>
  </PropertyGroup>
  <PropertyGroup Condition=" '$(Configuration)|$(Platform)' == 'Debug|AnyCPU' ">
    <DebugSymbols>True</DebugSymbols>
    <DebugType>full</DebugType>
    <Optimize>False</Optimize>
    <OutputPath>..\..\..\build\bin</OutputPath>
    <ErrorReport>prompt</ErrorReport>
    <WarningLevel>3</WarningLevel>
    <Execution>
      <Execution clr-version="Net_2_0" />
    </Execution>
    <AllowUnsafeBlocks>True</AllowUnsafeBlocks>
    <DefineConstants>DEBUG</DefineConstants>
    <NoWarn>1591;1573</NoWarn>
    <DocumentationFile>..\..\..\build\bin\MonoDevelop.Ide.xml</DocumentationFile>
  </PropertyGroup>
  <PropertyGroup Condition=" '$(Configuration)|$(Platform)' == 'Release|AnyCPU' ">
    <DebugType>pdbonly</DebugType>
    <Optimize>True</Optimize>
    <OutputPath>..\..\..\build\AddIns\</OutputPath>
    <ErrorReport>prompt</ErrorReport>
    <WarningLevel>4</WarningLevel>
    <Execution>
      <Execution clr-version="Net_2_0" />
    </Execution>
    <AllowUnsafeBlocks>True</AllowUnsafeBlocks>
    <DebugSymbols>true</DebugSymbols>
    <NoWarn>1591;1573</NoWarn>
    <DocumentationFile>..\..\..\build\AddIns\MonoDevelop.Ide.xml</DocumentationFile>
  </PropertyGroup>
  <PropertyGroup Condition=" '$(Configuration)|$(Platform)' == 'DebugMac|AnyCPU' ">
    <DebugSymbols>true</DebugSymbols>
    <DebugType>full</DebugType>
    <Optimize>false</Optimize>
    <OutputPath>..\..\..\build\bin</OutputPath>
    <DefineConstants>DEBUG,MAC</DefineConstants>
    <ErrorReport>prompt</ErrorReport>
    <WarningLevel>3</WarningLevel>
    <DocumentationFile>..\..\..\build\bin\MonoDevelop.Ide.xml</DocumentationFile>
    <AllowUnsafeBlocks>true</AllowUnsafeBlocks>
    <Execution>
      <Execution clr-version="Net_2_0" />
    </Execution>
    <NoWarn>1591;1573</NoWarn>
  </PropertyGroup>
  <PropertyGroup Condition=" '$(Configuration)|$(Platform)' == 'ReleaseMac|AnyCPU' ">
    <DebugSymbols>true</DebugSymbols>
    <DebugType>pdbonly</DebugType>
    <Optimize>true</Optimize>
    <OutputPath>..\..\..\build\AddIns\</OutputPath>
    <DefineConstants>MAC</DefineConstants>
    <ErrorReport>prompt</ErrorReport>
    <WarningLevel>4</WarningLevel>
    <DocumentationFile>..\..\..\build\AddIns\MonoDevelop.Ide.xml</DocumentationFile>
    <AllowUnsafeBlocks>true</AllowUnsafeBlocks>
    <Execution>
      <Execution clr-version="Net_2_0" />
    </Execution>
    <NoWarn>1591;1573</NoWarn>
  </PropertyGroup>
  <ItemGroup>
    <Reference Include="System" />
    <Reference Include="System.Drawing" />
    <Reference Include="System.Xml" />
    <Reference Include="System.Data" />
    <Reference Include="System.Web.Services" />
    <Reference Include="Mono.Posix" />
    <Reference Include="System.Runtime.Remoting" />
    <Reference Include="monodoc, Version=1.0.0.0, Culture=neutral, PublicKeyToken=0738eb9f132ed756" />
    <Reference Include="gdk-sharp, Version=2.12.0.0, Culture=neutral, PublicKeyToken=35e10195dab3c99f">
      <SpecificVersion>False</SpecificVersion>
    </Reference>
    <Reference Include="atk-sharp, Version=2.12.0.0, Culture=neutral, PublicKeyToken=35e10195dab3c99f">
      <SpecificVersion>False</SpecificVersion>
    </Reference>
    <Reference Include="pango-sharp, Version=2.12.0.0, Culture=neutral, PublicKeyToken=35e10195dab3c99f">
      <SpecificVersion>False</SpecificVersion>
    </Reference>
    <Reference Include="glib-sharp, Version=2.12.0.0, Culture=neutral, PublicKeyToken=35e10195dab3c99f">
      <SpecificVersion>False</SpecificVersion>
    </Reference>
    <Reference Include="gtk-sharp, Version=2.12.0.0, Culture=neutral, PublicKeyToken=35e10195dab3c99f">
      <SpecificVersion>False</SpecificVersion>
    </Reference>
    <Reference Include="System.Core" />
    <Reference Include="ICSharpCode.SharpZipLib" />
    <Reference Include="Mono.Cairo" />
    <Reference Include="System.Web" />
    <Reference Include="System.Xml.Linq" />
    <Reference Include="System.Design" />
<<<<<<< HEAD
    <Reference Include="System.ComponentModel.Composition" />
    <Reference Include="System.Collections.Immutable">
      <HintPath>..\..\..\external\roslyn\Binaries\Debug\System.Collections.Immutable.dll</HintPath>
    </Reference>
    <Reference Include="Microsoft.CodeAnalysis.CSharp.Workspaces">
      <HintPath>..\..\..\external\roslyn\Binaries\Debug\Microsoft.CodeAnalysis.CSharp.Workspaces.dll</HintPath>
    </Reference>
    <Reference Include="Microsoft.CodeAnalysis">
      <HintPath>..\..\..\external\roslyn\Binaries\Debug\Microsoft.CodeAnalysis.dll</HintPath>
    </Reference>
    <Reference Include="Microsoft.CodeAnalysis.Workspaces">
      <HintPath>..\..\..\external\roslyn\Binaries\Debug\Microsoft.CodeAnalysis.Workspaces.dll</HintPath>
    </Reference>
    <Reference Include="Microsoft.CodeAnalysis.CSharp">
      <HintPath>..\..\..\external\roslyn\Binaries\Debug\Microsoft.CodeAnalysis.CSharp.dll</HintPath>
    </Reference>
    <Reference Include="System.Windows.Forms" />
    <Reference Include="Microsoft.CodeAnalysis.Desktop">
      <HintPath>..\..\..\external\roslyn\Binaries\Debug\Microsoft.CodeAnalysis.Desktop.dll</HintPath>
    </Reference>
    <Reference Include="Microsoft.CodeAnalysis.CSharp.Desktop">
      <HintPath>..\..\..\external\roslyn\Binaries\Debug\Microsoft.CodeAnalysis.CSharp.Desktop.dll</HintPath>
=======
    <Reference Include="System.Runtime.Serialization" />
    <Reference Include="System.Windows.Forms" />
    <Reference Include="Xamarin.Mac" Condition=" '$(Configuration)' == 'DebugMac' ">
      <HintPath>..\..\..\external\Xamarin.Mac.dll</HintPath>
>>>>>>> 22dfba59
    </Reference>
  </ItemGroup>
  <ItemGroup>
    <ProjectReference Include="..\MonoDevelop.Core\MonoDevelop.Core.csproj">
      <Project>{7525BB88-6142-4A26-93B9-A30C6983390A}</Project>
      <Name>MonoDevelop.Core</Name>
      <Private>False</Private>
    </ProjectReference>
    <ProjectReference Include="..\MonoDevelop.Projects.Formats.MSBuild\MonoDevelop.Projects.Formats.MSBuild.csproj">
      <Project>{A437F1A3-78DF-4F00-8053-D32A8B1EB679}</Project>
      <Name>MonoDevelop.Projects.Formats.MSBuild</Name>
      <Private>False</Private>
    </ProjectReference>
    <ProjectReference Include="..\..\..\external\nrefactory\ICSharpCode.NRefactory\ICSharpCode.NRefactory.csproj">
      <Project>{3B2A5653-EC97-4001-BB9B-D90F1AF2C371}</Project>
      <Name>ICSharpCode.NRefactory</Name>
      <Private>False</Private>
    </ProjectReference>
    <ProjectReference Include="..\..\..\external\nrefactory\ICSharpCode.NRefactory.CSharp\ICSharpCode.NRefactory.CSharp.csproj">
      <Project>{53DCA265-3C3C-42F9-B647-F72BA678122B}</Project>
      <Name>ICSharpCode.NRefactory.CSharp</Name>
      <Private>False</Private>
    </ProjectReference>
    <ProjectReference Include="..\..\..\external\xwt\Xwt\Xwt.csproj">
      <Project>{92494904-35FA-4DC9-BDE9-3A3E87AC49D3}</Project>
      <Name>Xwt</Name>
    </ProjectReference>
    <ProjectReference Include="..\..\..\external\xwt\Xwt.Gtk\Xwt.Gtk.csproj">
      <Project>{C3887A93-B2BD-4097-8E2F-3A063EFF32FD}</Project>
      <Name>Xwt.Gtk</Name>
    </ProjectReference>
    <ProjectReference Include="..\..\..\external\mono-addins\Mono.Addins\Mono.Addins.csproj">
      <Project>{91DD5A2D-9FE3-4C3C-9253-876141874DAD}</Project>
      <Name>Mono.Addins</Name>
      <Private>False</Private>
    </ProjectReference>
    <ProjectReference Include="..\..\..\external\mono-addins\Mono.Addins.Setup\Mono.Addins.Setup.csproj">
      <Project>{A85C9721-C054-4BD8-A1F3-0227615F0A36}</Project>
      <Name>Mono.Addins.Setup</Name>
      <Private>False</Private>
    </ProjectReference>
    <ProjectReference Include="..\..\..\external\mono-addins\Mono.Addins.Gui\Mono.Addins.Gui.csproj">
      <Project>{FEC19BDA-4904-4005-8C09-68E82E8BEF6A}</Project>
      <Name>Mono.Addins.Gui</Name>
      <Private>False</Private>
    </ProjectReference>
    <ProjectReference Include="..\..\..\external\cecil\Mono.Cecil.csproj">
      <Project>{D68133BD-1E63-496E-9EDE-4FBDBF77B486}</Project>
      <Name>Mono.Cecil</Name>
    </ProjectReference>
    <ProjectReference Include="..\..\..\external\debugger-libs\Mono.Debugging\Mono.Debugging.csproj">
      <Project>{90C99ADB-7D4B-4EB4-98C2-40BD1B14C7D2}</Project>
      <Name>Mono.Debugging</Name>
    </ProjectReference>
    <ProjectReference Include="..\..\..\external\nrefactory\ICSharpCode.NRefactory.IKVM\ICSharpCode.NRefactory.IKVM.csproj">
      <Project>{A727169F-D94F-443F-B305-B057D7F3B420}</Project>
      <Name>ICSharpCode.NRefactory.IKVM</Name>
    </ProjectReference>
    <ProjectReference Include="..\..\..\external\ikvm\reflect\IKVM.Reflection.csproj">
      <Project>{4CB170EF-DFE6-4A56-9E1B-A85449E827A7}</Project>
      <Name>IKVM.Reflection</Name>
    </ProjectReference>
    <ProjectReference Include="..\..\..\external\NRefactory6\ICSharpCode.NRefactory.CSharp\ICSharpCode.NRefactory6.CSharp.csproj">
      <Project>{7E891659-45F3-42B5-B940-A728780CCAE9}</Project>
      <Name>ICSharpCode.NRefactory6.CSharp</Name>
    </ProjectReference>
    <ProjectReference Include="..\..\..\external\NRefactory6\ICSharpCode.NRefactory.CSharp.Refactoring\ICSharpCode.NRefactory6.CSharp.Refactoring.csproj">
      <Project>{C465A5DC-AD28-49A2-89C0-F81838814A7E}</Project>
      <Name>ICSharpCode.NRefactory6.CSharp.Refactoring</Name>
    </ProjectReference>
  </ItemGroup>
  <ItemGroup>
    <EmbeddedResource Include="templates\AppConfigFile.xft.xml">
      <LogicalName>AppConfigFile.xft.xml</LogicalName>
    </EmbeddedResource>
    <EmbeddedResource Include="templates\BlankCombine.xpt.xml">
      <LogicalName>BlankCombine.xpt.xml</LogicalName>
    </EmbeddedResource>
    <EmbeddedResource Include="templates\EmptyClass.xft.xml">
      <LogicalName>EmptyClass.xft.xml</LogicalName>
    </EmbeddedResource>
    <EmbeddedResource Include="templates\EmptyEnum.xft.xml">
      <LogicalName>EmptyEnum.xft.xml</LogicalName>
    </EmbeddedResource>
    <EmbeddedResource Include="templates\EmptyHTMLFile.xft.xml">
      <LogicalName>EmptyHTMLFile.xft.xml</LogicalName>
    </EmbeddedResource>
    <EmbeddedResource Include="templates\EmptyInterface.xft.xml">
      <LogicalName>EmptyInterface.xft.xml</LogicalName>
    </EmbeddedResource>
    <EmbeddedResource Include="templates\EmptyResourceFile.xft.xml">
      <LogicalName>EmptyResourceFile.xft.xml</LogicalName>
    </EmbeddedResource>
    <EmbeddedResource Include="templates\EmptyStruct.xft.xml">
      <LogicalName>EmptyStruct.xft.xml</LogicalName>
    </EmbeddedResource>
    <EmbeddedResource Include="templates\EmptyTextFile.xft.xml">
      <LogicalName>EmptyTextFile.xft.xml</LogicalName>
    </EmbeddedResource>
    <EmbeddedResource Include="templates\EmptyXMLFile.xft.xml">
      <LogicalName>EmptyXMLFile.xft.xml</LogicalName>
    </EmbeddedResource>
    <EmbeddedResource Include="icons\light\assembly-reference-overlay-16.png">
      <LogicalName>assembly-reference-overlay-light-16.png</LogicalName>
    </EmbeddedResource>
    <EmbeddedResource Include="icons\light\assembly-reference-overlay-16%402x.png">
      <LogicalName>assembly-reference-overlay-light-16@2x.png</LogicalName>
    </EmbeddedResource>
    <EmbeddedResource Include="icons\light\invalid-reference-overlay-16.png">
      <LogicalName>invalid-reference-overlay-light-16.png</LogicalName>
    </EmbeddedResource>
    <EmbeddedResource Include="icons\light\invalid-reference-overlay-16%402x.png">
      <LogicalName>invalid-reference-overlay-light-16@2x.png</LogicalName>
    </EmbeddedResource>
    <EmbeddedResource Include="icons\light\project-reference-overlay-16.png">
      <LogicalName>project-reference-overlay-light-16.png</LogicalName>
    </EmbeddedResource>
    <EmbeddedResource Include="icons\light\project-reference-overlay-16%402x.png">
      <LogicalName>project-reference-overlay-light-16@2x.png</LogicalName>
    </EmbeddedResource>
    <EmbeddedResource Include="icons\light\parser-16.png">
      <LogicalName>parser-light-16.png</LogicalName>
    </EmbeddedResource>
    <EmbeddedResource Include="icons\light\parser-16%402x.png">
      <LogicalName>parser-light-16@2x.png</LogicalName>
    </EmbeddedResource>
    <EmbeddedResource Include="templates\GenericProject.xpt.xml">
      <LogicalName>GenericProject.xpt.xml</LogicalName>
    </EmbeddedResource>
    <EmbeddedResource Include="gtk-gui\gui.stetic">
      <LogicalName>gui.stetic</LogicalName>
    </EmbeddedResource>
    <EmbeddedResource Include="icons\light\pin-down-16.png">
      <LogicalName>pin-down-light-16.png</LogicalName>
    </EmbeddedResource>
    <EmbeddedResource Include="icons\light\pin-down-16%402x.png">
      <LogicalName>pin-down-light-16@2x.png</LogicalName>
    </EmbeddedResource>
    <EmbeddedResource Include="icons\light\pin-up-16.png">
      <LogicalName>pin-up-light-16.png</LogicalName>
    </EmbeddedResource>
    <EmbeddedResource Include="icons\light\pin-up-16%402x.png">
      <LogicalName>pin-up-light-16@2x.png</LogicalName>
    </EmbeddedResource>
    <EmbeddedResource Include="options\KeyBindingSchemeEmacs.xml">
      <LogicalName>KeyBindingSchemeEmacs.xml</LogicalName>
    </EmbeddedResource>
    <EmbeddedResource Include="options\KeyBindingSchemeVisualStudio.xml">
      <LogicalName>KeyBindingSchemeVisualStudio.xml</LogicalName>
    </EmbeddedResource>
    <EmbeddedResource Include="templates\Workspace.xpt.xml">
      <LogicalName>Workspace.xpt.xml</LogicalName>
    </EmbeddedResource>
    <EmbeddedResource Include="options\KeyBindingSchemeMonoDevelop1.xml">
      <LogicalName>KeyBindingSchemeMonoDevelop1.xml</LogicalName>
    </EmbeddedResource>
    <EmbeddedResource Include="icons\navigate-next-16.png">
      <LogicalName>navigate-next-16.png</LogicalName>
    </EmbeddedResource>
    <EmbeddedResource Include="icons\navigate-previous-16.png">
      <LogicalName>navigate-previous-16.png</LogicalName>
    </EmbeddedResource>
    <EmbeddedResource Include="options\KeyBindingSchemeMonoDevelop2.xml">
      <LogicalName>KeyBindingSchemeMonoDevelop2.xml</LogicalName>
    </EmbeddedResource>
    <EmbeddedResource Include="MonoDevelop.Ide.StandardHeader\MITX11LicencePolicy.xml">
      <LogicalName>MITX11LicencePolicy.xml</LogicalName>
    </EmbeddedResource>
    <EmbeddedResource Include="MonoDevelop.Ide.StandardHeader\Apache2LicencePolicy.xml">
      <LogicalName>Apache2LicencePolicy.xml</LogicalName>
    </EmbeddedResource>
    <EmbeddedResource Include="MonoDevelop.Ide.StandardHeader\GPL2LicencePolicy.xml">
      <LogicalName>GPL2LicencePolicy.xml</LogicalName>
    </EmbeddedResource>
    <EmbeddedResource Include="MonoDevelop.Ide.StandardHeader\GPL3LicencePolicy.xml">
      <LogicalName>GPL3LicencePolicy.xml</LogicalName>
    </EmbeddedResource>
    <EmbeddedResource Include="MonoDevelop.Ide.StandardHeader\LGPL2-1LicencePolicy.xml">
      <LogicalName>LGPL2-1LicencePolicy.xml</LogicalName>
    </EmbeddedResource>
    <EmbeddedResource Include="MonoDevelop.Ide.StandardHeader\NewBSDLicencePolicy.xml">
      <LogicalName>NewBSDLicencePolicy.xml</LogicalName>
    </EmbeddedResource>
    <EmbeddedResource Include="MonoDevelop.Ide.CodeTemplates\MonoDevelop-templates.xml">
      <LogicalName>MonoDevelop-templates.xml</LogicalName>
    </EmbeddedResource>
    <EmbeddedResource Include="MonoDevelop.Ide.CodeFormatting\MonoTextStylePolicy.xml">
      <LogicalName>MonoTextStylePolicy.xml</LogicalName>
    </EmbeddedResource>
    <EmbeddedResource Include="MonoDevelop.Ide.CodeFormatting\VisualStudioTextStylePolicy.xml">
      <LogicalName>VisualStudioTextStylePolicy.xml</LogicalName>
    </EmbeddedResource>
    <EmbeddedResource Include="MonoDevelop.Ide.StandardHeader\LGPL3LicencePolicy.xml">
      <LogicalName>LGPL3LicencePolicy.xml</LogicalName>
    </EmbeddedResource>
    <EmbeddedResource Include="MonoDevelop.Ide.CodeFormatting\InvariantTextStylePolicy.xml">
      <LogicalName>InvariantTextStylePolicy.xml</LogicalName>
    </EmbeddedResource>
    <EmbeddedResource Include="icons\add-namespace-16.png">
      <LogicalName>add-namespace-16.png</LogicalName>
    </EmbeddedResource>
    <EmbeddedResource Include="icons\light\assembly-project-16.png">
      <LogicalName>assembly-project-light-16.png</LogicalName>
    </EmbeddedResource>
    <EmbeddedResource Include="icons\light\assembly-project-16%402x.png">
      <LogicalName>assembly-project-light-16@2x.png</LogicalName>
    </EmbeddedResource>
    <EmbeddedResource Include="icons\light\breakpoint-16.png">
      <LogicalName>breakpoint-light-16.png</LogicalName>
    </EmbeddedResource>
    <EmbeddedResource Include="icons\light\breakpoint-16%402x.png">
      <LogicalName>breakpoint-light-16@2x.png</LogicalName>
    </EmbeddedResource>
    <EmbeddedResource Include="icons\light\breakpoint-disable-all-16.png">
      <LogicalName>breakpoint-disable-all-light-16.png</LogicalName>
    </EmbeddedResource>
    <EmbeddedResource Include="icons\light\breakpoint-disable-all-16%402x.png">
      <LogicalName>breakpoint-disable-all-light-16@2x.png</LogicalName>
    </EmbeddedResource>
    <EmbeddedResource Include="icons\light\breakpoint-disabled-16.png">
      <LogicalName>breakpoint-disabled-light-16.png</LogicalName>
    </EmbeddedResource>
    <EmbeddedResource Include="icons\light\breakpoint-disabled-16%402x.png">
      <LogicalName>breakpoint-disabled-light-16@2x.png</LogicalName>
    </EmbeddedResource>
    <EmbeddedResource Include="icons\light\breakpoint-invalid-16.png">
      <LogicalName>breakpoint-invalid-light-16.png</LogicalName>
    </EmbeddedResource>
    <EmbeddedResource Include="icons\light\breakpoint-invalid-16%402x.png">
      <LogicalName>breakpoint-invalid-light-16@2x.png</LogicalName>
    </EmbeddedResource>
    <EmbeddedResource Include="icons\light\breakpoint-new-16.png">
      <LogicalName>breakpoint-new-light-16.png</LogicalName>
    </EmbeddedResource>
    <EmbeddedResource Include="icons\light\breakpoint-new-16%402x.png">
      <LogicalName>breakpoint-new-light-16@2x.png</LogicalName>
    </EmbeddedResource>
    <EmbeddedResource Include="icons\light\breakpoint-on-off-16.png">
      <LogicalName>breakpoint-on-off-light-16.png</LogicalName>
    </EmbeddedResource>
    <EmbeddedResource Include="icons\light\breakpoint-on-off-16%402x.png">
      <LogicalName>breakpoint-on-off-light-16@2x.png</LogicalName>
    </EmbeddedResource>
    <EmbeddedResource Include="icons\build-project-16.png">
      <LogicalName>build-project-16.png</LogicalName>
    </EmbeddedResource>
    <EmbeddedResource Include="icons\build-solution-16.png">
      <LogicalName>build-solution-16.png</LogicalName>
    </EmbeddedResource>
    <EmbeddedResource Include="icons\light\element-template-16.png">
      <LogicalName>element-template-light-16.png</LogicalName>
    </EmbeddedResource>
    <EmbeddedResource Include="icons\light\element-template-16%402x.png">
      <LogicalName>element-template-light-16@2x.png</LogicalName>
    </EmbeddedResource>
    <EmbeddedResource Include="icons\light\element-template-surroundwith-16.png">
      <LogicalName>element-template-surroundwith-light-16.png</LogicalName>
    </EmbeddedResource>
    <EmbeddedResource Include="icons\light\element-template-surroundwith-16%402x.png">
      <LogicalName>element-template-surroundwith-light-16@2x.png</LogicalName>
    </EmbeddedResource>
    <EmbeddedResource Include="icons\light\comment-16.png">
      <LogicalName>comment-light-16.png</LogicalName>
    </EmbeddedResource>
    <EmbeddedResource Include="icons\light\comment-16%402x.png">
      <LogicalName>comment-light-16@2x.png</LogicalName>
    </EmbeddedResource>
    <EmbeddedResource Include="icons\edit-find-next-16.png">
      <LogicalName>edit-find-next-16.png</LogicalName>
    </EmbeddedResource>
    <EmbeddedResource Include="icons\edit-select-all-16.png">
      <LogicalName>edit-select-all-16.png</LogicalName>
    </EmbeddedResource>
    <EmbeddedResource Include="icons\light\element-class-16.png">
      <LogicalName>element-class-light-16.png</LogicalName>
    </EmbeddedResource>
    <EmbeddedResource Include="icons\light\element-class-16%402x.png">
      <LogicalName>element-class-light-16@2x.png</LogicalName>
    </EmbeddedResource>
    <EmbeddedResource Include="icons\light\element-delegate-16.png">
      <LogicalName>element-delegate-light-16.png</LogicalName>
    </EmbeddedResource>
    <EmbeddedResource Include="icons\light\element-delegate-16%402x.png">
      <LogicalName>element-delegate-light-16@2x.png</LogicalName>
    </EmbeddedResource>
    <EmbeddedResource Include="icons\light\element-enumeration-16.png">
      <LogicalName>element-enumeration-light-16.png</LogicalName>
    </EmbeddedResource>
    <EmbeddedResource Include="icons\light\element-enumeration-16%402x.png">
      <LogicalName>element-enumeration-light-16@2x.png</LogicalName>
    </EmbeddedResource>
    <EmbeddedResource Include="icons\light\element-event-16.png">
      <LogicalName>element-event-light-16.png</LogicalName>
    </EmbeddedResource>
    <EmbeddedResource Include="icons\light\element-event-16%402x.png">
      <LogicalName>element-event-light-16@2x.png</LogicalName>
    </EmbeddedResource>
    <EmbeddedResource Include="icons\light\element-extensionmethod-16.png">
      <LogicalName>element-extensionmethod-light-16.png</LogicalName>
    </EmbeddedResource>
    <EmbeddedResource Include="icons\light\element-extensionmethod-16%402x.png">
      <LogicalName>element-extensionmethod-light-16@2x.png</LogicalName>
    </EmbeddedResource>
    <EmbeddedResource Include="icons\light\element-field-16.png">
      <LogicalName>element-field-light-16.png</LogicalName>
    </EmbeddedResource>
    <EmbeddedResource Include="icons\light\element-field-16%402x.png">
      <LogicalName>element-field-light-16@2x.png</LogicalName>
    </EmbeddedResource>
    <EmbeddedResource Include="icons\light\element-interface-16.png">
      <LogicalName>element-interface-light-16.png</LogicalName>
    </EmbeddedResource>
    <EmbeddedResource Include="icons\light\element-interface-16%402x.png">
      <LogicalName>element-interface-light-16@2x.png</LogicalName>
    </EmbeddedResource>
    <EmbeddedResource Include="icons\light\element-constant-16.png">
      <LogicalName>element-constant-light-16.png</LogicalName>
    </EmbeddedResource>
    <EmbeddedResource Include="icons\light\element-constant-16%402x.png">
      <LogicalName>element-constant-light-16@2x.png</LogicalName>
    </EmbeddedResource>
    <EmbeddedResource Include="icons\light\element-method-16.png">
      <LogicalName>element-method-light-16.png</LogicalName>
    </EmbeddedResource>
    <EmbeddedResource Include="icons\light\element-method-16%402x.png">
      <LogicalName>element-method-light-16@2x.png</LogicalName>
    </EmbeddedResource>
    <EmbeddedResource Include="icons\light\element-method-new-16.png">
      <LogicalName>element-method-new-light-16.png</LogicalName>
    </EmbeddedResource>
    <EmbeddedResource Include="icons\light\element-method-new-16%402x.png">
      <LogicalName>element-method-new-light-16@2x.png</LogicalName>
    </EmbeddedResource>
    <EmbeddedResource Include="icons\light\element-namespace-16.png">
      <LogicalName>element-namespace-light-16.png</LogicalName>
    </EmbeddedResource>
    <EmbeddedResource Include="icons\light\element-namespace-16%402x.png">
      <LogicalName>element-namespace-light-16@2x.png</LogicalName>
    </EmbeddedResource>
    <EmbeddedResource Include="icons\light\element-property-16.png">
      <LogicalName>element-property-light-16.png</LogicalName>
    </EmbeddedResource>
    <EmbeddedResource Include="icons\light\element-property-16%402x.png">
      <LogicalName>element-property-light-16@2x.png</LogicalName>
    </EmbeddedResource>
    <EmbeddedResource Include="icons\light\element-structure-16.png">
      <LogicalName>element-structure-light-16.png</LogicalName>
    </EmbeddedResource>
    <EmbeddedResource Include="icons\light\element-structure-16%402x.png">
      <LogicalName>element-structure-light-16@2x.png</LogicalName>
    </EmbeddedResource>
    <EmbeddedResource Include="icons\light\file-class-32.png">
      <LogicalName>file-class-light-32.png</LogicalName>
    </EmbeddedResource>
    <EmbeddedResource Include="icons\light\file-class-32%402x.png">
      <LogicalName>file-class-light-32@2x.png</LogicalName>
    </EmbeddedResource>
    <EmbeddedResource Include="icons\light\file-enumeration-32.png">
      <LogicalName>file-enumeration-light-32.png</LogicalName>
    </EmbeddedResource>
    <EmbeddedResource Include="icons\light\file-enumeration-32%402x.png">
      <LogicalName>file-enumeration-light-32@2x.png</LogicalName>
    </EmbeddedResource>
    <EmbeddedResource Include="icons\light\file-interface-32.png">
      <LogicalName>file-interface-light-32.png</LogicalName>
    </EmbeddedResource>
    <EmbeddedResource Include="icons\light\file-interface-32%402x.png">
      <LogicalName>file-interface-light-32@2x.png</LogicalName>
    </EmbeddedResource>
    <EmbeddedResource Include="icons\light\file-struct-32.png">
      <LogicalName>file-struct-light-32.png</LogicalName>
    </EmbeddedResource>
    <EmbeddedResource Include="icons\light\file-struct-32%402x.png">
      <LogicalName>file-struct-light-32@2x.png</LogicalName>
    </EmbeddedResource>
    <EmbeddedResource Include="icons\light\file-xml-16.png">
      <LogicalName>file-xml-light-16.png</LogicalName>
    </EmbeddedResource>
    <EmbeddedResource Include="icons\light\file-xml-16%402x.png">
      <LogicalName>file-xml-light-16@2x.png</LogicalName>
    </EmbeddedResource>
    <EmbeddedResource Include="icons\light\file-xml-32.png">
      <LogicalName>file-xml-light-32.png</LogicalName>
    </EmbeddedResource>
    <EmbeddedResource Include="icons\light\file-xml-32%402x.png">
      <LogicalName>file-xml-light-32@2x.png</LogicalName>
    </EmbeddedResource>
    <EmbeddedResource Include="icons\light\file-script-16.png">
      <LogicalName>file-script-light-16.png</LogicalName>
    </EmbeddedResource>
    <EmbeddedResource Include="icons\light\file-script-16%402x.png">
      <LogicalName>file-script-light-16@2x.png</LogicalName>
    </EmbeddedResource>
    <EmbeddedResource Include="icons\light\file-script-32.png">
      <LogicalName>file-script-light-32.png</LogicalName>
    </EmbeddedResource>
    <EmbeddedResource Include="icons\light\file-script-32%402x.png">
      <LogicalName>file-script-light-32@2x.png</LogicalName>
    </EmbeddedResource>
    <EmbeddedResource Include="icons\folder-new-16.png">
      <LogicalName>folder-new-16.png</LogicalName>
    </EmbeddedResource>
    <EmbeddedResource Include="icons\light\element-keyword-16.png">
      <LogicalName>element-keyword-light-16.png</LogicalName>
    </EmbeddedResource>
    <EmbeddedResource Include="icons\light\element-keyword-16%402x.png">
      <LogicalName>element-keyword-light-16@2x.png</LogicalName>
    </EmbeddedResource>
    <EmbeddedResource Include="icons\monodevelop-16.png">
      <LogicalName>monodevelop-16.png</LogicalName>
    </EmbeddedResource>
    <EmbeddedResource Include="icons\monodevelop-22.png">
      <LogicalName>monodevelop-22.png</LogicalName>
    </EmbeddedResource>
    <EmbeddedResource Include="icons\monodevelop-32.png">
      <LogicalName>monodevelop-32.png</LogicalName>
    </EmbeddedResource>
    <EmbeddedResource Include="icons\monodevelop-48.png">
      <LogicalName>monodevelop-48.png</LogicalName>
    </EmbeddedResource>
    <EmbeddedResource Include="icons\light\package-16.png">
      <LogicalName>package-light-16.png</LogicalName>
    </EmbeddedResource>
    <EmbeddedResource Include="icons\light\package-16%402x.png">
      <LogicalName>package-light-16@2x.png</LogicalName>
    </EmbeddedResource>
    <EmbeddedResource Include="icons\light\package-24.png">
      <LogicalName>package-light-24.png</LogicalName>
    </EmbeddedResource>
    <EmbeddedResource Include="icons\light\package-24%402x.png">
      <LogicalName>package-light-24@2x.png</LogicalName>
    </EmbeddedResource>
    <EmbeddedResource Include="icons\light\package-32.png">
      <LogicalName>package-light-32.png</LogicalName>
    </EmbeddedResource>
    <EmbeddedResource Include="icons\light\package-32%402x.png">
      <LogicalName>package-light-32@2x.png</LogicalName>
    </EmbeddedResource>
    <EmbeddedResource Include="icons\light\package-48.png">
      <LogicalName>package-light-48.png</LogicalName>
    </EmbeddedResource>
    <EmbeddedResource Include="icons\light\package-48%402x.png">
      <LogicalName>package-light-48@2x.png</LogicalName>
    </EmbeddedResource>
    <EmbeddedResource Include="icons\light\pad-task-list-16.png">
      <LogicalName>pad-task-list-light-16.png</LogicalName>
    </EmbeddedResource>
    <EmbeddedResource Include="icons\light\pad-task-list-16%402x.png">
      <LogicalName>pad-task-list-light-16@2x.png</LogicalName>
    </EmbeddedResource>
    <EmbeddedResource Include="icons\light\project-16.png">
      <LogicalName>project-light-16.png</LogicalName>
    </EmbeddedResource>
    <EmbeddedResource Include="icons\light\project-16%402x.png">
      <LogicalName>project-light-16@2x.png</LogicalName>
    </EmbeddedResource>
    <EmbeddedResource Include="icons\light\project-32.png">
      <LogicalName>project-light-32.png</LogicalName>
    </EmbeddedResource>
    <EmbeddedResource Include="icons\light\project-32%402x.png">
      <LogicalName>project-light-32@2x.png</LogicalName>
    </EmbeddedResource>
    <EmbeddedResource Include="icons\light\project-console-overlay-32.png">
      <LogicalName>project-console-overlay-light-32.png</LogicalName>
    </EmbeddedResource>
    <EmbeddedResource Include="icons\light\project-console-overlay-32%402x.png">
      <LogicalName>project-console-overlay-light-32@2x.png</LogicalName>
    </EmbeddedResource>
    <EmbeddedResource Include="icons\light\project-gui-overlay-32.png">
      <LogicalName>project-gui-overlay-light-32.png</LogicalName>
    </EmbeddedResource>
    <EmbeddedResource Include="icons\light\project-gui-overlay-32%402x.png">
      <LogicalName>project-gui-overlay-light-32@2x.png</LogicalName>
    </EmbeddedResource>
    <EmbeddedResource Include="icons\light\project-library-overlay-32.png">
      <LogicalName>project-library-overlay-light-32.png</LogicalName>
    </EmbeddedResource>
    <EmbeddedResource Include="icons\light\project-library-overlay-32%402x.png">
      <LogicalName>project-library-overlay-light-32@2x.png</LogicalName>
    </EmbeddedResource>
    <EmbeddedResource Include="icons\light\project-shared-assets-overlay-32.png">
      <LogicalName>project-shared-assets-overlay-light-32.png</LogicalName>
    </EmbeddedResource>
    <EmbeddedResource Include="icons\light\project-shared-assets-overlay-32%402x.png">
      <LogicalName>project-shared-assets-overlay-light-32@2x.png</LogicalName>
    </EmbeddedResource>
    <EmbeddedResource Include="icons\light\project-package-overlay-32.png">
      <LogicalName>project-package-overlay-light-32.png</LogicalName>
    </EmbeddedResource>
    <EmbeddedResource Include="icons\light\project-package-overlay-32%402x.png">
      <LogicalName>project-package-overlay-light-32@2x.png</LogicalName>
    </EmbeddedResource>
    <EmbeddedResource Include="icons\project-new-16.png">
      <LogicalName>project-new-16.png</LogicalName>
    </EmbeddedResource>
    <EmbeddedResource Include="icons\light\package-source-16.png">
      <LogicalName>package-source-light-16.png</LogicalName>
    </EmbeddedResource>
    <EmbeddedResource Include="icons\light\package-source-16%402x.png">
      <LogicalName>package-source-light-16@2x.png</LogicalName>
    </EmbeddedResource>
    <EmbeddedResource Include="icons\light\reference-16.png">
      <LogicalName>reference-light-16.png</LogicalName>
    </EmbeddedResource>
    <EmbeddedResource Include="icons\light\reference-16%402x.png">
      <LogicalName>reference-light-16@2x.png</LogicalName>
    </EmbeddedResource>
    <EmbeddedResource Include="icons\light\solution-16.png">
      <LogicalName>solution-light-16.png</LogicalName>
    </EmbeddedResource>
    <EmbeddedResource Include="icons\light\solution-16%402x.png">
      <LogicalName>solution-light-16@2x.png</LogicalName>
    </EmbeddedResource>
    <EmbeddedResource Include="icons\light\solution-32.png">
      <LogicalName>solution-light-32.png</LogicalName>
    </EmbeddedResource>
    <EmbeddedResource Include="icons\light\solution-32%402x.png">
      <LogicalName>solution-light-32@2x.png</LogicalName>
    </EmbeddedResource>
    <EmbeddedResource Include="icons\solution-folder-new-16.png">
      <LogicalName>solution-folder-new-16.png</LogicalName>
    </EmbeddedResource>
    <EmbeddedResource Include="icons\solution-new-16.png">
      <LogicalName>solution-new-16.png</LogicalName>
    </EmbeddedResource>
    <EmbeddedResource Include="icons\light\element-visibility-internal-overlay-16.png">
      <LogicalName>element-visibility-internal-overlay-light-16.png</LogicalName>
    </EmbeddedResource>
    <EmbeddedResource Include="icons\light\element-visibility-internal-overlay-16%402x.png">
      <LogicalName>element-visibility-internal-overlay-light-16@2x.png</LogicalName>
    </EmbeddedResource>
    <EmbeddedResource Include="icons\light\element-visibility-private-overlay-16.png">
      <LogicalName>element-visibility-private-overlay-light-16.png</LogicalName>
    </EmbeddedResource>
    <EmbeddedResource Include="icons\light\element-visibility-private-overlay-16%402x.png">
      <LogicalName>element-visibility-private-overlay-light-16@2x.png</LogicalName>
    </EmbeddedResource>
    <EmbeddedResource Include="icons\light\element-visibility-protected-overlay-16.png">
      <LogicalName>element-visibility-protected-overlay-light-16.png</LogicalName>
    </EmbeddedResource>
    <EmbeddedResource Include="icons\light\element-visibility-protected-overlay-16%402x.png">
      <LogicalName>element-visibility-protected-overlay-light-16@2x.png</LogicalName>
    </EmbeddedResource>
    <EmbeddedResource Include="icons\light\element-visibility-internal-an-protected-overlay-16.png">
      <LogicalName>element-visibility-internal-an-protected-overlay-light-16.png</LogicalName>
    </EmbeddedResource>
    <EmbeddedResource Include="icons\light\element-visibility-internal-an-protected-overlay-16%402x.png">
      <LogicalName>element-visibility-internal-an-protected-overlay-light-16@2x.png</LogicalName>
    </EmbeddedResource>
    <EmbeddedResource Include="icons\light\element-visibility-internal-or-protected-overlay-16.png">
      <LogicalName>element-visibility-internal-or-protected-overlay-light-16.png</LogicalName>
    </EmbeddedResource>
    <EmbeddedResource Include="icons\light\element-visibility-internal-or-protected-overlay-16%402x.png">
      <LogicalName>element-visibility-internal-or-protected-overlay-light-16@2x.png</LogicalName>
    </EmbeddedResource>
    <EmbeddedResource Include="icons\light\element-visibility-static-overlay-16.png">
      <LogicalName>element-visibility-static-overlay-light-16.png</LogicalName>
    </EmbeddedResource>
    <EmbeddedResource Include="icons\light\element-visibility-static-overlay-16%402x.png">
      <LogicalName>element-visibility-static-overlay-light-16@2x.png</LogicalName>
    </EmbeddedResource>
    <EmbeddedResource Include="icons\light\project-web-overlay-32.png">
      <LogicalName>project-web-overlay-light-32.png</LogicalName>
    </EmbeddedResource>
    <EmbeddedResource Include="icons\light\project-web-overlay-32%402x.png">
      <LogicalName>project-web-overlay-light-32@2x.png</LogicalName>
    </EmbeddedResource>
    <EmbeddedResource Include="icons\light\workspace-16.png">
      <LogicalName>workspace-light-16.png</LogicalName>
    </EmbeddedResource>
    <EmbeddedResource Include="icons\light\workspace-16%402x.png">
      <LogicalName>workspace-light-16@2x.png</LogicalName>
    </EmbeddedResource>
    <EmbeddedResource Include="icons\light\workspace-32.png">
      <LogicalName>workspace-light-32.png</LogicalName>
    </EmbeddedResource>
    <EmbeddedResource Include="icons\light\workspace-32%402x.png">
      <LogicalName>workspace-light-32@2x.png</LogicalName>
    </EmbeddedResource>
    <EmbeddedResource Include="MonoDevelop.Components.Docking\icons\light\pad-minimize-9.png">
      <LogicalName>pad-minimize-light-9.png</LogicalName>
    </EmbeddedResource>
    <EmbeddedResource Include="MonoDevelop.Components.Docking\icons\light\pad-minimize-9%402x.png">
      <LogicalName>pad-minimize-light-9@2x.png</LogicalName>
    </EmbeddedResource>
    <EmbeddedResource Include="MonoDevelop.Components.Docking\icons\light\pad-close-9.png">
      <LogicalName>pad-close-light-9.png</LogicalName>
    </EmbeddedResource>
    <EmbeddedResource Include="MonoDevelop.Components.Docking\icons\light\pad-close-9%402x.png">
      <LogicalName>pad-close-light-9@2x.png</LogicalName>
    </EmbeddedResource>
    <EmbeddedResource Include="MonoDevelop.Components.Docking\icons\light\pad-dock-9.png">
      <LogicalName>pad-dock-light-9.png</LogicalName>
    </EmbeddedResource>
    <EmbeddedResource Include="MonoDevelop.Components.Docking\icons\light\pad-dock-9%402x.png">
      <LogicalName>pad-dock-light-9@2x.png</LogicalName>
    </EmbeddedResource>
    <EmbeddedResource Include="MonoDevelop.Ide.Gui.Pads.ProjectPad\ProjectPadContextMenu.addin.xml">
      <LogicalName>ProjectPadContextMenu.addin.xml</LogicalName>
    </EmbeddedResource>
    <EmbeddedResource Include="ExtensionModel\Commands.addin.xml">
      <LogicalName>Commands.addin.xml</LogicalName>
    </EmbeddedResource>
    <EmbeddedResource Include="ExtensionModel\DefaultPolicyPanels.addin.xml">
      <LogicalName>DefaultPolicyPanels.addin.xml</LogicalName>
    </EmbeddedResource>
    <EmbeddedResource Include="ExtensionModel\GlobalOptionsDialog.addin.xml">
      <LogicalName>GlobalOptionsDialog.addin.xml</LogicalName>
    </EmbeddedResource>
    <EmbeddedResource Include="ExtensionModel\ItemOptionPanels.addin.xml">
      <LogicalName>ItemOptionPanels.addin.xml</LogicalName>
    </EmbeddedResource>
    <EmbeddedResource Include="ExtensionModel\MainMenu.addin.xml">
      <LogicalName>MainMenu.addin.xml</LogicalName>
    </EmbeddedResource>
    <EmbeddedResource Include="ExtensionModel\MainToolbar.addin.xml">
      <LogicalName>MainToolbar.addin.xml</LogicalName>
    </EmbeddedResource>
    <EmbeddedResource Include="ExtensionModel\MimeTypes.addin.xml">
      <LogicalName>MimeTypes.addin.xml</LogicalName>
    </EmbeddedResource>
    <EmbeddedResource Include="ExtensionModel\Pads.addin.xml">
      <LogicalName>Pads.addin.xml</LogicalName>
    </EmbeddedResource>
    <EmbeddedResource Include="ExtensionModel\StockIcons.addin.xml">
      <LogicalName>StockIcons.addin.xml</LogicalName>
    </EmbeddedResource>
    <EmbeddedResource Include="ExtensionModel\Templates.addin.xml">
      <LogicalName>Templates.addin.xml</LogicalName>
    </EmbeddedResource>
    <EmbeddedResource Include="ExtensionModel\MonoDevelop.Ide.addin.xml">
      <LogicalName>MonoDevelop.Ide.addin.xml</LogicalName>
    </EmbeddedResource>
    <EmbeddedResource Include="ExtensionModel\Policies.addin.xml">
      <LogicalName>Policies.addin.xml</LogicalName>
    </EmbeddedResource>
    <EmbeddedResource Include="MonoDevelop.Components.Commands\CommandsExtensionModel.addin.xml">
      <LogicalName>CommandsExtensionModel.addin.xml</LogicalName>
    </EmbeddedResource>
    <EmbeddedResource Include="MonoDevelop.Ide.Gui.Pads.ClassPad\ClassPadContextMenu.addin.xml">
      <LogicalName>ClassPadContextMenu.addin.xml</LogicalName>
    </EmbeddedResource>
    <EmbeddedResource Include="icons\light\feedback-16.png">
      <LogicalName>feedback-light-16.png</LogicalName>
    </EmbeddedResource>
    <EmbeddedResource Include="icons\light\feedback-16%402x.png">
      <LogicalName>feedback-light-16@2x.png</LogicalName>
    </EmbeddedResource>
    <EmbeddedResource Include="icons\light\updates-16.png">
      <LogicalName>updates-light-16.png</LogicalName>
    </EmbeddedResource>
    <EmbeddedResource Include="icons\light\updates-16%402x.png">
      <LogicalName>updates-light-16@2x.png</LogicalName>
    </EmbeddedResource>
    <EmbeddedResource Include="branding\WelcomePage_Logo.png">
      <LogicalName>WelcomePage_Logo.png</LogicalName>
    </EmbeddedResource>
    <EmbeddedResource Include="branding\WelcomePage_TopBorderRepeat.png">
      <LogicalName>WelcomePage_TopBorderRepeat.png</LogicalName>
    </EmbeddedResource>
    <EmbeddedResource Include="branding\AboutImage.png">
      <LogicalName>AboutImage.png</LogicalName>
    </EmbeddedResource>
    <EmbeddedResource Include="icons\light\popup-close-16.png">
      <LogicalName>popup-close-light-16.png</LogicalName>
    </EmbeddedResource>
    <EmbeddedResource Include="icons\light\popup-close-16%402x.png">
      <LogicalName>popup-close-light-16@2x.png</LogicalName>
    </EmbeddedResource>
    <EmbeddedResource Include="icons\light\popup-close-hover-16.png">
      <LogicalName>popup-close-hover-light-16.png</LogicalName>
    </EmbeddedResource>
    <EmbeddedResource Include="icons\light\popup-close-hover-16%402x.png">
      <LogicalName>popup-close-hover-light-16@2x.png</LogicalName>
    </EmbeddedResource>
    <EmbeddedResource Include="MonoDevelop.Components.MainToolbar\assets\light\btn-debug-base-left-cap-normal.png">
      <LogicalName>btn-debug-base-left-cap-normal-light.png</LogicalName>
    </EmbeddedResource>
    <EmbeddedResource Include="MonoDevelop.Components.MainToolbar\assets\light\btn-debug-base-left-cap-normal%402x.png">
      <LogicalName>btn-debug-base-left-cap-normal-light@2x.png</LogicalName>
    </EmbeddedResource>
    <EmbeddedResource Include="MonoDevelop.Components.MainToolbar\assets\light\btn-debug-base-left-cap-pressed.png">
      <LogicalName>btn-debug-base-left-cap-pressed-light.png</LogicalName>
    </EmbeddedResource>
    <EmbeddedResource Include="MonoDevelop.Components.MainToolbar\assets\light\btn-debug-base-left-cap-pressed%402x.png">
      <LogicalName>btn-debug-base-left-cap-pressed-light@2x.png</LogicalName>
    </EmbeddedResource>
    <EmbeddedResource Include="MonoDevelop.Components.MainToolbar\assets\light\btn-debug-base-middle-cap-normal.png">
      <LogicalName>btn-debug-base-middle-cap-normal-light.png</LogicalName>
    </EmbeddedResource>
    <EmbeddedResource Include="MonoDevelop.Components.MainToolbar\assets\light\btn-debug-base-middle-cap-normal%402x.png">
      <LogicalName>btn-debug-base-middle-cap-normal-light@2x.png</LogicalName>
    </EmbeddedResource>
    <EmbeddedResource Include="MonoDevelop.Components.MainToolbar\assets\light\btn-debug-base-middle-cap-pressed.png">
      <LogicalName>btn-debug-base-middle-cap-pressed-light.png</LogicalName>
    </EmbeddedResource>
    <EmbeddedResource Include="MonoDevelop.Components.MainToolbar\assets\light\btn-debug-base-middle-cap-pressed%402x.png">
      <LogicalName>btn-debug-base-middle-cap-pressed-light@2x.png</LogicalName>
    </EmbeddedResource>
    <EmbeddedResource Include="MonoDevelop.Components.MainToolbar\assets\light\btn-debug-base-right-cap-normal.png">
      <LogicalName>btn-debug-base-right-cap-normal-light.png</LogicalName>
    </EmbeddedResource>
    <EmbeddedResource Include="MonoDevelop.Components.MainToolbar\assets\light\btn-debug-base-right-cap-normal%402x.png">
      <LogicalName>btn-debug-base-right-cap-normal-light@2x.png</LogicalName>
    </EmbeddedResource>
    <EmbeddedResource Include="MonoDevelop.Components.MainToolbar\assets\light\btn-debug-base-right-cap-pressed.png">
      <LogicalName>btn-debug-base-right-cap-pressed-light.png</LogicalName>
    </EmbeddedResource>
    <EmbeddedResource Include="MonoDevelop.Components.MainToolbar\assets\light\btn-debug-base-right-cap-pressed%402x.png">
      <LogicalName>btn-debug-base-right-cap-pressed-light@2x.png</LogicalName>
    </EmbeddedResource>
    <EmbeddedResource Include="MonoDevelop.Components.MainToolbar\assets\light\btn-execute-disabled-32.png">
      <LogicalName>btn-execute-disabled-light-32.png</LogicalName>
    </EmbeddedResource>
    <EmbeddedResource Include="MonoDevelop.Components.MainToolbar\assets\light\btn-execute-disabled-32%402x.png">
      <LogicalName>btn-execute-disabled-light-32@2x.png</LogicalName>
    </EmbeddedResource>
    <EmbeddedResource Include="MonoDevelop.Components.MainToolbar\assets\light\btn-execute-hover-32.png">
      <LogicalName>btn-execute-hover-light-32.png</LogicalName>
    </EmbeddedResource>
    <EmbeddedResource Include="MonoDevelop.Components.MainToolbar\assets\light\btn-execute-hover-32%402x.png">
      <LogicalName>btn-execute-hover-light-32@2x.png</LogicalName>
    </EmbeddedResource>
    <EmbeddedResource Include="MonoDevelop.Components.MainToolbar\assets\light\btn-execute-normal-32.png">
      <LogicalName>btn-execute-normal-light-32.png</LogicalName>
    </EmbeddedResource>
    <EmbeddedResource Include="MonoDevelop.Components.MainToolbar\assets\light\btn-execute-normal-32%402x.png">
      <LogicalName>btn-execute-normal-light-32@2x.png</LogicalName>
    </EmbeddedResource>
    <EmbeddedResource Include="MonoDevelop.Components.MainToolbar\assets\light\btn-execute-pressed-32.png">
      <LogicalName>btn-execute-pressed-light-32.png</LogicalName>
    </EmbeddedResource>
    <EmbeddedResource Include="MonoDevelop.Components.MainToolbar\assets\light\btn-execute-pressed-32%402x.png">
      <LogicalName>btn-execute-pressed-light-32@2x.png</LogicalName>
    </EmbeddedResource>
    <EmbeddedResource Include="MonoDevelop.Components.MainToolbar\icons\light\ico-execute-disabled-32.png">
      <LogicalName>ico-execute-disabled-light-32.png</LogicalName>
    </EmbeddedResource>
    <EmbeddedResource Include="MonoDevelop.Components.MainToolbar\icons\light\ico-execute-disabled-32%402x.png">
      <LogicalName>ico-execute-disabled-light-32@2x.png</LogicalName>
    </EmbeddedResource>
    <EmbeddedResource Include="MonoDevelop.Components.MainToolbar\icons\light\ico-execute-normal-32.png">
      <LogicalName>ico-execute-normal-light-32.png</LogicalName>
    </EmbeddedResource>
    <EmbeddedResource Include="MonoDevelop.Components.MainToolbar\icons\light\ico-execute-normal-32%402x.png">
      <LogicalName>ico-execute-normal-light-32@2x.png</LogicalName>
    </EmbeddedResource>
    <EmbeddedResource Include="MonoDevelop.Components.MainToolbar\icons\light\ico-stop-disabled-32.png">
      <LogicalName>ico-stop-disabled-light-32.png</LogicalName>
    </EmbeddedResource>
    <EmbeddedResource Include="MonoDevelop.Components.MainToolbar\icons\light\ico-stop-disabled-32%402x.png">
      <LogicalName>ico-stop-disabled-light-32@2x.png</LogicalName>
    </EmbeddedResource>
    <EmbeddedResource Include="MonoDevelop.Components.MainToolbar\icons\light\ico-stop-normal-32.png">
      <LogicalName>ico-stop-normal-light-32.png</LogicalName>
    </EmbeddedResource>
    <EmbeddedResource Include="MonoDevelop.Components.MainToolbar\icons\light\ico-stop-normal-32%402x.png">
      <LogicalName>ico-stop-normal-light-32@2x.png</LogicalName>
    </EmbeddedResource>
    <EmbeddedResource Include="icons\light\disclose-arrow-down-16.png">
      <LogicalName>disclose-arrow-down-light-16.png</LogicalName>
    </EmbeddedResource>
    <EmbeddedResource Include="icons\light\disclose-arrow-down-16%402x.png">
      <LogicalName>disclose-arrow-down-light-16@2x.png</LogicalName>
    </EmbeddedResource>
    <EmbeddedResource Include="icons\light\disclose-arrow-up-16.png">
      <LogicalName>disclose-arrow-up-light-16.png</LogicalName>
    </EmbeddedResource>
    <EmbeddedResource Include="icons\light\disclose-arrow-up-16%402x.png">
      <LogicalName>disclose-arrow-up-light-16@2x.png</LogicalName>
    </EmbeddedResource>
    <EmbeddedResource Include="icons\light\pad-search-results-16.png">
      <LogicalName>pad-search-results-light-16.png</LogicalName>
    </EmbeddedResource>
    <EmbeddedResource Include="icons\light\pad-search-results-16%402x.png">
      <LogicalName>pad-search-results-light-16@2x.png</LogicalName>
    </EmbeddedResource>
    <EmbeddedResource Include="icons\light\searchbox-clear-16.png">
      <LogicalName>searchbox-clear-light-16.png</LogicalName>
    </EmbeddedResource>
    <EmbeddedResource Include="icons\light\searchbox-clear-16%402x.png">
      <LogicalName>searchbox-clear-light-16@2x.png</LogicalName>
    </EmbeddedResource>
    <EmbeddedResource Include="icons\light\searchbox-search-16.png">
      <LogicalName>searchbox-search-light-16.png</LogicalName>
    </EmbeddedResource>
    <EmbeddedResource Include="icons\light\searchbox-search-16%402x.png">
      <LogicalName>searchbox-search-light-16@2x.png</LogicalName>
    </EmbeddedResource>
    <EmbeddedResource Include="icons\light\tree-popup-button.png">
      <LogicalName>tree-popup-button-light.png</LogicalName>
    </EmbeddedResource>
    <EmbeddedResource Include="icons\light\tree-popup-button%402x.png">
      <LogicalName>tree-popup-button-light@2x.png</LogicalName>
    </EmbeddedResource>
    <EmbeddedResource Include="icons\light\tree-popup-button-hover.png">
      <LogicalName>tree-popup-button-hover-light.png</LogicalName>
    </EmbeddedResource>
    <EmbeddedResource Include="icons\light\tree-popup-button-hover%402x.png">
      <LogicalName>tree-popup-button-hover-light@2x.png</LogicalName>
    </EmbeddedResource>
    <EmbeddedResource Include="icons\light\tree-popup-button-down.png">
      <LogicalName>tree-popup-button-down-light.png</LogicalName>
    </EmbeddedResource>
    <EmbeddedResource Include="icons\light\tree-popup-button-down%402x.png">
      <LogicalName>tree-popup-button-down-light@2x.png</LogicalName>
    </EmbeddedResource>
    <EmbeddedResource Include="MonoDevelop.Components\SearchEntry.cs" />
    <EmbeddedResource Include="icons\clear-all-bookmarks-16.png">
      <LogicalName>clear-all-bookmarks-16.png</LogicalName>
    </EmbeddedResource>
    <EmbeddedResource Include="icons\close-all-documents-16.png">
      <LogicalName>close-all-documents-16.png</LogicalName>
    </EmbeddedResource>
    <EmbeddedResource Include="icons\close-solution-16.png">
      <LogicalName>close-solution-16.png</LogicalName>
    </EmbeddedResource>
    <EmbeddedResource Include="icons\empty-16.png">
      <LogicalName>empty-16.png</LogicalName>
    </EmbeddedResource>
    <EmbeddedResource Include="icons\find-in-files-16.png">
      <LogicalName>find-in-files-16.png</LogicalName>
    </EmbeddedResource>
    <EmbeddedResource Include="icons\goto-next-bookmark-16.png">
      <LogicalName>goto-next-bookmark-16.png</LogicalName>
    </EmbeddedResource>
    <EmbeddedResource Include="icons\goto-prev-bookmark-16.png">
      <LogicalName>goto-prev-bookmark-16.png</LogicalName>
    </EmbeddedResource>
    <EmbeddedResource Include="icons\light\pad-application-output-16.png">
      <LogicalName>pad-application-output-light-16.png</LogicalName>
    </EmbeddedResource>
    <EmbeddedResource Include="icons\light\pad-application-output-16%402x.png">
      <LogicalName>pad-application-output-light-16@2x.png</LogicalName>
    </EmbeddedResource>
    <EmbeddedResource Include="icons\light\pad-immediate-16.png">
      <LogicalName>pad-immediate-light-16.png</LogicalName>
    </EmbeddedResource>
    <EmbeddedResource Include="icons\light\pad-immediate-16%402x.png">
      <LogicalName>pad-immediate-light-16@2x.png</LogicalName>
    </EmbeddedResource>
    <EmbeddedResource Include="icons\light\pad-generic-pad-16.png">
      <LogicalName>pad-generic-pad-light-16.png</LogicalName>
    </EmbeddedResource>
    <EmbeddedResource Include="icons\light\pad-generic-pad-16%402x.png">
      <LogicalName>pad-generic-pad-light-16@2x.png</LogicalName>
    </EmbeddedResource>
    <EmbeddedResource Include="icons\replace-in-files-16.png">
      <LogicalName>replace-in-files-16.png</LogicalName>
    </EmbeddedResource>
    <EmbeddedResource Include="icons\light\file-resource-16.png">
      <LogicalName>file-resource-light-16.png</LogicalName>
    </EmbeddedResource>
    <EmbeddedResource Include="icons\light\file-resource-16%402x.png">
      <LogicalName>file-resource-light-16@2x.png</LogicalName>
    </EmbeddedResource>
    <EmbeddedResource Include="icons\light\file-resource-32.png">
      <LogicalName>file-resource-light-32.png</LogicalName>
    </EmbeddedResource>
    <EmbeddedResource Include="icons\light\file-resource-32%402x.png">
      <LogicalName>file-resource-light-32@2x.png</LogicalName>
    </EmbeddedResource>
    <EmbeddedResource Include="icons\light\file-text-32.png">
      <LogicalName>file-text-light-32.png</LogicalName>
    </EmbeddedResource>
    <EmbeddedResource Include="icons\light\file-text-32%402x.png">
      <LogicalName>file-text-light-32@2x.png</LogicalName>
    </EmbeddedResource>
    <EmbeddedResource Include="icons\light\file-text-16.png">
      <LogicalName>file-text-light-16.png</LogicalName>
    </EmbeddedResource>
    <EmbeddedResource Include="icons\light\file-text-16%402x.png">
      <LogicalName>file-text-light-16@2x.png</LogicalName>
    </EmbeddedResource>
    <EmbeddedResource Include="icons\toggle-bookmark-16.png">
      <LogicalName>toggle-bookmark-16.png</LogicalName>
    </EmbeddedResource>
    <EmbeddedResource Include="icons\web-search-16.png">
      <LogicalName>web-search-16.png</LogicalName>
    </EmbeddedResource>
    <EmbeddedResource Include="icons\light\file-generic-16.png">
      <LogicalName>file-generic-light-16.png</LogicalName>
    </EmbeddedResource>
    <EmbeddedResource Include="icons\light\file-generic-16%402x.png">
      <LogicalName>file-generic-light-16@2x.png</LogicalName>
    </EmbeddedResource>
    <EmbeddedResource Include="icons\light\file-generic-32.png">
      <LogicalName>file-generic-light-32.png</LogicalName>
    </EmbeddedResource>
    <EmbeddedResource Include="icons\light\file-generic-32%402x.png">
      <LogicalName>file-generic-light-32@2x.png</LogicalName>
    </EmbeddedResource>
    <EmbeddedResource Include="icons\light\tabbar-prev-12.png">
      <LogicalName>tabbar-prev-light-12.png</LogicalName>
    </EmbeddedResource>
    <EmbeddedResource Include="icons\light\tabbar-prev-12%402x.png">
      <LogicalName>tabbar-prev-light-12@2x.png</LogicalName>
    </EmbeddedResource>
    <EmbeddedResource Include="icons\light\tabbar-next-12.png">
      <LogicalName>tabbar-next-light-12.png</LogicalName>
    </EmbeddedResource>
    <EmbeddedResource Include="icons\light\tabbar-next-12%402x.png">
      <LogicalName>tabbar-next-light-12@2x.png</LogicalName>
    </EmbeddedResource>
    <EmbeddedResource Include="icons\light\breadcrumb-previous-normal-16.png">
      <LogicalName>breadcrumb-previous-normal-light-16.png</LogicalName>
    </EmbeddedResource>
    <EmbeddedResource Include="icons\light\breadcrumb-previous-normal-16%402x.png">
      <LogicalName>breadcrumb-previous-normal-light-16@2x.png</LogicalName>
    </EmbeddedResource>
    <EmbeddedResource Include="icons\light\breadcrumb-next-normal-16.png">
      <LogicalName>breadcrumb-next-normal-light-16.png</LogicalName>
    </EmbeddedResource>
    <EmbeddedResource Include="icons\light\breadcrumb-next-normal-16%402x.png">
      <LogicalName>breadcrumb-next-normal-light-16@2x.png</LogicalName>
    </EmbeddedResource>
    <EmbeddedResource Include="icons\light\status-building-1-14.png">
      <LogicalName>status-building-1-light-14.png</LogicalName>
    </EmbeddedResource>
    <EmbeddedResource Include="icons\light\status-building-1-14%402x.png">
      <LogicalName>status-building-1-light-14@2x.png</LogicalName>
    </EmbeddedResource>
    <EmbeddedResource Include="icons\light\status-building-2-14.png">
      <LogicalName>status-building-2-light-14.png</LogicalName>
    </EmbeddedResource>
    <EmbeddedResource Include="icons\light\status-building-2-14%402x.png">
      <LogicalName>status-building-2-light-14@2x.png</LogicalName>
    </EmbeddedResource>
    <EmbeddedResource Include="icons\light\status-building-3-14.png">
      <LogicalName>status-building-3-light-14.png</LogicalName>
    </EmbeddedResource>
    <EmbeddedResource Include="icons\light\status-building-3-14%402x.png">
      <LogicalName>status-building-3-light-14@2x.png</LogicalName>
    </EmbeddedResource>
    <EmbeddedResource Include="icons\light\status-building-4-14.png">
      <LogicalName>status-building-4-light-14.png</LogicalName>
    </EmbeddedResource>
    <EmbeddedResource Include="icons\light\status-building-4-14%402x.png">
      <LogicalName>status-building-4-light-14@2x.png</LogicalName>
    </EmbeddedResource>
    <EmbeddedResource Include="icons\light\status-building-5-14.png">
      <LogicalName>status-building-5-light-14.png</LogicalName>
    </EmbeddedResource>
    <EmbeddedResource Include="icons\light\status-building-5-14%402x.png">
      <LogicalName>status-building-5-light-14@2x.png</LogicalName>
    </EmbeddedResource>
    <EmbeddedResource Include="icons\light\status-searching-1-14.png">
      <LogicalName>status-searching-1-light-14.png</LogicalName>
    </EmbeddedResource>
    <EmbeddedResource Include="icons\light\status-searching-1-14%402x.png">
      <LogicalName>status-searching-1-light-14@2x.png</LogicalName>
    </EmbeddedResource>
    <EmbeddedResource Include="icons\light\status-searching-2-14.png">
      <LogicalName>status-searching-2-light-14.png</LogicalName>
    </EmbeddedResource>
    <EmbeddedResource Include="icons\light\status-searching-2-14%402x.png">
      <LogicalName>status-searching-2-light-14@2x.png</LogicalName>
    </EmbeddedResource>
    <EmbeddedResource Include="icons\light\status-searching-3-14.png">
      <LogicalName>status-searching-3-light-14.png</LogicalName>
    </EmbeddedResource>
    <EmbeddedResource Include="icons\light\status-searching-3-14%402x.png">
      <LogicalName>status-searching-3-light-14@2x.png</LogicalName>
    </EmbeddedResource>
    <EmbeddedResource Include="icons\light\status-searching-4-14.png">
      <LogicalName>status-searching-4-light-14.png</LogicalName>
    </EmbeddedResource>
    <EmbeddedResource Include="icons\light\status-searching-4-14%402x.png">
      <LogicalName>status-searching-4-light-14@2x.png</LogicalName>
    </EmbeddedResource>
    <EmbeddedResource Include="icons\light\status-pushing-1-14.png">
      <LogicalName>status-pushing-1-light-14.png</LogicalName>
    </EmbeddedResource>
    <EmbeddedResource Include="icons\light\status-pushing-1-14%402x.png">
      <LogicalName>status-pushing-1-light-14@2x.png</LogicalName>
    </EmbeddedResource>
    <EmbeddedResource Include="icons\light\status-pushing-2-14.png">
      <LogicalName>status-pushing-2-light-14.png</LogicalName>
    </EmbeddedResource>
    <EmbeddedResource Include="icons\light\status-pushing-2-14%402x.png">
      <LogicalName>status-pushing-2-light-14@2x.png</LogicalName>
    </EmbeddedResource>
    <EmbeddedResource Include="icons\light\status-pushing-3-14.png">
      <LogicalName>status-pushing-3-light-14.png</LogicalName>
    </EmbeddedResource>
    <EmbeddedResource Include="icons\light\status-pushing-3-14%402x.png">
      <LogicalName>status-pushing-3-light-14@2x.png</LogicalName>
    </EmbeddedResource>
    <EmbeddedResource Include="icons\light\status-pushing-4-14.png">
      <LogicalName>status-pushing-4-light-14.png</LogicalName>
    </EmbeddedResource>
    <EmbeddedResource Include="icons\light\status-pushing-4-14%402x.png">
      <LogicalName>status-pushing-4-light-14@2x.png</LogicalName>
    </EmbeddedResource>
    <EmbeddedResource Include="icons\light\status-pushing-5-14.png">
      <LogicalName>status-pushing-5-light-14.png</LogicalName>
    </EmbeddedResource>
    <EmbeddedResource Include="icons\light\status-pushing-5-14%402x.png">
      <LogicalName>status-pushing-5-light-14@2x.png</LogicalName>
    </EmbeddedResource>
    <EmbeddedResource Include="icons\light\status-pushing-6-14.png">
      <LogicalName>status-pushing-6-light-14.png</LogicalName>
    </EmbeddedResource>
    <EmbeddedResource Include="icons\light\status-pushing-6-14%402x.png">
      <LogicalName>status-pushing-6-light-14@2x.png</LogicalName>
    </EmbeddedResource>
    <EmbeddedResource Include="icons\light\status-pulling-1-14.png">
      <LogicalName>status-pulling-1-light-14.png</LogicalName>
    </EmbeddedResource>
    <EmbeddedResource Include="icons\light\status-pulling-1-14%402x.png">
      <LogicalName>status-pulling-1-light-14@2x.png</LogicalName>
    </EmbeddedResource>
    <EmbeddedResource Include="icons\light\status-pulling-2-14.png">
      <LogicalName>status-pulling-2-light-14.png</LogicalName>
    </EmbeddedResource>
    <EmbeddedResource Include="icons\light\status-pulling-2-14%402x.png">
      <LogicalName>status-pulling-2-light-14@2x.png</LogicalName>
    </EmbeddedResource>
    <EmbeddedResource Include="icons\light\status-pulling-3-14.png">
      <LogicalName>status-pulling-3-light-14.png</LogicalName>
    </EmbeddedResource>
    <EmbeddedResource Include="icons\light\status-pulling-3-14%402x.png">
      <LogicalName>status-pulling-3-light-14@2x.png</LogicalName>
    </EmbeddedResource>
    <EmbeddedResource Include="icons\light\status-pulling-4-14.png">
      <LogicalName>status-pulling-4-light-14.png</LogicalName>
    </EmbeddedResource>
    <EmbeddedResource Include="icons\light\status-pulling-4-14%402x.png">
      <LogicalName>status-pulling-4-light-14@2x.png</LogicalName>
    </EmbeddedResource>
    <EmbeddedResource Include="icons\light\status-pulling-5-14.png">
      <LogicalName>status-pulling-5-light-14.png</LogicalName>
    </EmbeddedResource>
    <EmbeddedResource Include="icons\light\status-pulling-5-14%402x.png">
      <LogicalName>status-pulling-5-light-14@2x.png</LogicalName>
    </EmbeddedResource>
    <EmbeddedResource Include="icons\light\status-pulling-6-14.png">
      <LogicalName>status-pulling-6-light-14.png</LogicalName>
    </EmbeddedResource>
    <EmbeddedResource Include="icons\light\status-pulling-6-14%402x.png">
      <LogicalName>status-pulling-6-light-14@2x.png</LogicalName>
    </EmbeddedResource>
    <EmbeddedResource Include="icons\light\status-opening-1-14.png">
      <LogicalName>status-opening-1-light-14.png</LogicalName>
    </EmbeddedResource>
    <EmbeddedResource Include="icons\light\status-opening-1-14%402x.png">
      <LogicalName>status-opening-1-light-14@2x.png</LogicalName>
    </EmbeddedResource>
    <EmbeddedResource Include="icons\light\status-opening-2-14.png">
      <LogicalName>status-opening-2-light-14.png</LogicalName>
    </EmbeddedResource>
    <EmbeddedResource Include="icons\light\status-opening-2-14%402x.png">
      <LogicalName>status-opening-2-light-14@2x.png</LogicalName>
    </EmbeddedResource>
    <EmbeddedResource Include="icons\light\status-opening-3-14.png">
      <LogicalName>status-opening-3-light-14.png</LogicalName>
    </EmbeddedResource>
    <EmbeddedResource Include="icons\light\status-opening-3-14%402x.png">
      <LogicalName>status-opening-3-light-14@2x.png</LogicalName>
    </EmbeddedResource>
    <EmbeddedResource Include="icons\light\status-opening-4-14.png">
      <LogicalName>status-opening-4-light-14.png</LogicalName>
    </EmbeddedResource>
    <EmbeddedResource Include="icons\light\status-opening-4-14%402x.png">
      <LogicalName>status-opening-4-light-14@2x.png</LogicalName>
    </EmbeddedResource>
    <EmbeddedResource Include="icons\light\status-opening-5-14.png">
      <LogicalName>status-opening-5-light-14.png</LogicalName>
    </EmbeddedResource>
    <EmbeddedResource Include="icons\light\status-opening-5-14%402x.png">
      <LogicalName>status-opening-5-light-14@2x.png</LogicalName>
    </EmbeddedResource>
    <EmbeddedResource Include="icons\light\status-opening-6-14.png">
      <LogicalName>status-opening-6-light-14.png</LogicalName>
    </EmbeddedResource>
    <EmbeddedResource Include="icons\light\status-opening-6-14%402x.png">
      <LogicalName>status-opening-6-light-14@2x.png</LogicalName>
    </EmbeddedResource>
    <EmbeddedResource Include="icons\light\information-16.png">
      <LogicalName>information-light-16.png</LogicalName>
    </EmbeddedResource>
    <EmbeddedResource Include="icons\light\information-16%402x.png">
      <LogicalName>information-light-16@2x.png</LogicalName>
    </EmbeddedResource>
    <EmbeddedResource Include="icons\light\information-24.png">
      <LogicalName>information-light-24.png</LogicalName>
    </EmbeddedResource>
    <EmbeddedResource Include="icons\light\information-24%402x.png">
      <LogicalName>information-light-24@2x.png</LogicalName>
    </EmbeddedResource>
    <EmbeddedResource Include="icons\light\information-32.png">
      <LogicalName>information-light-32.png</LogicalName>
    </EmbeddedResource>
    <EmbeddedResource Include="icons\light\information-32%402x.png">
      <LogicalName>information-light-32@2x.png</LogicalName>
    </EmbeddedResource>
    <EmbeddedResource Include="icons\light\information-48.png">
      <LogicalName>information-light-48.png</LogicalName>
    </EmbeddedResource>
    <EmbeddedResource Include="icons\light\information-48%402x.png">
      <LogicalName>information-light-48@2x.png</LogicalName>
    </EmbeddedResource>
    <EmbeddedResource Include="icons\light\question-16.png">
      <LogicalName>question-light-16.png</LogicalName>
    </EmbeddedResource>
    <EmbeddedResource Include="icons\light\question-16%402x.png">
      <LogicalName>question-light-16@2x.png</LogicalName>
    </EmbeddedResource>
    <EmbeddedResource Include="icons\light\question-24.png">
      <LogicalName>question-light-24.png</LogicalName>
    </EmbeddedResource>
    <EmbeddedResource Include="icons\light\question-24%402x.png">
      <LogicalName>question-light-24@2x.png</LogicalName>
    </EmbeddedResource>
    <EmbeddedResource Include="icons\light\question-32.png">
      <LogicalName>question-light-32.png</LogicalName>
    </EmbeddedResource>
    <EmbeddedResource Include="icons\light\question-32%402x.png">
      <LogicalName>question-light-32@2x.png</LogicalName>
    </EmbeddedResource>
    <EmbeddedResource Include="icons\light\question-48.png">
      <LogicalName>question-light-48.png</LogicalName>
    </EmbeddedResource>
    <EmbeddedResource Include="icons\light\question-48%402x.png">
      <LogicalName>question-light-48@2x.png</LogicalName>
    </EmbeddedResource>
    <EmbeddedResource Include="icons\light\command-16.png">
      <LogicalName>command-light-16.png</LogicalName>
    </EmbeddedResource>
    <EmbeddedResource Include="icons\light\command-16%402x.png">
      <LogicalName>command-light-16@2x.png</LogicalName>
    </EmbeddedResource>
    <EmbeddedResource Include="MonoDevelop.Components.MainToolbar\icons\light\ico-build-disabled-32.png">
      <LogicalName>ico-build-disabled-light-32.png</LogicalName>
    </EmbeddedResource>
    <EmbeddedResource Include="MonoDevelop.Components.MainToolbar\icons\light\ico-build-disabled-32%402x.png">
      <LogicalName>ico-build-disabled-light-32@2x.png</LogicalName>
    </EmbeddedResource>
    <EmbeddedResource Include="MonoDevelop.Components.MainToolbar\icons\light\ico-build-normal-32.png">
      <LogicalName>ico-build-normal-light-32.png</LogicalName>
    </EmbeddedResource>
    <EmbeddedResource Include="MonoDevelop.Components.MainToolbar\icons\light\ico-build-normal-32%402x.png">
      <LogicalName>ico-build-normal-light-32@2x.png</LogicalName>
    </EmbeddedResource>
    <EmbeddedResource Include="icons\light\stop-16.png">
      <LogicalName>stop-light-16.png</LogicalName>
    </EmbeddedResource>
    <EmbeddedResource Include="icons\light\stop-16%402x.png">
      <LogicalName>stop-light-16@2x.png</LogicalName>
    </EmbeddedResource>
    <EmbeddedResource Include="icons\light\clear-16.png">
      <LogicalName>clear-light-16.png</LogicalName>
    </EmbeddedResource>
    <EmbeddedResource Include="icons\light\clear-16%402x.png">
      <LogicalName>clear-light-16@2x.png</LogicalName>
    </EmbeddedResource>
    <EmbeddedResource Include="icons\light\status-ready-14.png">
      <LogicalName>status-ready-light-14.png</LogicalName>
    </EmbeddedResource>
    <EmbeddedResource Include="icons\light\status-ready-14%402x.png">
      <LogicalName>status-ready-light-14@2x.png</LogicalName>
    </EmbeddedResource>
    <EmbeddedResource Include="icons\light\status-success-14.png">
      <LogicalName>status-success-light-14.png</LogicalName>
    </EmbeddedResource>
    <EmbeddedResource Include="icons\light\status-success-14%402x.png">
      <LogicalName>status-success-light-14@2x.png</LogicalName>
    </EmbeddedResource>
    <EmbeddedResource Include="icons\light\status-warning-14.png">
      <LogicalName>status-warning-light-14.png</LogicalName>
    </EmbeddedResource>
    <EmbeddedResource Include="icons\light\status-warning-14%402x.png">
      <LogicalName>status-warning-light-14@2x.png</LogicalName>
    </EmbeddedResource>
    <EmbeddedResource Include="icons\light\status-failure-14.png">
      <LogicalName>status-failure-light-14.png</LogicalName>
    </EmbeddedResource>
    <EmbeddedResource Include="icons\light\status-failure-14%402x.png">
      <LogicalName>status-failure-light-14@2x.png</LogicalName>
    </EmbeddedResource>
    <EmbeddedResource Include="MonoDevelop.Ide.WelcomePage\icons\link-chat.png">
      <LogicalName>link-chat.png</LogicalName>
    </EmbeddedResource>
    <EmbeddedResource Include="MonoDevelop.Ide.WelcomePage\icons\link-cloud.png">
      <LogicalName>link-cloud.png</LogicalName>
    </EmbeddedResource>
    <EmbeddedResource Include="MonoDevelop.Ide.WelcomePage\icons\link-heart.png">
      <LogicalName>link-heart.png</LogicalName>
    </EmbeddedResource>
    <EmbeddedResource Include="MonoDevelop.Ide.WelcomePage\icons\link-info.png">
      <LogicalName>link-info.png</LogicalName>
    </EmbeddedResource>
    <EmbeddedResource Include="MonoDevelop.Ide.WelcomePage\icons\new_solution.png">
      <LogicalName>new_solution.png</LogicalName>
    </EmbeddedResource>
    <EmbeddedResource Include="MonoDevelop.Ide.WelcomePage\icons\open_solution.png">
      <LogicalName>open_solution.png</LogicalName>
    </EmbeddedResource>
    <EmbeddedResource Include="icons\light\link-overlay-16.png">
      <LogicalName>link-overlay-light-16.png</LogicalName>
    </EmbeddedResource>
    <EmbeddedResource Include="icons\light\link-overlay-16%402x.png">
      <LogicalName>link-overlay-light-16@2x.png</LogicalName>
    </EmbeddedResource>
    <EmbeddedResource Include="icons\light\pad-error-list-16.png">
      <LogicalName>pad-error-list-light-16.png</LogicalName>
    </EmbeddedResource>
    <EmbeddedResource Include="icons\light\pad-error-list-16%402x.png">
      <LogicalName>pad-error-list-light-16@2x.png</LogicalName>
    </EmbeddedResource>
    <EmbeddedResource Include="icons\light\pad-error-list-errors-16.png">
      <LogicalName>pad-error-list-errors-light-16.png</LogicalName>
    </EmbeddedResource>
    <EmbeddedResource Include="icons\light\pad-error-list-errors-16%402x.png">
      <LogicalName>pad-error-list-errors-light-16@2x.png</LogicalName>
    </EmbeddedResource>
    <EmbeddedResource Include="icons\light\pad-error-list-warnings-16.png">
      <LogicalName>pad-error-list-warnings-light-16.png</LogicalName>
    </EmbeddedResource>
    <EmbeddedResource Include="icons\light\pad-error-list-warnings-16%402x.png">
      <LogicalName>pad-error-list-warnings-light-16@2x.png</LogicalName>
    </EmbeddedResource>
    <EmbeddedResource Include="MonoDevelop.Ide.WelcomePage\icons\starburst.png">
      <LogicalName>starburst.png</LogicalName>
    </EmbeddedResource>
    <EmbeddedResource Include="icons\light\status-connecting-1-14.png">
      <LogicalName>status-connecting-1-light-14.png</LogicalName>
    </EmbeddedResource>
    <EmbeddedResource Include="icons\light\status-connecting-1-14%402x.png">
      <LogicalName>status-connecting-1-light-14@2x.png</LogicalName>
    </EmbeddedResource>
    <EmbeddedResource Include="icons\light\status-connecting-2-14.png">
      <LogicalName>status-connecting-2-light-14.png</LogicalName>
    </EmbeddedResource>
    <EmbeddedResource Include="icons\light\status-connecting-2-14%402x.png">
      <LogicalName>status-connecting-2-light-14@2x.png</LogicalName>
    </EmbeddedResource>
    <EmbeddedResource Include="icons\light\status-connecting-3-14.png">
      <LogicalName>status-connecting-3-light-14.png</LogicalName>
    </EmbeddedResource>
    <EmbeddedResource Include="icons\light\status-connecting-3-14%402x.png">
      <LogicalName>status-connecting-3-light-14@2x.png</LogicalName>
    </EmbeddedResource>
    <EmbeddedResource Include="icons\light\status-connecting-4-14.png">
      <LogicalName>status-connecting-4-light-14.png</LogicalName>
    </EmbeddedResource>
    <EmbeddedResource Include="icons\light\status-connecting-4-14%402x.png">
      <LogicalName>status-connecting-4-light-14@2x.png</LogicalName>
    </EmbeddedResource>
    <EmbeddedResource Include="icons\light\status-connecting-5-14.png">
      <LogicalName>status-connecting-5-light-14.png</LogicalName>
    </EmbeddedResource>
    <EmbeddedResource Include="icons\light\status-connecting-5-14%402x.png">
      <LogicalName>status-connecting-5-light-14@2x.png</LogicalName>
    </EmbeddedResource>
    <EmbeddedResource Include="icons\light\status-connecting-6-14.png">
      <LogicalName>status-connecting-6-light-14.png</LogicalName>
    </EmbeddedResource>
    <EmbeddedResource Include="icons\light\status-connecting-6-14%402x.png">
      <LogicalName>status-connecting-6-light-14@2x.png</LogicalName>
    </EmbeddedResource>
    <EmbeddedResource Include="icons\light\element-variable-16.png">
      <LogicalName>element-variable-light-16.png</LogicalName>
    </EmbeddedResource>
    <EmbeddedResource Include="icons\light\element-variable-16%402x.png">
      <LogicalName>element-variable-light-16@2x.png</LogicalName>
    </EmbeddedResource>
    <EmbeddedResource Include="icons\light\element-exception-16.png">
      <LogicalName>element-exception-light-16.png</LogicalName>
    </EmbeddedResource>
    <EmbeddedResource Include="icons\light\element-exception-16%402x.png">
      <LogicalName>element-exception-light-16@2x.png</LogicalName>
    </EmbeddedResource>
    <EmbeddedResource Include="icons\light\element-fs-field-16.png">
      <LogicalName>element-fs-field-light-16.png</LogicalName>
    </EmbeddedResource>
    <EmbeddedResource Include="icons\light\element-fs-field-16%402x.png">
      <LogicalName>element-fs-field-light-16@2x.png</LogicalName>
    </EmbeddedResource>
    <EmbeddedResource Include="icons\light\element-module-16.png">
      <LogicalName>element-module-light-16.png</LogicalName>
    </EmbeddedResource>
    <EmbeddedResource Include="icons\light\element-module-16%402x.png">
      <LogicalName>element-module-light-16@2x.png</LogicalName>
    </EmbeddedResource>
    <EmbeddedResource Include="icons\light\element-other-declaration-16.png">
      <LogicalName>element-other-declaration-light-16.png</LogicalName>
    </EmbeddedResource>
    <EmbeddedResource Include="icons\light\element-other-declaration-16%402x.png">
      <LogicalName>element-other-declaration-light-16@2x.png</LogicalName>
    </EmbeddedResource>
    <EmbeddedResource Include="icons\light\element-type-16.png">
      <LogicalName>element-type-light-16.png</LogicalName>
    </EmbeddedResource>
    <EmbeddedResource Include="icons\light\element-type-16%402x.png">
      <LogicalName>element-type-light-16@2x.png</LogicalName>
    </EmbeddedResource>
    <EmbeddedResource Include="icons\light\file-source-16.png">
      <LogicalName>file-source-light-16.png</LogicalName>
    </EmbeddedResource>
    <EmbeddedResource Include="icons\light\file-source-16%402x.png">
      <LogicalName>file-source-light-16@2x.png</LogicalName>
    </EmbeddedResource>
    <EmbeddedResource Include="icons\light\file-source-32.png">
      <LogicalName>file-source-light-32.png</LogicalName>
    </EmbeddedResource>
    <EmbeddedResource Include="icons\light\file-source-32%402x.png">
      <LogicalName>file-source-light-32@2x.png</LogicalName>
    </EmbeddedResource>
    <EmbeddedResource Include="icons\light\file-header-16.png">
      <LogicalName>file-header-light-16.png</LogicalName>
    </EmbeddedResource>
    <EmbeddedResource Include="icons\light\file-header-16%402x.png">
      <LogicalName>file-header-light-16@2x.png</LogicalName>
    </EmbeddedResource>
    <EmbeddedResource Include="icons\light\file-header-32.png">
      <LogicalName>file-header-light-32.png</LogicalName>
    </EmbeddedResource>
    <EmbeddedResource Include="icons\light\file-header-32%402x.png">
      <LogicalName>file-header-light-32@2x.png</LogicalName>
    </EmbeddedResource>
    <EmbeddedResource Include="icons\light\file-unit-test-32.png">
      <LogicalName>file-unit-test-light-32.png</LogicalName>
    </EmbeddedResource>
    <EmbeddedResource Include="icons\light\file-unit-test-32%402x.png">
      <LogicalName>file-unit-test-light-32@2x.png</LogicalName>
    </EmbeddedResource>
    <EmbeddedResource Include="icons\light\file-web-16.png">
      <LogicalName>file-web-light-16.png</LogicalName>
    </EmbeddedResource>
    <EmbeddedResource Include="icons\light\file-web-16%402x.png">
      <LogicalName>file-web-light-16@2x.png</LogicalName>
    </EmbeddedResource>
    <EmbeddedResource Include="icons\light\file-web-32.png">
      <LogicalName>file-web-light-32.png</LogicalName>
    </EmbeddedResource>
    <EmbeddedResource Include="icons\light\file-web-32%402x.png">
      <LogicalName>file-web-light-32@2x.png</LogicalName>
    </EmbeddedResource>
    <EmbeddedResource Include="icons\light\file-gtk-32.png">
      <LogicalName>file-gtk-light-32.png</LogicalName>
    </EmbeddedResource>
    <EmbeddedResource Include="icons\light\file-gtk-32%402x.png">
      <LogicalName>file-gtk-light-32@2x.png</LogicalName>
    </EmbeddedResource>
    <EmbeddedResource Include="icons\light\status-waiting-1-14.png">
      <LogicalName>status-waiting-1-light-14.png</LogicalName>
    </EmbeddedResource>
    <EmbeddedResource Include="icons\light\status-waiting-1-14%402x.png">
      <LogicalName>status-waiting-1-light-14@2x.png</LogicalName>
    </EmbeddedResource>
    <EmbeddedResource Include="icons\light\status-waiting-2-14.png">
      <LogicalName>status-waiting-2-light-14.png</LogicalName>
    </EmbeddedResource>
    <EmbeddedResource Include="icons\light\status-waiting-2-14%402x.png">
      <LogicalName>status-waiting-2-light-14@2x.png</LogicalName>
    </EmbeddedResource>
    <EmbeddedResource Include="icons\light\status-waiting-3-14.png">
      <LogicalName>status-waiting-3-light-14.png</LogicalName>
    </EmbeddedResource>
    <EmbeddedResource Include="icons\light\status-waiting-3-14%402x.png">
      <LogicalName>status-waiting-3-light-14@2x.png</LogicalName>
    </EmbeddedResource>
    <EmbeddedResource Include="icons\light\status-waiting-4-14.png">
      <LogicalName>status-waiting-4-light-14.png</LogicalName>
    </EmbeddedResource>
    <EmbeddedResource Include="icons\light\status-waiting-4-14%402x.png">
      <LogicalName>status-waiting-4-light-14@2x.png</LogicalName>
    </EmbeddedResource>
    <EmbeddedResource Include="icons\light\status-waiting-5-14.png">
      <LogicalName>status-waiting-5-light-14.png</LogicalName>
    </EmbeddedResource>
    <EmbeddedResource Include="icons\light\status-waiting-5-14%402x.png">
      <LogicalName>status-waiting-5-light-14@2x.png</LogicalName>
    </EmbeddedResource>
    <EmbeddedResource Include="icons\light\component-folder-osx-16.png">
      <LogicalName>component-folder-osx-light-16.png</LogicalName>
    </EmbeddedResource>
    <EmbeddedResource Include="icons\light\component-folder-osx-16%402x.png">
      <LogicalName>component-folder-osx-light-16@2x.png</LogicalName>
    </EmbeddedResource>
    <EmbeddedResource Include="icons\light\component-folder-win-16.png">
      <LogicalName>component-folder-win-light-16.png</LogicalName>
    </EmbeddedResource>
    <EmbeddedResource Include="icons\light\component-folder-win-16%402x.png">
      <LogicalName>component-folder-win-light-16@2x.png</LogicalName>
    </EmbeddedResource>
    <EmbeddedResource Include="icons\light\generic-folder-osx-16.png">
      <LogicalName>generic-folder-osx-light-16.png</LogicalName>
    </EmbeddedResource>
    <EmbeddedResource Include="icons\light\generic-folder-osx-16%402x.png">
      <LogicalName>generic-folder-osx-light-16@2x.png</LogicalName>
    </EmbeddedResource>
    <EmbeddedResource Include="icons\light\generic-folder-win-16.png">
      <LogicalName>generic-folder-win-light-16.png</LogicalName>
    </EmbeddedResource>
    <EmbeddedResource Include="icons\light\generic-folder-win-16%402x.png">
      <LogicalName>generic-folder-win-light-16@2x.png</LogicalName>
    </EmbeddedResource>
    <EmbeddedResource Include="icons\light\special-folder-osx-16.png">
      <LogicalName>special-folder-osx-light-16.png</LogicalName>
    </EmbeddedResource>
    <EmbeddedResource Include="icons\light\special-folder-osx-16%402x.png">
      <LogicalName>special-folder-osx-light-16@2x.png</LogicalName>
    </EmbeddedResource>
    <EmbeddedResource Include="icons\light\special-folder-win-16.png">
      <LogicalName>special-folder-win-light-16.png</LogicalName>
    </EmbeddedResource>
    <EmbeddedResource Include="icons\light\special-folder-win-16%402x.png">
      <LogicalName>special-folder-win-light-16@2x.png</LogicalName>
    </EmbeddedResource>
    <EmbeddedResource Include="icons\light\web-reference-folder-osx-16.png">
      <LogicalName>web-reference-folder-osx-light-16.png</LogicalName>
    </EmbeddedResource>
    <EmbeddedResource Include="icons\light\web-reference-folder-osx-16%402x.png">
      <LogicalName>web-reference-folder-osx-light-16@2x.png</LogicalName>
    </EmbeddedResource>
    <EmbeddedResource Include="icons\light\web-reference-folder-win-16.png">
      <LogicalName>web-reference-folder-win-light-16.png</LogicalName>
    </EmbeddedResource>
    <EmbeddedResource Include="icons\light\web-reference-folder-win-16%402x.png">
      <LogicalName>web-reference-folder-win-light-16@2x.png</LogicalName>
    </EmbeddedResource>
    <EmbeddedResource Include="icons\light\pad-help-16.png">
      <LogicalName>pad-help-light-16.png</LogicalName>
    </EmbeddedResource>
    <EmbeddedResource Include="icons\light\pad-help-16%402x.png">
      <LogicalName>pad-help-light-16@2x.png</LogicalName>
    </EmbeddedResource>
    <EmbeddedResource Include="icons\light\preferences-16.png">
      <LogicalName>preferences-light-16.png</LogicalName>
    </EmbeddedResource>
    <EmbeddedResource Include="icons\light\preferences-16%402x.png">
      <LogicalName>preferences-light-16@2x.png</LogicalName>
    </EmbeddedResource>
    <EmbeddedResource Include="icons\light\sort-alphabetically-16.png">
      <LogicalName>sort-alphabetically-light-16.png</LogicalName>
    </EmbeddedResource>
    <EmbeddedResource Include="icons\light\sort-alphabetically-16%402x.png">
      <LogicalName>sort-alphabetically-light-16@2x.png</LogicalName>
    </EmbeddedResource>
    <EmbeddedResource Include="icons\light\group-by-category-16.png">
      <LogicalName>group-by-category-light-16.png</LogicalName>
    </EmbeddedResource>
    <EmbeddedResource Include="icons\light\group-by-category-16%402x.png">
      <LogicalName>group-by-category-light-16@2x.png</LogicalName>
    </EmbeddedResource>
    <EmbeddedResource Include="icons\light\add-16.png">
      <LogicalName>add-light-16.png</LogicalName>
    </EmbeddedResource>
    <EmbeddedResource Include="icons\light\add-16%402x.png">
      <LogicalName>add-light-16@2x.png</LogicalName>
    </EmbeddedResource>
    <EmbeddedResource Include="icons\light\warning-overlay-9.png">
      <LogicalName>warning-overlay-light-9.png</LogicalName>
    </EmbeddedResource>
    <EmbeddedResource Include="icons\light\warning-overlay-9%402x.png">
      <LogicalName>warning-overlay-light-9@2x.png</LogicalName>
    </EmbeddedResource>
    <EmbeddedResource Include="icons\light\warning-8.png">
      <LogicalName>warning-light-8.png</LogicalName>
    </EmbeddedResource>
    <EmbeddedResource Include="icons\light\warning-8%402x.png">
      <LogicalName>warning-light-8@2x.png</LogicalName>
    </EmbeddedResource>
    <EmbeddedResource Include="icons\light\warning-16.png">
      <LogicalName>warning-light-16.png</LogicalName>
    </EmbeddedResource>
    <EmbeddedResource Include="icons\light\warning-16%402x.png">
      <LogicalName>warning-light-16@2x.png</LogicalName>
    </EmbeddedResource>
    <EmbeddedResource Include="icons\light\warning-24.png">
      <LogicalName>warning-light-24.png</LogicalName>
    </EmbeddedResource>
    <EmbeddedResource Include="icons\light\warning-24%402x.png">
      <LogicalName>warning-light-24@2x.png</LogicalName>
    </EmbeddedResource>
    <EmbeddedResource Include="icons\light\warning-32.png">
      <LogicalName>warning-light-32.png</LogicalName>
    </EmbeddedResource>
    <EmbeddedResource Include="icons\light\warning-32%402x.png">
      <LogicalName>warning-light-32@2x.png</LogicalName>
    </EmbeddedResource>
    <EmbeddedResource Include="icons\light\warning-48.png">
      <LogicalName>warning-light-48.png</LogicalName>
    </EmbeddedResource>
    <EmbeddedResource Include="icons\light\warning-48%402x.png">
      <LogicalName>warning-light-48@2x.png</LogicalName>
    </EmbeddedResource>
    <EmbeddedResource Include="icons\light\error-16.png">
      <LogicalName>error-light-16.png</LogicalName>
    </EmbeddedResource>
    <EmbeddedResource Include="icons\light\error-16%402x.png">
      <LogicalName>error-light-16@2x.png</LogicalName>
    </EmbeddedResource>
    <EmbeddedResource Include="icons\light\error-24.png">
      <LogicalName>error-light-24.png</LogicalName>
    </EmbeddedResource>
    <EmbeddedResource Include="icons\light\error-24%402x.png">
      <LogicalName>error-light-24@2x.png</LogicalName>
    </EmbeddedResource>
    <EmbeddedResource Include="icons\light\error-32.png">
      <LogicalName>error-light-32.png</LogicalName>
    </EmbeddedResource>
    <EmbeddedResource Include="icons\light\error-32%402x.png">
      <LogicalName>error-light-32@2x.png</LogicalName>
    </EmbeddedResource>
    <EmbeddedResource Include="icons\light\error-48.png">
      <LogicalName>error-light-48.png</LogicalName>
    </EmbeddedResource>
    <EmbeddedResource Include="icons\light\error-48%402x.png">
      <LogicalName>error-light-48@2x.png</LogicalName>
    </EmbeddedResource>
    <EmbeddedResource Include="icons\light\done-16.png">
      <LogicalName>done-light-16.png</LogicalName>
    </EmbeddedResource>
    <EmbeddedResource Include="icons\light\done-16%402x.png">
      <LogicalName>done-light-16@2x.png</LogicalName>
    </EmbeddedResource>
    <EmbeddedResource Include="icons\light\edit-16.png">
      <LogicalName>edit-light-16.png</LogicalName>
    </EmbeddedResource>
    <EmbeddedResource Include="icons\light\edit-16%402x.png">
      <LogicalName>edit-light-16@2x.png</LogicalName>
    </EmbeddedResource>
    <EmbeddedResource Include="icons\light\star-16.png">
      <LogicalName>star-light-16.png</LogicalName>
    </EmbeddedResource>
    <EmbeddedResource Include="icons\light\star-16%402x.png">
      <LogicalName>star-light-16@2x.png</LogicalName>
    </EmbeddedResource>
    <EmbeddedResource Include="icons\light\star-hover-16.png">
      <LogicalName>star-hover-light-16.png</LogicalName>
    </EmbeddedResource>
    <EmbeddedResource Include="icons\light\star-hover-16%402x.png">
      <LogicalName>star-hover-light-16@2x.png</LogicalName>
    </EmbeddedResource>
    <EmbeddedResource Include="icons\light\star-overlay-16.png">
      <LogicalName>star-overlay-light-16.png</LogicalName>
    </EmbeddedResource>
    <EmbeddedResource Include="icons\light\star-overlay-16%402x.png">
      <LogicalName>star-overlay-light-16@2x.png</LogicalName>
    </EmbeddedResource>
    <EmbeddedResource Include="icons\light\star-overlay-hover-16.png">
      <LogicalName>star-overlay-hover-light-16.png</LogicalName>
    </EmbeddedResource>
    <EmbeddedResource Include="icons\light\star-overlay-hover-16%402x.png">
      <LogicalName>star-overlay-hover-light-16@2x.png</LogicalName>
    </EmbeddedResource>
    <EmbeddedResource Include="icons\light\unstar-16.png">
      <LogicalName>unstar-light-16.png</LogicalName>
    </EmbeddedResource>
    <EmbeddedResource Include="icons\light\unstar-16%402x.png">
      <LogicalName>unstar-light-16@2x.png</LogicalName>
    </EmbeddedResource>
    <EmbeddedResource Include="icons\light\unstar-hover-16.png">
      <LogicalName>unstar-hover-light-16.png</LogicalName>
    </EmbeddedResource>
    <EmbeddedResource Include="icons\light\unstar-hover-16%402x.png">
      <LogicalName>unstar-hover-light-16@2x.png</LogicalName>
    </EmbeddedResource>
    <EmbeddedResource Include="icons\light\unstar-overlay-16.png">
      <LogicalName>unstar-overlay-light-16.png</LogicalName>
    </EmbeddedResource>
    <EmbeddedResource Include="icons\light\unstar-overlay-16%402x.png">
      <LogicalName>unstar-overlay-light-16@2x.png</LogicalName>
    </EmbeddedResource>
    <EmbeddedResource Include="icons\light\unstar-overlay-hover-16.png">
      <LogicalName>unstar-overlay-hover-light-16.png</LogicalName>
    </EmbeddedResource>
    <EmbeddedResource Include="icons\light\unstar-overlay-hover-16%402x.png">
      <LogicalName>unstar-overlay-hover-light-16@2x.png</LogicalName>
    </EmbeddedResource>
    <EmbeddedResource Include="icons\light\remove-16.png">
      <LogicalName>remove-light-16.png</LogicalName>
    </EmbeddedResource>
    <EmbeddedResource Include="icons\light\remove-16%402x.png">
      <LogicalName>remove-light-16@2x.png</LogicalName>
    </EmbeddedResource>
    <EmbeddedResource Include="icons\light\properties-16.png">
      <LogicalName>properties-light-16.png</LogicalName>
    </EmbeddedResource>
    <EmbeddedResource Include="icons\light\properties-16%402x.png">
      <LogicalName>properties-light-16@2x.png</LogicalName>
    </EmbeddedResource>
    <EmbeddedResource Include="icons\light\prefs-load-save-16.png">
      <LogicalName>prefs-load-save-light-16.png</LogicalName>
    </EmbeddedResource>
    <EmbeddedResource Include="icons\light\prefs-load-save-16%402x.png">
      <LogicalName>prefs-load-save-light-16@2x.png</LogicalName>
    </EmbeddedResource>
    <EmbeddedResource Include="icons\light\prefs-code-formatting-16.png">
      <LogicalName>prefs-code-formatting-light-16.png</LogicalName>
    </EmbeddedResource>
    <EmbeddedResource Include="icons\light\prefs-code-formatting-16%402x.png">
      <LogicalName>prefs-code-formatting-light-16@2x.png</LogicalName>
    </EmbeddedResource>
    <EmbeddedResource Include="icons\light\prefs-language-16.png">
      <LogicalName>prefs-language-light-16.png</LogicalName>
    </EmbeddedResource>
    <EmbeddedResource Include="icons\light\prefs-language-16%402x.png">
      <LogicalName>prefs-language-light-16@2x.png</LogicalName>
    </EmbeddedResource>
    <EmbeddedResource Include="icons\light\prefs-key-bindings-16.png">
      <LogicalName>prefs-key-bindings-light-16.png</LogicalName>
    </EmbeddedResource>
    <EmbeddedResource Include="icons\light\prefs-key-bindings-16%402x.png">
      <LogicalName>prefs-key-bindings-light-16@2x.png</LogicalName>
    </EmbeddedResource>
    <EmbeddedResource Include="icons\light\prefs-fonts-16.png">
      <LogicalName>prefs-fonts-light-16.png</LogicalName>
    </EmbeddedResource>
    <EmbeddedResource Include="icons\light\prefs-fonts-16%402x.png">
      <LogicalName>prefs-fonts-light-16@2x.png</LogicalName>
    </EmbeddedResource>
    <EmbeddedResource Include="icons\light\prefs-author-information-16.png">
      <LogicalName>prefs-author-information-light-16.png</LogicalName>
    </EmbeddedResource>
    <EmbeddedResource Include="icons\light\prefs-author-information-16%402x.png">
      <LogicalName>prefs-author-information-light-16@2x.png</LogicalName>
    </EmbeddedResource>
    <EmbeddedResource Include="icons\light\prefs-sdk-locations-16.png">
      <LogicalName>prefs-sdk-locations-light-16.png</LogicalName>
    </EmbeddedResource>
    <EmbeddedResource Include="icons\light\prefs-sdk-locations-16%402x.png">
      <LogicalName>prefs-sdk-locations-light-16@2x.png</LogicalName>
    </EmbeddedResource>
    <EmbeddedResource Include="icons\light\prefs-external-tools-16.png">
      <LogicalName>prefs-external-tools-light-16.png</LogicalName>
    </EmbeddedResource>
    <EmbeddedResource Include="icons\light\prefs-external-tools-16%402x.png">
      <LogicalName>prefs-external-tools-light-16@2x.png</LogicalName>
    </EmbeddedResource>
    <EmbeddedResource Include="icons\light\prefs-build-16.png">
      <LogicalName>prefs-build-light-16.png</LogicalName>
    </EmbeddedResource>
    <EmbeddedResource Include="icons\light\prefs-build-16%402x.png">
      <LogicalName>prefs-build-light-16@2x.png</LogicalName>
    </EmbeddedResource>
    <EmbeddedResource Include="icons\light\prefs-play-16.png">
      <LogicalName>prefs-play-light-16.png</LogicalName>
    </EmbeddedResource>
    <EmbeddedResource Include="icons\light\prefs-play-16%402x.png">
      <LogicalName>prefs-play-light-16@2x.png</LogicalName>
    </EmbeddedResource>
    <EmbeddedResource Include="icons\light\prefs-updates-16.png">
      <LogicalName>prefs-updates-light-16.png</LogicalName>
    </EmbeddedResource>
    <EmbeddedResource Include="icons\light\prefs-updates-16%402x.png">
      <LogicalName>prefs-updates-light-16@2x.png</LogicalName>
    </EmbeddedResource>
    <EmbeddedResource Include="icons\light\prefs-task-list-16.png">
      <LogicalName>prefs-task-list-light-16.png</LogicalName>
    </EmbeddedResource>
    <EmbeddedResource Include="icons\light\prefs-task-list-16%402x.png">
      <LogicalName>prefs-task-list-light-16@2x.png</LogicalName>
    </EmbeddedResource>
    <EmbeddedResource Include="icons\light\prefs-generic-16.png">
      <LogicalName>prefs-generic-light-16.png</LogicalName>
    </EmbeddedResource>
    <EmbeddedResource Include="icons\light\prefs-generic-16%402x.png">
      <LogicalName>prefs-generic-light-16@2x.png</LogicalName>
    </EmbeddedResource>
    <EmbeddedResource Include="icons\light\prefs-csharp-16.png">
      <LogicalName>prefs-csharp-light-16.png</LogicalName>
    </EmbeddedResource>
    <EmbeddedResource Include="icons\light\prefs-csharp-16%402x.png">
      <LogicalName>prefs-csharp-light-16@2x.png</LogicalName>
    </EmbeddedResource>
    <EmbeddedResource Include="icons\light\prefs-standard-header-16.png">
      <LogicalName>prefs-standard-header-light-16.png</LogicalName>
    </EmbeddedResource>
    <EmbeddedResource Include="icons\light\prefs-standard-header-16%402x.png">
      <LogicalName>prefs-standard-header-light-16@2x.png</LogicalName>
    </EmbeddedResource>
    <EmbeddedResource Include="icons\light\prefs-dotnet-naming-policies-16.png">
      <LogicalName>prefs-dotnet-naming-policies-light-16.png</LogicalName>
    </EmbeddedResource>
    <EmbeddedResource Include="icons\light\prefs-dotnet-naming-policies-16%402x.png">
      <LogicalName>prefs-dotnet-naming-policies-light-16@2x.png</LogicalName>
    </EmbeddedResource>
    <EmbeddedResource Include="icons\light\prefs-code-templates-16.png">
      <LogicalName>prefs-code-templates-light-16.png</LogicalName>
    </EmbeddedResource>
    <EmbeddedResource Include="icons\light\prefs-code-templates-16%402x.png">
      <LogicalName>prefs-code-templates-light-16@2x.png</LogicalName>
    </EmbeddedResource>
    <EmbeddedResource Include="icons\light\prefs-name-conventions-16.png">
      <LogicalName>prefs-name-conventions-light-16.png</LogicalName>
    </EmbeddedResource>
    <EmbeddedResource Include="icons\light\prefs-name-conventions-16%402x.png">
      <LogicalName>prefs-name-conventions-light-16@2x.png</LogicalName>
    </EmbeddedResource>
    <EmbeddedResource Include="icons\light\copy-16.png">
      <LogicalName>copy-light-16.png</LogicalName>
    </EmbeddedResource>
    <EmbeddedResource Include="icons\light\copy-16%402x.png">
      <LogicalName>copy-light-16@2x.png</LogicalName>
    </EmbeddedResource>
    <EmbeddedResource Include="icons\light\find-16.png">
      <LogicalName>find-light-16.png</LogicalName>
    </EmbeddedResource>
    <EmbeddedResource Include="icons\light\find-16%402x.png">
      <LogicalName>find-light-16@2x.png</LogicalName>
    </EmbeddedResource>
    <EmbeddedResource Include="icons\light\find-and-replace-16.png">
      <LogicalName>find-and-replace-light-16.png</LogicalName>
    </EmbeddedResource>
    <EmbeddedResource Include="icons\light\find-and-replace-16%402x.png">
      <LogicalName>find-and-replace-light-16@2x.png</LogicalName>
    </EmbeddedResource>
    <EmbeddedResource Include="icons\light\go-back-16.png">
      <LogicalName>go-back-light-16.png</LogicalName>
    </EmbeddedResource>
    <EmbeddedResource Include="icons\light\go-back-16%402x.png">
      <LogicalName>go-back-light-16@2x.png</LogicalName>
    </EmbeddedResource>
    <EmbeddedResource Include="icons\light\go-down-16.png">
      <LogicalName>go-down-light-16.png</LogicalName>
    </EmbeddedResource>
    <EmbeddedResource Include="icons\light\go-down-16%402x.png">
      <LogicalName>go-down-light-16@2x.png</LogicalName>
    </EmbeddedResource>
    <EmbeddedResource Include="icons\light\go-forward-16.png">
      <LogicalName>go-forward-light-16.png</LogicalName>
    </EmbeddedResource>
    <EmbeddedResource Include="icons\light\go-forward-16%402x.png">
      <LogicalName>go-forward-light-16@2x.png</LogicalName>
    </EmbeddedResource>
    <EmbeddedResource Include="icons\light\go-up-16.png">
      <LogicalName>go-up-light-16.png</LogicalName>
    </EmbeddedResource>
    <EmbeddedResource Include="icons\light\go-up-16%402x.png">
      <LogicalName>go-up-light-16@2x.png</LogicalName>
    </EmbeddedResource>
    <EmbeddedResource Include="icons\light\undo-16.png">
      <LogicalName>undo-light-16.png</LogicalName>
    </EmbeddedResource>
    <EmbeddedResource Include="icons\light\undo-16%402x.png">
      <LogicalName>undo-light-16@2x.png</LogicalName>
    </EmbeddedResource>
    <EmbeddedResource Include="icons\light\home-16.png">
      <LogicalName>home-light-16.png</LogicalName>
    </EmbeddedResource>
    <EmbeddedResource Include="icons\light\home-16%402x.png">
      <LogicalName>home-light-16@2x.png</LogicalName>
    </EmbeddedResource>
    <EmbeddedResource Include="icons\light\jump-to-16.png">
      <LogicalName>jump-to-light-16.png</LogicalName>
    </EmbeddedResource>
    <EmbeddedResource Include="icons\light\jump-to-16%402x.png">
      <LogicalName>jump-to-light-16@2x.png</LogicalName>
    </EmbeddedResource>
    <EmbeddedResource Include="icons\light\media-play-16.png">
      <LogicalName>media-play-light-16.png</LogicalName>
    </EmbeddedResource>
    <EmbeddedResource Include="icons\light\media-play-16%402x.png">
      <LogicalName>media-play-light-16@2x.png</LogicalName>
    </EmbeddedResource>
    <EmbeddedResource Include="icons\light\missing-image-16.png">
      <LogicalName>missing-image-light-16.png</LogicalName>
    </EmbeddedResource>
    <EmbeddedResource Include="icons\light\missing-image-16%402x.png">
      <LogicalName>missing-image-light-16@2x.png</LogicalName>
    </EmbeddedResource>
    <EmbeddedResource Include="icons\light\open-16.png">
      <LogicalName>open-light-16.png</LogicalName>
    </EmbeddedResource>
    <EmbeddedResource Include="icons\light\refresh-16.png">
      <LogicalName>refresh-light-16.png</LogicalName>
    </EmbeddedResource>
    <EmbeddedResource Include="icons\light\refresh-16%402x.png">
      <LogicalName>refresh-light-16@2x.png</LogicalName>
    </EmbeddedResource>
    <EmbeddedResource Include="icons\light\save-16.png">
      <LogicalName>save-light-16.png</LogicalName>
    </EmbeddedResource>
    <EmbeddedResource Include="icons\light\save-all-16.png">
      <LogicalName>save-all-light-16.png</LogicalName>
    </EmbeddedResource>
    <EmbeddedResource Include="icons\light\zoom-in-16.png">
      <LogicalName>zoom-in-light-16.png</LogicalName>
    </EmbeddedResource>
    <EmbeddedResource Include="icons\light\zoom-in-16%402x.png">
      <LogicalName>zoom-in-light-16@2x.png</LogicalName>
    </EmbeddedResource>
    <EmbeddedResource Include="icons\light\zoom-out-16.png">
      <LogicalName>zoom-out-light-16.png</LogicalName>
    </EmbeddedResource>
    <EmbeddedResource Include="icons\light\zoom-out-16%402x.png">
      <LogicalName>zoom-out-light-16@2x.png</LogicalName>
    </EmbeddedResource>
    <EmbeddedResource Include="icons\light\spinner-14-1.png">
      <LogicalName>spinner-light-14-1.png</LogicalName>
    </EmbeddedResource>
    <EmbeddedResource Include="icons\light\spinner-14-1%402x.png">
      <LogicalName>spinner-light-14-1@2x.png</LogicalName>
    </EmbeddedResource>
    <EmbeddedResource Include="icons\light\spinner-14-2.png">
      <LogicalName>spinner-light-14-2.png</LogicalName>
    </EmbeddedResource>
    <EmbeddedResource Include="icons\light\spinner-14-2%402x.png">
      <LogicalName>spinner-light-14-2@2x.png</LogicalName>
    </EmbeddedResource>
    <EmbeddedResource Include="icons\light\spinner-14-3.png">
      <LogicalName>spinner-light-14-3.png</LogicalName>
    </EmbeddedResource>
    <EmbeddedResource Include="icons\light\spinner-14-3%402x.png">
      <LogicalName>spinner-light-14-3@2x.png</LogicalName>
    </EmbeddedResource>
    <EmbeddedResource Include="icons\light\spinner-14-4.png">
      <LogicalName>spinner-light-14-4.png</LogicalName>
    </EmbeddedResource>
    <EmbeddedResource Include="icons\light\spinner-14-4%402x.png">
      <LogicalName>spinner-light-14-4@2x.png</LogicalName>
    </EmbeddedResource>
    <EmbeddedResource Include="icons\light\spinner-14-5.png">
      <LogicalName>spinner-light-14-5.png</LogicalName>
    </EmbeddedResource>
    <EmbeddedResource Include="icons\light\spinner-14-5%402x.png">
      <LogicalName>spinner-light-14-5@2x.png</LogicalName>
    </EmbeddedResource>
    <EmbeddedResource Include="icons\light\spinner-18-1.png">
      <LogicalName>spinner-light-18-1.png</LogicalName>
    </EmbeddedResource>
    <EmbeddedResource Include="icons\light\spinner-18-1%402x.png">
      <LogicalName>spinner-light-18-1@2x.png</LogicalName>
    </EmbeddedResource>
    <EmbeddedResource Include="icons\light\spinner-18-2.png">
      <LogicalName>spinner-light-18-2.png</LogicalName>
    </EmbeddedResource>
    <EmbeddedResource Include="icons\light\spinner-18-2%402x.png">
      <LogicalName>spinner-light-18-2@2x.png</LogicalName>
    </EmbeddedResource>
    <EmbeddedResource Include="icons\light\spinner-18-3.png">
      <LogicalName>spinner-light-18-3.png</LogicalName>
    </EmbeddedResource>
    <EmbeddedResource Include="icons\light\spinner-18-3%402x.png">
      <LogicalName>spinner-light-18-3@2x.png</LogicalName>
    </EmbeddedResource>
    <EmbeddedResource Include="icons\light\spinner-18-4.png">
      <LogicalName>spinner-light-18-4.png</LogicalName>
    </EmbeddedResource>
    <EmbeddedResource Include="icons\light\spinner-18-4%402x.png">
      <LogicalName>spinner-light-18-4@2x.png</LogicalName>
    </EmbeddedResource>
    <EmbeddedResource Include="icons\light\spinner-18-5.png">
      <LogicalName>spinner-light-18-5.png</LogicalName>
    </EmbeddedResource>
    <EmbeddedResource Include="icons\light\spinner-18-5%402x.png">
      <LogicalName>spinner-light-18-5@2x.png</LogicalName>
    </EmbeddedResource>
    <EmbeddedResource Include="icons\light\catchpoint-16.png">
      <LogicalName>catchpoint-light-16.png</LogicalName>
    </EmbeddedResource>
    <EmbeddedResource Include="icons\light\catchpoint-16%402x.png">
      <LogicalName>catchpoint-light-16@2x.png</LogicalName>
    </EmbeddedResource>
    <EmbeddedResource Include="icons\light\catchpoint-disabled-16.png">
      <LogicalName>catchpoint-disabled-light-16.png</LogicalName>
    </EmbeddedResource>
    <EmbeddedResource Include="icons\light\catchpoint-disabled-16%402x.png">
      <LogicalName>catchpoint-disabled-light-16@2x.png</LogicalName>
    </EmbeddedResource>
  </ItemGroup>
  <ItemGroup>
    <Compile Include="MonoDevelop.Ide.Commands\CustomStringTagProvider.cs" />
    <Compile Include="MonoDevelop.Ide.Commands\EditCommands.cs" />
    <Compile Include="MonoDevelop.Ide.Commands\FileCommands.cs" />
    <Compile Include="MonoDevelop.Ide.Commands\HelpCommands.cs" />
    <Compile Include="MonoDevelop.Ide.Commands\ProjectCommands.cs" />
    <Compile Include="MonoDevelop.Ide.Commands\SearchCommands.cs" />
    <Compile Include="MonoDevelop.Ide.Commands\ToolsCommands.cs" />
    <Compile Include="MonoDevelop.Ide.Commands\ViewCommands.cs" />
    <Compile Include="MonoDevelop.Ide.Commands\WindowCommands.cs" />
    <Compile Include="MonoDevelop.Ide.Gui\DisplayBindingService.cs" />
    <Compile Include="MonoDevelop.Ide.Gui\BackgroundProgressMonitor.cs" />
    <Compile Include="MonoDevelop.Ide.Gui\StatusProgressMonitor.cs" />
    <Compile Include="MonoDevelop.Ide.Tasks\Task.cs" />
    <Compile Include="MonoDevelop.Ide.Tasks\TaskService.cs" />
    <Compile Include="MonoDevelop.Ide.Codons\ContextPadCodon.cs" />
    <Compile Include="MonoDevelop.Ide.Codons\WorkbenchContextCodon.cs" />
    <Compile Include="MonoDevelop.Ide.Codons\CombineOpenCondition.cs" />
    <Compile Include="MonoDevelop.Ide.Codons\LanguageActiveCondition.cs" />
    <Compile Include="MonoDevelop.Ide.Codons\ProjectActiveCondition.cs" />
    <Compile Include="MonoDevelop.Ide.ExternalTools\ExternalTool.cs" />
    <Compile Include="MonoDevelop.Ide.CodeTemplates\CodeTemplate.cs" />
    <Compile Include="MonoDevelop.Ide.CodeTemplates\CodeTemplateService.cs" />
    <Compile Include="MonoDevelop.Ide.Templates\FileDescriptionTemplate.cs" />
    <Compile Include="MonoDevelop.Ide.Templates\FileTemplate.cs" />
    <Compile Include="MonoDevelop.Ide.Templates\ICustomProjectCIEntry.cs" />
    <Compile Include="MonoDevelop.Ide.Templates\INewFileCreator.cs" />
    <Compile Include="MonoDevelop.Ide.Templates\ProjectDescriptor.cs" />
    <Compile Include="MonoDevelop.Ide.Templates\ProjectTemplate.cs" />
    <Compile Include="MonoDevelop.Ide.Templates\TextFileDescriptionTemplate.cs" />
    <Compile Include="MonoDevelop.Ide.Templates\CodeDomFileDescriptionTemplate.cs" />
    <Compile Include="MonoDevelop.Ide.Templates\SingleFileDescriptionTemplate.cs" />
    <Compile Include="MonoDevelop.Ide.Templates\SolutionDescriptor.cs" />
    <Compile Include="MonoDevelop.Ide.Templates\ResourceFileDescriptionTemplate.cs" />
    <Compile Include="MonoDevelop.Ide.Gui\AbstractBaseViewContent.cs" />
    <Compile Include="MonoDevelop.Ide.Gui\AbstractPadContent.cs" />
    <Compile Include="MonoDevelop.Ide.Gui\AbstractViewContent.cs" />
    <Compile Include="MonoDevelop.Ide.Gui\IBaseViewContent.cs" />
    <Compile Include="MonoDevelop.Ide.Gui\IPadContent.cs" />
    <Compile Include="MonoDevelop.Ide.Gui\IViewContent.cs" />
    <Compile Include="MonoDevelop.Ide.Gui\IWorkbenchWindow.cs" />
    <Compile Include="MonoDevelop.Ide.Gui\ViewCommandHandlers.cs" />
    <Compile Include="MonoDevelop.Ide.Gui.Content\IBookmarkBuffer.cs" />
    <Compile Include="MonoDevelop.Ide.Gui.Content\IClipboardHandler.cs" />
    <Compile Include="MonoDevelop.Ide.Gui.Content\IPrintable.cs" />
    <Compile Include="MonoDevelop.Ide.Gui.Content\ITextBuffer.cs" />
    <Compile Include="MonoDevelop.Ide.Gui.Dialogs\CommonAboutDialog.cs" />
    <Compile Include="MonoDevelop.Ide.Gui.Dialogs\DirtyFilesDialog.cs" />
    <Compile Include="MonoDevelop.Ide.Gui.Dialogs\NewLayoutDialog.cs" />
    <Compile Include="MonoDevelop.Ide.Gui.Dialogs\AboutMonoDevelopTabPage.cs" />
    <Compile Include="MonoDevelop.Ide.Gui.Dialogs\VersionInformationTabPage.cs" />
    <Compile Include="MonoDevelop.Ide.Gui.Dialogs\TipOfTheDay.cs" />
    <Compile Include="MonoDevelop.Ide.Gui.Dialogs\AddinLoadErrorDialog.cs" />
    <Compile Include="MonoDevelop.Ide.Gui.OptionPanels\BuildPanel.cs" />
    <Compile Include="MonoDevelop.Ide.Gui.OptionPanels\LoadSavePanel.cs" />
    <Compile Include="MonoDevelop.Ide.Gui.OptionPanels\AddInsOptionsPanel.cs" />
    <Compile Include="MonoDevelop.Ide.Gui.Pads\DefaultMonitorPad.cs" />
    <Compile Include="MonoDevelop.Ide.Gui.Pads\MonodocTreePad.cs" />
    <Compile Include="MonoDevelop.Ide.Gui.Pads.ProjectPad\SolutionFolderNodeBuilder.cs" />
    <Compile Include="MonoDevelop.Ide.Gui.Pads.ProjectPad\FolderNodeBuilder.cs" />
    <Compile Include="MonoDevelop.Ide.Gui.Pads.ProjectPad\ProjectFileNodeBuilder.cs" />
    <Compile Include="MonoDevelop.Ide.Gui.Pads.ProjectPad\ProjectFolder.cs" />
    <Compile Include="MonoDevelop.Ide.Gui.Pads.ProjectPad\ProjectFolderNodeBuilder.cs" />
    <Compile Include="MonoDevelop.Ide.Gui.Pads.ProjectPad\ProjectNodeBuilder.cs" />
    <Compile Include="MonoDevelop.Ide.Gui.Pads.ProjectPad\ProjectReferenceFolderNodeBuilder.cs" />
    <Compile Include="MonoDevelop.Ide.Gui.Pads.ProjectPad\ProjectReferenceNodeBuilder.cs" />
    <Compile Include="MonoDevelop.Ide.Gui.Pads.ProjectPad\ProjectSolutionPad.cs" />
    <Compile Include="MonoDevelop.Ide.Gui.Pads.ProjectPad\ShowAllFilesBuilderExtension.cs" />
    <Compile Include="MonoDevelop.Ide.Gui.Pads.ProjectPad\SystemFile.cs" />
    <Compile Include="MonoDevelop.Ide.Gui.Pads.ProjectPad\SystemFileNodeBuilder.cs" />
    <Compile Include="MonoDevelop.Ide.Gui.Pads\SolutionPad.cs" />
    <Compile Include="MonoDevelop.Ide.Gui.Pads\TreeViewPad.cs" />
    <Compile Include="MonoDevelop.Ide.Gui\DefaultWorkbench.cs" />
    <Compile Include="MonoDevelop.Ide.Gui\WorkbenchMemento.cs" />
    <Compile Include="MonoDevelop.Ide.Gui\SdiWorkspaceWindow.cs" />
    <Compile Include="MonoDevelop.Ide.Codons\DisplayBindingCodon.cs" />
    <Compile Include="MonoDevelop.Ide.Codons\FileTemplateTypeCodon.cs" />
    <Compile Include="MonoDevelop.Ide.Codons\ProjectTemplateCodon.cs" />
    <Compile Include="MonoDevelop.Ide.Codons\NodeBuilderCodon.cs" />
    <Compile Include="MonoDevelop.Ide.Codons\PadCodon.cs" />
    <Compile Include="MonoDevelop.Ide.Codons\PadOptionCodon.cs" />
    <Compile Include="MonoDevelop.Ide.Codons\SolutionPadCodon.cs" />
    <Compile Include="MonoDevelop.Ide.Templates\ISolutionItemDescriptor.cs" />
    <Compile Include="MonoDevelop.Ide.Templates\SolutionItemDescriptor.cs" />
    <Compile Include="MonoDevelop.Ide.Gui\ConfigurationComboBox.cs" />
    <Compile Include="MonoDevelop.Ide.Gui\IPadContainer.cs" />
    <Compile Include="MonoDevelop.Ide.Gui\Document.cs" />
    <Compile Include="MonoDevelop.Ide.Gui\Pad.cs" />
    <Compile Include="MonoDevelop.Ide.Gui\Workbench.cs" />
    <Compile Include="MonoDevelop.Ide.Gui\StartupInfo.cs" />
    <Compile Include="MonoDevelop.Ide.Gui\ProgressMonitors.cs" />
    <Compile Include="MonoDevelop.Ide\Services.cs" />
    <Compile Include="MonoDevelop.Ide.Gui.OptionPanels\TasksOptionsPanel.cs" />
    <Compile Include="MonoDevelop.Ide.Gui\FileViewer.cs" />
    <Compile Include="MonoDevelop.Ide.Gui.Pads\TaskListPad.cs" />
    <Compile Include="MonoDevelop.Ide.Templates\CodeTranslationFileDescriptionTemplate.cs" />
    <Compile Include="MonoDevelop.Ide.Gui.Dialogs\SelectEncodingsDialog.cs" />
    <Compile Include="MonoDevelop.Ide.Gui.Dialogs\FileSelectorDialog.cs" />
    <Compile Include="MonoDevelop.Ide.Tasks\TaskPriority.cs" />
    <Compile Include="MonoDevelop.Ide.Gui.Pads\ErrorListPad.cs" />
    <Compile Include="gtk-gui\generated.cs" />
    <Compile Include="MonoDevelop.Ide.Tasks\ITaskListView.cs" />
    <Compile Include="MonoDevelop.Ide.Codons\TaskListViewCodon.cs" />
    <Compile Include="MonoDevelop.Ide.Tasks\CommentTasksView.cs" />
    <Compile Include="MonoDevelop.Ide.Tasks\UserTasksView.cs" />
    <Compile Include="MonoDevelop.Ide.Gui\LayoutComboBox.cs" />
    <Compile Include="MonoDevelop.Ide.Gui.Pads.ProjectPad\UnknownEntryNodeBuilder.cs" />
    <Compile Include="MonoDevelop.Ide.Commands\NavigationCommands.cs" />
    <Compile Include="MonoDevelop.Ide.Templates\ISolutionItemFeature.cs" />
    <Compile Include="MonoDevelop.Ide.StandardHeader\StandardHeaderService.cs" />
    <Compile Include="MonoDevelop.Ide.Gui\InternalLog.cs" />
    <Compile Include="MonoDevelop.Ide.Gui.OptionPanels\KeyBindingsPanel.cs" />
    <Compile Include="gtk-gui\MonoDevelop.Ide.Gui.OptionPanels.KeyBindingsPanel.cs" />
    <Compile Include="MonoDevelop.Ide.Commands\TextEditorCommands.cs" />
    <Compile Include="MonoDevelop.Ide.Commands\FileTabCommands.cs" />
    <Compile Include="gtk-gui\MonoDevelop.Ide.Gui.OptionPanels.BuildPanelWidget.cs" />
    <Compile Include="gtk-gui\MonoDevelop.Ide.Gui.OptionPanels.LoadSavePanelWidget.cs" />
    <Compile Include="gtk-gui\MonoDevelop.Ide.Gui.Dialogs.NewLayoutDialog.cs" />
    <Compile Include="gtk-gui\MonoDevelop.Ide.SelectEncodingsDialog.cs" />
    <Compile Include="gtk-gui\MonoDevelop.Ide.Gui.OptionPanels.TasksPanelWidget.cs" />
    <Compile Include="gtk-gui\MonoDevelop.Ide.Gui.Dialogs.TipOfTheDayWindow.cs" />
    <Compile Include="gtk-gui\MonoDevelop.Ide.Gui.OptionPanels.AddInsPanelWidget.cs" />
    <Compile Include="gtk-gui\MonoDevelop.Ide.Gui.Dialogs.AddinLoadErrorDialog.cs" />
    <Compile Include="MonoDevelop.Ide.Codons\FileFilterCodon.cs" />
    <Compile Include="MonoDevelop.Ide.ExternalTools\ExternalToolService.cs" />
    <Compile Include="MonoDevelop.Ide.Templates\FileTemplateReference.cs" />
    <Compile Include="MonoDevelop.Ide.Codons\FileTemplateConditionTypeCodon.cs" />
    <Compile Include="MonoDevelop.Ide.Templates\ClrVersionFileTemplateCondition.cs" />
    <Compile Include="MonoDevelop.Ide.Templates\FileTemplateCondition.cs" />
    <Compile Include="MonoDevelop.Ide.Templates\PartialTypeFileTemplateCondition.cs" />
    <Compile Include="MonoDevelop.Ide.Templates\ParentProjectFileTemplateCondition.cs" />
    <Compile Include="MonoDevelop.Ide.Gui\ToolbarComboBox.cs" />
    <Compile Include="MonoDevelop.Ide.Gui.Content\ISplittable.cs" />
    <Compile Include="MonoDevelop.Ide.Gui.Content\IFoldable.cs" />
    <Compile Include="MonoDevelop.Ide.ExternalTools\ExternalToolPanel.cs" />
    <Compile Include="gtk-gui\MonoDevelop.Ide.ExternalTools.ExternalToolPanelWidget.cs" />
    <Compile Include="MonoDevelop.Ide.Gui\MonoDevelopStatusBar.cs" />
    <Compile Include="MonoDevelop.Ide.Gui\DocumentSwitcher.cs" />
    <Compile Include="MonoDevelop.Ide.Gui.OptionPanels\IDEStyleOptionsPanel.cs" />
    <Compile Include="gtk-gui\MonoDevelop.Ide.Gui.OptionPanels.IDEStyleOptionsPanelWidget.cs" />
    <Compile Include="MonoDevelop.Ide.Gui.Content\IZoomable.cs" />
    <Compile Include="MonoDevelop.Ide.Gui.Pads.ProjectPad\SolutionNodeBuilder.cs" />
    <Compile Include="MonoDevelop.Ide.Gui.Pads.ProjectPad\WorkspaceNodeBuilder.cs" />
    <Compile Include="MonoDevelop.Ide.Gui.Content\DocumentStateTracker.cs" />
    <Compile Include="MonoDevelop.Ide.Gui.Content\IPathedDocument.cs" />
    <Compile Include="MonoDevelop.Ide.Codons\CategoryNode.cs" />
    <Compile Include="MonoDevelop.Ide.Gui.Components\ExtensibleTreeView.cs" />
    <Compile Include="MonoDevelop.Ide.Gui.Components\ITreeBuilder.cs" />
    <Compile Include="MonoDevelop.Ide.Gui.Components\ITreeBuilderContext.cs" />
    <Compile Include="MonoDevelop.Ide.Gui.Components\ITreeNavigator.cs" />
    <Compile Include="MonoDevelop.Ide.Gui.Components\ITreeOptions.cs" />
    <Compile Include="MonoDevelop.Ide.Gui.Components\NodeAttributes.cs" />
    <Compile Include="MonoDevelop.Ide.Gui.Components\NodeBuilder.cs" />
    <Compile Include="MonoDevelop.Ide.Gui.Components\NodeBuilderExtension.cs" />
    <Compile Include="MonoDevelop.Ide.Gui.Components\NodeCommandHandler.cs" />
    <Compile Include="MonoDevelop.Ide.Gui.Components\NodeState.cs" />
    <Compile Include="MonoDevelop.Ide.Gui.Components\DragOperation.cs" />
    <Compile Include="MonoDevelop.Ide.Gui.Components\TreePadOption.cs" />
    <Compile Include="MonoDevelop.Ide.Gui.Components\TypeNodeBuilder.cs" />
    <Compile Include="MonoDevelop.Ide.Gui.Components\TreeViewItem.cs" />
    <Compile Include="MonoDevelop.Ide.Gui.Components\TreeNodeNavigator.cs" />
    <Compile Include="MonoDevelop.Ide.Gui.Components\TreeBuilder.cs" />
    <Compile Include="MonoDevelop.Ide.Gui.Components\TreeOptions.cs" />
    <Compile Include="MonoDevelop.Ide.Gui.Components\TransactedTreeBuilder.cs" />
    <Compile Include="MonoDevelop.Ide.Gui.Content\INavigable.cs" />
    <Compile Include="MonoDevelop.Ide.Gui.Content\IOpenNamedElementHandler.cs" />
    <Compile Include="MonoDevelop.Ide.Gui.Content\ISmartIndenter.cs" />
    <Compile Include="AssemblyInfo.cs" />
    <Compile Include="MonoDevelop.Ide.Gui.Content\ITextEditorResolver.cs" />
    <Compile Include="MonoDevelop.Ide.Gui.OptionPanels\AuthorInformationPanel.cs" />
    <Compile Include="MonoDevelop.Ide.Gui.OptionPanels\GlobalAuthorInformationPanel.cs" />
    <Compile Include="MonoDevelop.Ide.StandardHeader\StandardHeaderPolicyPanel.cs" />
    <Compile Include="gtk-gui\MonoDevelop.Ide.Gui.OptionPanels.AuthorInformationPanelWidget.cs" />
    <Compile Include="gtk-gui\MonoDevelop.Ide.Gui.OptionPanels.GlobalAuthorInformationPanelWidget.cs" />
    <Compile Include="gtk-gui\MonoDevelop.Ide.StandardHeader.StandardHeaderPolicyPanelWidget.cs" />
    <Compile Include="MonoDevelop.Ide.Gui.OptionPanels\TextStylePolicyPanel.cs" />
    <Compile Include="gtk-gui\MonoDevelop.Ide.Gui.OptionPanels.TextStylePolicyPanelWidget.cs" />
    <Compile Include="MonoDevelop.Ide.Gui.Content\TextStylePolicy.cs" />
    <Compile Include="MonoDevelop.Ide.Gui\PadFontChanger.cs" />
    <Compile Include="MonoDevelop.Ide.Gui.Components\PadTreeView.cs" />
    <Compile Include="MonoDevelop.Ide.Codons\PadContextMenuExtensionNode.cs" />
    <Compile Include="MonoDevelop.Ide.Gui.Pads.ProjectPad\FileOperationsBuilderExtension.cs" />
    <Compile Include="MonoDevelop.Ide.Templates\DirectoryTemplate.cs" />
    <Compile Include="MonoDevelop.Ide.Gui.Content\IUndoHandler.cs" />
    <Compile Include="MonoDevelop.Ide.CodeFormatting\CodeFormatterService.cs" />
    <Compile Include="MonoDevelop.Ide.CodeTemplates\CodeTemplatePanel.cs" />
    <Compile Include="gtk-gui\MonoDevelop.Ide.CodeTemplates.CodeTemplatePanelWidget.cs" />
    <Compile Include="MonoDevelop.Ide.CodeTemplates\EditTemplateDialog.cs" />
    <Compile Include="gtk-gui\MonoDevelop.Ide.CodeTemplates.EditTemplateDialog.cs" />
    <Compile Include="MonoDevelop.Ide.CodeTemplates\CodeTemplateVariable.cs" />
    <Compile Include="MonoDevelop.Ide.CodeTemplates\ExpansionObject.cs" />
    <Compile Include="MonoDevelop.Ide.CodeTemplates\CodeTemplateCompletionData.cs" />
    <Compile Include="MonoDevelop.Ide.CodeTemplates\CodeTemplateListDataProvider.cs" />
    <Compile Include="MonoDevelop.Ide.Gui.OptionPanels\MonoRuntimePanel.cs" />
    <Compile Include="gtk-gui\MonoDevelop.Ide.Gui.OptionPanels.MonoRuntimePanelWidget.cs" />
    <Compile Include="MonoDevelop.Ide.FindInFiles\SearchResult.cs" />
    <Compile Include="MonoDevelop.Ide.FindInFiles\SearchResultPad.cs" />
    <Compile Include="MonoDevelop.Ide.FindInFiles\FindInFilesDialog.cs" />
    <Compile Include="gtk-gui\MonoDevelop.Ide.FindInFiles.FindInFilesDialog.cs" />
    <Compile Include="MonoDevelop.Ide.FindInFiles\Commands.cs" />
    <Compile Include="MonoDevelop.Ide.FindInFiles\Scope.cs" />
    <Compile Include="MonoDevelop.Ide.FindInFiles\FileProvider.cs" />
    <Compile Include="MonoDevelop.Ide.FindInFiles\FilterOptions.cs" />
    <Compile Include="MonoDevelop.Ide.FindInFiles\FindReplace.cs" />
    <Compile Include="MonoDevelop.Ide.FindInFiles\SearchResultWidget.cs" />
    <Compile Include="MonoDevelop.Ide.FindInFiles\ISearchProgressMonitor.cs" />
    <Compile Include="MonoDevelop.Ide.FindInFiles\SearchProgressMonitor.cs" />
    <Compile Include="MonoDevelop.Ide.Gui\IAttachableViewContent.cs" />
    <Compile Include="MonoDevelop.Ide.Gui\AbstractAttachableViewContent.cs" />
    <Compile Include="MonoDevelop.Ide.CodeFormatting\CodeFormattingCommands.cs" />
    <Compile Include="MonoDevelop.Ide.Execution\ParameterizedExecutionHandler.cs" />
    <Compile Include="MonoDevelop.Ide.Execution\ExecutionModeCommandService.cs" />
    <Compile Include="MonoDevelop.Ide.Execution\CustomArgsCustomizer.cs" />
    <Compile Include="MonoDevelop.Ide.Execution\CommandExecutionContext.cs" />
    <Compile Include="MonoDevelop.Ide.Execution\IExecutionConfigurationEditor.cs" />
    <Compile Include="MonoDevelop.Ide.Gui.Components\ExecutionModeComboBox.cs" />
    <Compile Include="gtk-gui\MonoDevelop.Ide.Gui.Components.ExecutionModeComboBox.cs" />
    <Compile Include="MonoDevelop.Ide.Execution\IExecutionCommandCustomizer.cs" />
    <Compile Include="MonoDevelop.Ide.Execution\CustomExecutionMode.cs" />
    <Compile Include="MonoDevelop.Ide.Execution\MonoExecutionParameters.cs" />
    <Compile Include="MonoDevelop.Ide.Execution\MonoExecutionCustomizer.cs" />
    <Compile Include="MonoDevelop.Ide.Gui.Dialogs\SelectFileFormatDialog.cs" />
    <Compile Include="gtk-gui\MonoDevelop.Ide.Gui.Dialogs.SelectFileFormatDialog.cs" />
    <Compile Include="MonoDevelop.Ide.Gui.OptionPanels\MaintenanceOptionsPanel.cs" />
    <Compile Include="gtk-gui\MonoDevelop.Ide.Gui.OptionPanels.MaintenanceOptionsPanelWidget.cs" />
    <Compile Include="MonoDevelop.Ide.Tasks\TaskStore.cs" />
    <Compile Include="MonoDevelop.Ide.Gui.OptionPanels\AssemblyFoldersPanel.cs" />
    <Compile Include="gtk-gui\MonoDevelop.Ide.Gui.OptionPanels.AssemblyFoldersPanelWidget.cs" />
    <Compile Include="MonoDevelop.Ide.Gui.Content\ISupportsProjectReload.cs" />
    <Compile Include="MonoDevelop.Ide.Gui.OptionPanels\BuildMessagePanel.cs" />
    <Compile Include="gtk-gui\MonoDevelop.Ide.Gui.OptionPanels.BuildMessagePanelWidget.cs" />
    <Compile Include="MonoDevelop.Ide.Gui\HiddenWorkbenchWindow.cs" />
    <Compile Include="MonoDevelop.Ide.Gui\HiddenTextEditorViewContent.cs" />
    <Compile Include="MonoDevelop.Ide.Gui\WorkbenchWindow.cs" />
    <Compile Include="MonoDevelop.Ide.CodeTemplates\CodeTemplateCodon.cs" />
    <Compile Include="MonoDevelop.Ide.Gui.Content\ILocationList.cs" />
    <Compile Include="MonoDevelop.Ide.Gui.Dialogs\OpenFileDialog.cs" />
    <Compile Include="MonoDevelop.Ide.Extensions\IOpenFileDialogHandler.cs" />
    <Compile Include="MonoDevelop.Ide.Extensions\IAddFileDialogHandler.cs" />
    <Compile Include="MonoDevelop.Ide.Extensions\TextEditorExtensionNode.cs" />
    <Compile Include="MonoDevelop.Ide.Gui\DockItemToolbarLoader.cs">
      <DependentUpon>DisplayBindingService.cs</DependentUpon>
    </Compile>
    <Compile Include="MonoDevelop.Ide.Gui.Components\LogView.cs" />
    <Compile Include="MonoDevelop.Ide.Gui\WorkbenchContext.cs" />
    <Compile Include="MonoDevelop.Ide.Extensions\LayoutExtensionNode.cs" />
    <Compile Include="MonoDevelop.Ide.Extensions\CustomToolExtensionNode.cs" />
    <Compile Include="MonoDevelop.Ide.CustomTools\CustomTool.cs" />
    <Compile Include="MonoDevelop.Ide.CustomTools\CustomToolService.cs" />
    <Compile Include="MonoDevelop.Components\FileSelector.cs" />
    <Compile Include="MonoDevelop.Components\BaseFileEntry.cs" />
    <Compile Include="MonoDevelop.Components\FileEntry.cs" />
    <Compile Include="MonoDevelop.Components\FolderDialog.cs" />
    <Compile Include="MonoDevelop.Components\FolderEntry.cs" />
    <Compile Include="MonoDevelop.Components\TabLabel.cs" />
    <Compile Include="MonoDevelop.Components\CellRendererComboBox.cs" />
    <Compile Include="MonoDevelop.Components\TreeViewCellContainer.cs" />
    <Compile Include="MonoDevelop.Components\TreeViewState.cs" />
    <Compile Include="MonoDevelop.Components\MenuButton.cs" />
    <Compile Include="MonoDevelop.Components\FixedWidthWrapLabel.cs" />
    <Compile Include="MonoDevelop.Components\TooltipWindow.cs" />
    <Compile Include="MonoDevelop.Components\ConsoleView.cs" />
    <Compile Include="MonoDevelop.Components\FolderListSelector.cs" />
    <Compile Include="MonoDevelop.Components\InfoBar.cs" />
    <Compile Include="MonoDevelop.Components\GtkUtil.cs" />
    <Compile Include="MonoDevelop.Components\MiniButton.cs" />
    <Compile Include="MonoDevelop.Components\SearchEntry.cs" />
    <Compile Include="MonoDevelop.Components\HoverImageButton.cs" />
    <Compile Include="MonoDevelop.Components\PathBar.cs" />
    <Compile Include="MonoDevelop.Components\SelectFileDialog.cs" />
    <Compile Include="MonoDevelop.Components\SelectFolderDialog.cs" />
    <Compile Include="MonoDevelop.Components\RoundedFrame.cs" />
    <Compile Include="MonoDevelop.Components\CairoExtensions.cs" />
    <Compile Include="MonoDevelop.Components.Chart\Axis.cs" />
    <Compile Include="MonoDevelop.Components.Chart\AxisDimension.cs" />
    <Compile Include="MonoDevelop.Components.Chart\AxisPosition.cs" />
    <Compile Include="MonoDevelop.Components.Chart\BasicChart.cs" />
    <Compile Include="MonoDevelop.Components.Chart\ChartCursor.cs" />
    <Compile Include="MonoDevelop.Components.Chart\DateTimeAxis.cs" />
    <Compile Include="MonoDevelop.Components.Chart\IntegerAxis.cs" />
    <Compile Include="MonoDevelop.Components.Chart\Serie.cs" />
    <Compile Include="MonoDevelop.Components.Chart\TickEnumerator.cs" />
    <Compile Include="MonoDevelop.Components.Commands\ActionCommand.cs" />
    <Compile Include="MonoDevelop.Components.Commands\ActionType.cs" />
    <Compile Include="MonoDevelop.Components.Commands\Command.cs" />
    <Compile Include="MonoDevelop.Components.Commands\CommandArrayInfo.cs" />
    <Compile Include="MonoDevelop.Components.Commands\CommandCheckMenuItem.cs" />
    <Compile Include="MonoDevelop.Components.Commands\CommandEntry.cs" />
    <Compile Include="MonoDevelop.Components.Commands\CommandEntrySet.cs" />
    <Compile Include="MonoDevelop.Components.Commands\CommandErrorHandler.cs" />
    <Compile Include="MonoDevelop.Components.Commands\CommandFrame.cs" />
    <Compile Include="MonoDevelop.Components.Commands\CommandHandler.cs" />
    <Compile Include="MonoDevelop.Components.Commands\CommandHandlerAttribute.cs" />
    <Compile Include="MonoDevelop.Components.Commands\CommandInfo.cs" />
    <Compile Include="MonoDevelop.Components.Commands\CommandInfoSet.cs" />
    <Compile Include="MonoDevelop.Components.Commands\CommandManager.cs" />
    <Compile Include="MonoDevelop.Components.Commands\CommandMenu.cs" />
    <Compile Include="MonoDevelop.Components.Commands\CommandMenuBar.cs" />
    <Compile Include="MonoDevelop.Components.Commands\CommandMenuItem.cs" />
    <Compile Include="MonoDevelop.Components.Commands\CommandSystemCommands.cs" />
    <Compile Include="MonoDevelop.Components.Commands\CommandToggleToolButton.cs" />
    <Compile Include="MonoDevelop.Components.Commands\CommandToolbar.cs" />
    <Compile Include="MonoDevelop.Components.Commands\CommandToolButton.cs" />
    <Compile Include="MonoDevelop.Components.Commands\CustomCommand.cs" />
    <Compile Include="MonoDevelop.Components.Commands\CustomMenuItem.cs" />
    <Compile Include="MonoDevelop.Components.Commands\ICommandMenuItem.cs" />
    <Compile Include="MonoDevelop.Components.Commands\ICommandRouter.cs" />
    <Compile Include="MonoDevelop.Components.Commands\ICommandUserItem.cs" />
    <Compile Include="MonoDevelop.Components.Commands\LinkCommandEntry.cs" />
    <Compile Include="MonoDevelop.Components.Commands\MenuToolButton.cs" />
    <Compile Include="MonoDevelop.Components.Commands\ICommandDelegatorRouter.cs" />
    <Compile Include="MonoDevelop.Components.Commands\CommandRouterContainer.cs" />
    <Compile Include="MonoDevelop.Components.Commands\ICommandTargetVisitor.cs" />
    <Compile Include="MonoDevelop.Components.Commands\KeyBindingManager.cs" />
    <Compile Include="MonoDevelop.Components.Commands\KeyBindingService.cs" />
    <Compile Include="MonoDevelop.Components.Commands\CustomItem.cs" />
    <Compile Include="MonoDevelop.Components.Commands\CommandSelectedEventArgs.cs" />
    <Compile Include="MonoDevelop.Components.Commands\IMultiCastCommandRouter.cs" />
    <Compile Include="MonoDevelop.Components.Commands\ICommandUpdateHandler.cs" />
    <Compile Include="MonoDevelop.Components.Commands\CustomCommandUpdaterAttribute.cs" />
    <Compile Include="MonoDevelop.Components.Commands\KeyBindingScheme.cs" />
    <Compile Include="MonoDevelop.Components.Commands\KeyBindingSet.cs" />
    <Compile Include="MonoDevelop.Components.Commands\ICommandBar.cs" />
    <Compile Include="MonoDevelop.Components.Commands.ExtensionNodes\CommandCategoryCodon.cs" />
    <Compile Include="MonoDevelop.Components.Commands.ExtensionNodes\CommandCodon.cs" />
    <Compile Include="MonoDevelop.Components.Commands.ExtensionNodes\CommandItemCodon.cs" />
    <Compile Include="MonoDevelop.Components.Commands.ExtensionNodes\ItemSetCodon.cs" />
    <Compile Include="MonoDevelop.Components.Commands.ExtensionNodes\LinkItemCodon.cs" />
    <Compile Include="MonoDevelop.Components.Commands.ExtensionNodes\SeparatorItemCodon.cs" />
    <Compile Include="MonoDevelop.Components.Commands.ExtensionNodes\LocalCommandItemCodon.cs" />
    <Compile Include="MonoDevelop.Components.Commands.ExtensionNodes\SchemeExtensionNode.cs" />
    <Compile Include="MonoDevelop.Components.DockToolbars\ArrowWindow.cs" />
    <Compile Include="MonoDevelop.Components.DockToolbars\DockedPosition.cs" />
    <Compile Include="MonoDevelop.Components.DockToolbars\DockGrip.cs" />
    <Compile Include="MonoDevelop.Components.DockToolbars\DockToolbar.cs" />
    <Compile Include="MonoDevelop.Components.DockToolbars\DockToolbarFrame.cs" />
    <Compile Include="MonoDevelop.Components.DockToolbars\DockToolbarFrameLayout.cs" />
    <Compile Include="MonoDevelop.Components.DockToolbars\DockToolbarFrameStatus.cs" />
    <Compile Include="MonoDevelop.Components.DockToolbars\DockToolbarPanel.cs" />
    <Compile Include="MonoDevelop.Components.DockToolbars\DockToolbarPosition.cs" />
    <Compile Include="MonoDevelop.Components.DockToolbars\DockToolbarStatus.cs" />
    <Compile Include="MonoDevelop.Components.DockToolbars\FixedPanel.cs" />
    <Compile Include="MonoDevelop.Components.DockToolbars\FloatingDock.cs" />
    <Compile Include="MonoDevelop.Components.DockToolbars\FloatingPosition.cs" />
    <Compile Include="MonoDevelop.Components.DockToolbars\IDockBar.cs" />
    <Compile Include="MonoDevelop.Components.DockToolbars\PlaceholderWindow.cs" />
    <Compile Include="MonoDevelop.Components.Extensions\PlatformDialog.cs" />
    <Compile Include="MonoDevelop.Components.Extensions\ISelectFileDialog.cs" />
    <Compile Include="MonoDevelop.Components.PropertyGrid\DefaultPropertyTab.cs" />
    <Compile Include="MonoDevelop.Components.PropertyGrid\EditorManager.cs" />
    <Compile Include="MonoDevelop.Components.PropertyGrid\EventPropertyTab.cs" />
    <Compile Include="MonoDevelop.Components.PropertyGrid\PropertyEditorCell.cs" />
    <Compile Include="MonoDevelop.Components.PropertyGrid\PropertyEditorTypeAttribute.cs" />
    <Compile Include="MonoDevelop.Components.PropertyGrid\PropertyGrid.cs" />
    <Compile Include="MonoDevelop.Components.PropertyGrid\PropertyValueChangedEventArgs.cs" />
    <Compile Include="MonoDevelop.Components.PropertyGrid\PropertyValueChangedEventHandler.cs" />
    <Compile Include="MonoDevelop.Components.PropertyGrid\SurrogateUITypeEditorAttribute.cs" />
    <Compile Include="MonoDevelop.Components.PropertyGrid.Editors\CharPropertyEditor.cs" />
    <Compile Include="MonoDevelop.Components.PropertyGrid.Editors\CollectionEditor.cs" />
    <Compile Include="MonoDevelop.Components.PropertyGrid.Editors\ColorEditorCell.cs" />
    <Compile Include="MonoDevelop.Components.PropertyGrid.Editors\DateTimeEditor.cs" />
    <Compile Include="MonoDevelop.Components.PropertyGrid.Editors\DefaultEditor.cs" />
    <Compile Include="MonoDevelop.Components.PropertyGrid.Editors\EnumerationEditorCell.cs" />
    <Compile Include="MonoDevelop.Components.PropertyGrid.Editors\EventEditor.cs" />
    <Compile Include="MonoDevelop.Components.PropertyGrid.Editors\ExpandableObjectEditor.cs" />
    <Compile Include="MonoDevelop.Components.PropertyGrid.Editors\FlagsEditorCell.cs" />
    <Compile Include="MonoDevelop.Components.PropertyGrid.Editors\FlagsSelectorDialog.cs" />
    <Compile Include="MonoDevelop.Components.PropertyGrid.Editors\FloatRange.cs" />
    <Compile Include="MonoDevelop.Components.PropertyGrid.Editors\IntRange.cs" />
    <Compile Include="MonoDevelop.Components.PropertyGrid.Editors\TextEditor.cs" />
    <Compile Include="MonoDevelop.Components.PropertyGrid.Editors\TextEditorDialog.cs" />
    <Compile Include="MonoDevelop.Components.PropertyGrid.Editors\TimeSpanEditor.cs" />
    <Compile Include="MonoDevelop.Components.PropertyGrid.Editors\BooleanEditorCell.cs" />
    <Compile Include="MonoDevelop.Components.Theming\GtkColors.cs" />
    <Compile Include="MonoDevelop.Components.Theming\GtkTheme.cs" />
    <Compile Include="MonoDevelop.Components.Theming\Theme.cs" />
    <Compile Include="MonoDevelop.Components.Theming\ThemeContext.cs" />
    <Compile Include="MonoDevelop.Components.Theming\ThemeEngine.cs" />
    <Compile Include="gtk-gui\MonoDevelop.Components.FolderListSelector.cs" />
    <Compile Include="MonoDevelop.Components.Docking\AutoHideBox.cs" />
    <Compile Include="MonoDevelop.Components.Docking\DockBar.cs" />
    <Compile Include="MonoDevelop.Components.Docking\DockBarItem.cs" />
    <Compile Include="MonoDevelop.Components.Docking\DockContainer.cs" />
    <Compile Include="MonoDevelop.Components.Docking\DockFrame.cs" />
    <Compile Include="MonoDevelop.Components.Docking\DockFrameTopLevel.cs" />
    <Compile Include="MonoDevelop.Components.Docking\DockGroup.cs" />
    <Compile Include="MonoDevelop.Components.Docking\DockGroupItem.cs" />
    <Compile Include="MonoDevelop.Components.Docking\DockGroupType.cs" />
    <Compile Include="MonoDevelop.Components.Docking\DockItem.cs" />
    <Compile Include="MonoDevelop.Components.Docking\DockItemBehavior.cs" />
    <Compile Include="MonoDevelop.Components.Docking\DockItemContainer.cs" />
    <Compile Include="MonoDevelop.Components.Docking\DockItemStatus.cs" />
    <Compile Include="MonoDevelop.Components.Docking\DockItemToolbar.cs" />
    <Compile Include="MonoDevelop.Components.Docking\DockLayout.cs" />
    <Compile Include="MonoDevelop.Components.Docking\DockObject.cs" />
    <Compile Include="MonoDevelop.Components.Docking\DockPosition.cs" />
    <Compile Include="MonoDevelop.Components.Docking\PlaceholderWindow.cs" />
    <Compile Include="MonoDevelop.Components.Docking\TabStrip.cs" />
    <Compile Include="MonoDevelop.Components\MenuButtonEntry.cs" />
    <Compile Include="MonoDevelop.Ide.Gui.Dialogs\IOptionsPanel.cs" />
    <Compile Include="MonoDevelop.Ide.Gui.Dialogs\MultiMessageDialog.cs" />
    <Compile Include="MonoDevelop.Ide.Gui.Dialogs\MultiTaskProgressDialog.cs" />
    <Compile Include="MonoDevelop.Ide.Gui.Dialogs\OptionsDialog.cs" />
    <Compile Include="MonoDevelop.Ide.Gui.Dialogs\OptionsPanel.cs" />
    <Compile Include="MonoDevelop.Ide.Gui.Dialogs\ProgressDialog.cs" />
    <Compile Include="MonoDevelop.Ide.Gui.Dialogs\SetupApp.cs" />
    <Compile Include="MonoDevelop.Ide.ProgressMonitoring\BaseProgressMonitor.cs" />
    <Compile Include="MonoDevelop.Ide.ProgressMonitoring\MessageDialogProgressMonitor.cs" />
    <Compile Include="MonoDevelop.Ide.ProgressMonitoring\MultiTaskDialogProgressMonitor.cs" />
    <Compile Include="MonoDevelop.Ide.WebBrowser\IWebBrowser.cs" />
    <Compile Include="MonoDevelop.Ide.WebBrowser\LocationChangedEventArgs.cs" />
    <Compile Include="MonoDevelop.Ide.WebBrowser\TitleChangedEventArgs.cs" />
    <Compile Include="MonoDevelop.Ide.WebBrowser\StatusMessageChangedEventArgs.cs" />
    <Compile Include="MonoDevelop.Ide.WebBrowser\LoadingProgressChangedEventArgs.cs" />
    <Compile Include="MonoDevelop.Ide.WebBrowser\LocationChangingEventArgs.cs" />
    <Compile Include="MonoDevelop.Ide.WebBrowser\IWebBrowserLoader.cs" />
    <Compile Include="MonoDevelop.Ide.CodeCompletion\CompletionListWindow.cs" />
    <Compile Include="MonoDevelop.Ide.CodeCompletion\ICompletionWidget.cs" />
    <Compile Include="MonoDevelop.Ide.CodeCompletion\ListWindow.cs" />
    <Compile Include="MonoDevelop.Ide.CodeCompletion\ParameterInformationWindowManager.cs" />
    <Compile Include="MonoDevelop.Ide.CodeCompletion\ParameterInformationWindow.cs" />
    <Compile Include="MonoDevelop.Ide.CodeCompletion\CompletionData.cs" />
    <Compile Include="MonoDevelop.Ide.CodeCompletion\CompletionDataList.cs" />
    <Compile Include="MonoDevelop.Ide.CodeCompletion\MutableCompletionDataList.cs" />
    <Compile Include="MonoDevelop.Ide.CodeCompletion\CompletionWindowManager.cs" />
    <Compile Include="MonoDevelop.Ide.CodeCompletion\ListWidget.cs" />
    <Compile Include="MonoDevelop.Ide.CodeCompletion\CodeCompletionContext.cs" />
    <Compile Include="MonoDevelop.Ide.CodeCompletion\CodeCompletionContextEventArgs.cs" />
    <Compile Include="gtk-gui\MonoDevelop.Ide.Gui.Dialogs.MultiMessageDialog.cs" />
    <Compile Include="gtk-gui\MonoDevelop.Ide.Gui.Dialogs.MultiTaskProgressDialog.cs" />
    <Compile Include="gtk-gui\MonoDevelop.Ide.Gui.Dialogs.ProgressDialog.cs" />
    <Compile Include="MonoDevelop.Ide\DesktopService.cs" />
    <Compile Include="MonoDevelop.Ide\DispatchService.cs" />
    <Compile Include="MonoDevelop.Ide\Ide.cs" />
    <Compile Include="MonoDevelop.Ide\IdePreferences.cs" />
    <Compile Include="MonoDevelop.Ide\RootWorkspace.cs" />
    <Compile Include="MonoDevelop.Ide.Desktop\DefaultPlatformService.cs" />
    <Compile Include="MonoDevelop.Ide.Desktop\DesktopApplication.cs" />
    <Compile Include="MonoDevelop.Ide.Desktop\RecentFileStorage.cs" />
    <Compile Include="MonoDevelop.Ide.Desktop\RecentItem.cs" />
    <Compile Include="MonoDevelop.Ide.Desktop\RecentOpen.cs" />
    <Compile Include="MonoDevelop.Ide\GLibLogging.cs" />
    <Compile Include="MonoDevelop.Ide\ImageService.cs" />
    <Compile Include="MonoDevelop.Ide.Desktop\PlatformService.cs" />
    <Compile Include="MonoDevelop.Ide\MessageService.cs" />
    <Compile Include="MonoDevelop.Ide\WebBrowserService.cs" />
    <Compile Include="MonoDevelop.Ide.Gui\AsyncDispatchAttribute.cs" />
    <Compile Include="MonoDevelop.Ide.Gui\FreeDispatchAttribute.cs" />
    <Compile Include="MonoDevelop.Ide.Gui\GuiSyncContext.cs" />
    <Compile Include="MonoDevelop.Ide.Gui\GuiSyncObject.cs" />
    <Compile Include="MonoDevelop.Ide.Gui\IMementoCapable.cs" />
    <Compile Include="MonoDevelop.Ide.Gui\StockIcons.cs" />
    <Compile Include="MonoDevelop.Ide.Gui\SyncContext.cs" />
    <Compile Include="MonoDevelop.Ide.Gui\SyncContextAttribute.cs" />
    <Compile Include="MonoDevelop.Ide.Gui\SyncObject.cs" />
    <Compile Include="MonoDevelop.Ide.Gui.Components\ProjectFileEntry.cs" />
    <Compile Include="MonoDevelop.Ide.Gui.Dialogs\ItemOptionsDialog.cs" />
    <Compile Include="MonoDevelop.Ide.Gui.Dialogs\ItemOptionsPanel.cs" />
    <Compile Include="MonoDevelop.Ide.Gui.Dialogs\MimeTypePolicyOptionsPanel.cs" />
    <Compile Include="MonoDevelop.Ide.Gui.Dialogs\MimeTypePolicyOptionsSection.cs" />
    <Compile Include="MonoDevelop.Ide.Gui.Dialogs\MultiConfigItemOptionsDialog.cs" />
    <Compile Include="MonoDevelop.Ide.Gui.Dialogs\MultiConfigItemOptionsPanel.cs" />
    <Compile Include="MonoDevelop.Ide.Projects\ProjectOptionsDialog.cs" />
    <Compile Include="MonoDevelop.Ide.Projects\RenameConfigDialog.cs" />
    <Compile Include="MonoDevelop.Ide.Projects\NewFileDialog.cs" />
    <Compile Include="MonoDevelop.Ide.Projects\NewProjectDialog.cs" />
    <Compile Include="MonoDevelop.Ide.Projects\AddFileDialog.cs" />
    <Compile Include="MonoDevelop.Ide.Projects\AddMimeTypeDialog.cs" />
    <Compile Include="MonoDevelop.Ide.Projects\AssemblyReferencePanel.cs" />
    <Compile Include="MonoDevelop.Ide.Projects\CombineEntryFeatureSelector.cs" />
    <Compile Include="MonoDevelop.Ide.Projects\CombineOptionsDialog.cs" />
    <Compile Include="MonoDevelop.Ide.Projects\ConfirmProjectDeleteDialog.cs" />
    <Compile Include="MonoDevelop.Ide.Projects\DefaultPolicyOptionsDialog.cs" />
    <Compile Include="MonoDevelop.Ide.Projects\DeleteConfigDialog.cs" />
    <Compile Include="MonoDevelop.Ide.Projects\FeatureSelectorDialog.cs" />
    <Compile Include="MonoDevelop.Ide.Projects\NewConfigurationDialog.cs" />
    <Compile Include="MonoDevelop.Ide.Projects\ProjectFileSelectorDialog.cs" />
    <Compile Include="MonoDevelop.Ide\ProjectOperations.cs" />
    <Compile Include="MonoDevelop.Ide.Projects\IncludeNewFilesDialog.cs" />
    <Compile Include="MonoDevelop.Ide.Execution\CustomExecutionModeDialog.cs" />
    <Compile Include="MonoDevelop.Ide.Execution\CustomExecutionModeManagerDialog.cs" />
    <Compile Include="MonoDevelop.Ide.Execution\CustomExecutionModeWidget.cs" />
    <Compile Include="MonoDevelop.Ide.Execution\MonoExecutionParametersPreview.cs" />
    <Compile Include="MonoDevelop.Ide.Execution\MonoExecutionParametersWidget.cs" />
    <Compile Include="MonoDevelop.Ide.Projects\ProjectReferencePanel.cs" />
    <Compile Include="MonoDevelop.Ide.Projects\SelectReferenceDialog.cs" />
    <Compile Include="gtk-gui\MonoDevelop.Ide.Projects.OptionPanels.BaseDirectoryPanelWidget.cs" />
    <Compile Include="gtk-gui\MonoDevelop.Ide.Projects.OptionPanels.CodeFormattingPanelWidget.cs" />
    <Compile Include="gtk-gui\MonoDevelop.Ide.Projects.OptionPanels.CombineBuildOptionsWidget.cs" />
    <Compile Include="gtk-gui\MonoDevelop.Ide.Projects.OptionPanels.CombineConfigurationPanelWidget.cs" />
    <Compile Include="gtk-gui\MonoDevelop.Ide.Projects.OptionPanels.CombineInformationWidget.cs" />
    <Compile Include="gtk-gui\MonoDevelop.Ide.Projects.OptionPanels.CommonAssemblySigningPreferences.cs" />
    <Compile Include="gtk-gui\MonoDevelop.Ide.Projects.OptionPanels.CustomCommandPanelWidget.cs" />
    <Compile Include="gtk-gui\MonoDevelop.Ide.Projects.OptionPanels.CustomCommandWidget.cs" />
    <Compile Include="gtk-gui\MonoDevelop.Ide.Projects.OptionPanels.GeneralProjectOptionsWidget.cs" />
    <Compile Include="gtk-gui\MonoDevelop.Ide.Projects.OptionPanels.NamespaceSynchronisationPanelWidget.cs" />
    <Compile Include="gtk-gui\MonoDevelop.Ide.Projects.OptionPanels.OutputOptionsPanelWidget.cs" />
    <Compile Include="gtk-gui\MonoDevelop.Ide.Projects.OptionPanels.RunOptionsPanelWidget.cs" />
    <Compile Include="gtk-gui\MonoDevelop.Ide.Projects.OptionPanels.RuntimeOptionsPanelWidget.cs" />
    <Compile Include="gtk-gui\MonoDevelop.Ide.Projects.OptionPanels.CombineEntryConfigurationsPanelWidget.cs" />
    <Compile Include="gtk-gui\MonoDevelop.Ide.Projects.OptionPanels.StartupOptionsPanelWidget.cs" />
    <Compile Include="MonoDevelop.Ide.Projects.OptionPanels\BaseDirectoryPanel.cs" />
    <Compile Include="MonoDevelop.Ide.Projects.OptionPanels\BaseDirectoryPanelWidget.cs" />
    <Compile Include="MonoDevelop.Ide.Projects.OptionPanels\CodeFormattingPanel.cs" />
    <Compile Include="MonoDevelop.Ide.Projects.OptionPanels\CombineBuildOptions.cs" />
    <Compile Include="MonoDevelop.Ide.Projects.OptionPanels\CombineConfigurationPanel.cs" />
    <Compile Include="MonoDevelop.Ide.Projects.OptionPanels\CombineInformationPanel.cs" />
    <Compile Include="MonoDevelop.Ide.Projects.OptionPanels\CommonAssemblySigningPreferences.cs" />
    <Compile Include="MonoDevelop.Ide.Projects.OptionPanels\CustomCommandPanel.cs" />
    <Compile Include="MonoDevelop.Ide.Projects.OptionPanels\CustomCommandPanelWidget.cs" />
    <Compile Include="MonoDevelop.Ide.Projects.OptionPanels\CustomCommandWidget.cs" />
    <Compile Include="MonoDevelop.Ide.Projects.OptionPanels\GeneralProjectOptions.cs" />
    <Compile Include="MonoDevelop.Ide.Projects.OptionPanels\NamespaceSynchronisationPanel.cs" />
    <Compile Include="MonoDevelop.Ide.Projects.OptionPanels\OutputOptionsPanel.cs" />
    <Compile Include="MonoDevelop.Ide.Projects.OptionPanels\RunOptionsPanel.cs" />
    <Compile Include="MonoDevelop.Ide.Projects.OptionPanels\RuntimeOptionsPanel.cs" />
    <Compile Include="MonoDevelop.Ide.Projects.OptionPanels\SolutionItemConfigurationsPanel.cs" />
    <Compile Include="MonoDevelop.Ide.Projects.OptionPanels\StartupOptionsPanel.cs" />
    <Compile Include="gtk-gui\MonoDevelop.Ide.Projects.CombineEntryFeatureSelector.cs" />
    <Compile Include="gtk-gui\MonoDevelop.Ide.Projects.AddMimeTypeDialog.cs" />
    <Compile Include="gtk-gui\MonoDevelop.Ide.Projects.ConfirmProjectDeleteDialog.cs" />
    <Compile Include="gtk-gui\MonoDevelop.Ide.Projects.DeleteConfigDialog.cs" />
    <Compile Include="gtk-gui\MonoDevelop.Ide.Projects.FeatureSelectorDialog.cs" />
    <Compile Include="gtk-gui\MonoDevelop.Ide.Projects.IncludeNewFilesDialog.cs" />
    <Compile Include="gtk-gui\MonoDevelop.Ide.Projects.NewConfigurationDialog.cs" />
    <Compile Include="gtk-gui\MonoDevelop.Ide.Projects.NewFileDialog.cs" />
    <Compile Include="gtk-gui\MonoDevelop.Ide.Projects.NewProjectDialog.cs" />
    <Compile Include="MonoDevelop.Ide.Gui.Dialogs\PolicyOptionsPanel.cs" />
    <Compile Include="gtk-gui\MonoDevelop.Ide.Projects.ProjectFileSelectorDialog.cs" />
    <Compile Include="gtk-gui\MonoDevelop.Ide.Projects.RenameConfigDialog.cs" />
    <Compile Include="gtk-gui\MonoDevelop.Ide.Projects.SelectReferenceDialog.cs" />
    <Compile Include="gtk-gui\MonoDevelop.Ide.Execution.CustomExecutionModeDialog.cs" />
    <Compile Include="gtk-gui\MonoDevelop.Ide.Execution.CustomExecutionModeManagerDialog.cs" />
    <Compile Include="gtk-gui\MonoDevelop.Ide.Execution.CustomExecutionModeWidget.cs" />
    <Compile Include="gtk-gui\MonoDevelop.Ide.Execution.MonoExecutionParametersPreview.cs" />
    <Compile Include="gtk-gui\MonoDevelop.Ide.Execution.MonoExecutionParametersWidget.cs" />
    <Compile Include="MonoDevelop.Ide.Gui.Components\EnvVarList.cs" />
    <Compile Include="MonoDevelop.Ide\HelpOperations.cs" />
    <Compile Include="MonoDevelop.Ide\ExitEventHandler.cs" />
    <Compile Include="MonoDevelop.Ide\AddEntryEventHandler.cs" />
    <Compile Include="MonoDevelop.Ide\IdeStartup.cs" />
    <Compile Include="MonoDevelop.Ide.Extensions\MimeTypeNode.cs" />
    <Compile Include="MonoDevelop.Ide.Extensions\MimeTypeOptionsPanelNode.cs" />
    <Compile Include="MonoDevelop.Ide.Extensions\OptionsDialogSection.cs" />
    <Compile Include="MonoDevelop.Ide.Extensions\OptionsPanelNode.cs" />
    <Compile Include="MonoDevelop.Ide.Extensions\StockIconCodon.cs" />
    <Compile Include="MonoDevelop.Ide.Gui.Components\StringTagSelectorButton.cs" />
    <Compile Include="gtk-gui\MonoDevelop.Ide.Gui.Components.StringTagSelectorButton.cs" />
    <Compile Include="MonoDevelop.Ide.Gui.Pads.ProjectPad\SolutionFolderFileNodeBuilder.cs" />
    <Compile Include="MonoDevelop.Components\CompactScrolledWindow.cs" />
    <Compile Include="MonoDevelop.Ide.CodeCompletion\MemberCompletionData.cs" />
    <Compile Include="MonoDevelop.Ide.Navigation\DocumentNavigationPoint.cs" />
    <Compile Include="MonoDevelop.Ide.Navigation\NavigationHistoryService.cs" />
    <Compile Include="MonoDevelop.Ide.Navigation\TextFileNavigationPoint.cs" />
    <Compile Include="MonoDevelop.Ide.Navigation\NavigationHistoryItem.cs" />
    <Compile Include="MonoDevelop.Ide.Navigation\NavigationPoint.cs" />
    <Compile Include="MonoDevelop.Ide.Navigation\HistoryList.cs" />
    <Compile Include="MonoDevelop.Components.AutoTest\AutoTestService.cs" />
    <Compile Include="MonoDevelop.Components.AutoTest\AutoTestSession.cs" />
    <Compile Include="MonoDevelop.Components.AutoTest\AutoTestClientSession.cs" />
    <Compile Include="MonoDevelop.Components\DropDownBoxListWindow.cs" />
    <Compile Include="MonoDevelop.Ide.CodeCompletion\CompletionMatcher.cs" />
    <Compile Include="MonoDevelop.Components\Tabstrip.cs" />
    <Compile Include="MonoDevelop.Ide.Fonts\FontChooserPanelWidget.cs" />
    <Compile Include="gtk-gui\MonoDevelop.Ide.Fonts.FontChooserPanelWidget.cs" />
    <Compile Include="MonoDevelop.Ide.Fonts\FontChooserPanel.cs" />
    <Compile Include="MonoDevelop.Ide.Fonts\FontService.cs" />
    <Compile Include="MonoDevelop.Ide.Fonts\FontDescriptionCodon.cs" />
    <Compile Include="MonoDevelop.Components.Extensions\AlertDialog.cs" />
    <Compile Include="MonoDevelop.Ide.Gui.Dialogs\GtkAlertDialog.cs" />
    <Compile Include="MonoDevelop.Components.Extensions\TextQuestionDialog.cs" />
    <Compile Include="MonoDevelop.Components.Extensions\ErrorDialog.cs" />
    <Compile Include="MonoDevelop.Ide.Gui.Dialogs\GtkErrorDialog.cs" />
    <Compile Include="MonoDevelop.Ide.CodeFormatting\ICodeFormatter.cs" />
    <Compile Include="MonoDevelop.Ide.CodeFormatting\IAdvancedCodeFormatter.cs" />
    <Compile Include="MonoDevelop.Ide.CodeFormatting\DefaultCodeFormatter.cs" />
    <Compile Include="MonoDevelop.Ide.CodeFormatting\CodeFormatterExtensionNode.cs" />
    <Compile Include="MonoDevelop.Ide.CodeFormatting\CodeFormatter.cs" />
    <Compile Include="MonoDevelop.Ide.Gui\GtkSynchronizationContext.cs" />
    <Compile Include="MonoDevelop.Ide.Projects\NewPolicySetDialog.cs" />
    <Compile Include="gtk-gui\MonoDevelop.Ide.Projects.NewPolicySetDialog.cs" />
    <Compile Include="MonoDevelop.Components\HeaderBox.cs" />
    <Compile Include="MonoDevelop.Ide.Extensions\StartupHandlerExtensionAttribute.cs" />
    <Compile Include="MonoDevelop.Ide.FindInFiles\ReferencesFinder.cs" />
    <Compile Include="MonoDevelop.Components\SectionList.cs" />
    <Compile Include="MonoDevelop.Ide.Projects\TemplatePickerWidget.cs" />
    <Compile Include="MonoDevelop.Ide.Projects\NewProjectOptionsWidget.cs" />
    <Compile Include="MonoDevelop.Ide.Extensions\FileTypeCondition.cs" />
    <Compile Include="MonoDevelop.Ide.Gui\IDisplayBinding.cs" />
    <Compile Include="MonoDevelop.Ide.Projects\ExportProjectPolicyDialog.cs" />
    <Compile Include="gtk-gui\MonoDevelop.Ide.Projects.ExportProjectPolicyDialog.cs" />
    <Compile Include="MonoDevelop.Ide.Projects\ApplyPolicyDialog.cs" />
    <Compile Include="gtk-gui\MonoDevelop.Ide.Projects.ApplyPolicyDialog.cs" />
    <Compile Include="MonoDevelop.Ide.Gui.Components\ProjectSelectorWidget.cs" />
    <Compile Include="gtk-gui\MonoDevelop.Ide.Gui.Components.ProjectSelectorWidget.cs" />
    <Compile Include="MonoDevelop.Ide.Projects\ProjectSelectorDialog.cs" />
    <Compile Include="gtk-gui\MonoDevelop.Ide.Projects.ProjectSelectorDialog.cs" />
    <Compile Include="MonoDevelop.Ide.Projects\ImportProjectPolicyDialog.cs" />
    <Compile Include="gtk-gui\MonoDevelop.Ide.Projects.ImportProjectPolicyDialog.cs" />
    <Compile Include="MonoDevelop.Ide.ProgressMonitoring\ProgressBarMonitor.cs" />
    <Compile Include="gtk-gui\MonoDevelop.Ide.ProgressMonitoring.ProgressBarMonitor.cs" />
    <Compile Include="MonoDevelop.Ide.Projects\AddExternalFileDialog.cs" />
    <Compile Include="gtk-gui\MonoDevelop.Ide.Projects.AddExternalFileDialog.cs" />
    <Compile Include="MonoDevelop.Ide.Gui.Components\PriorityList.cs" />
    <Compile Include="gtk-gui\MonoDevelop.Ide.Gui.Components.PriorityList.cs" />
    <Compile Include="MonoDevelop.Components.PropertyGrid.Editors\FilePathEditor.cs" />
    <Compile Include="MonoDevelop.Ide.Tasks\CommentTag.cs" />
    <Compile Include="MonoDevelop.Ide.Tasks\CommentTasksChangedEventHandler.cs" />
    <Compile Include="MonoDevelop.Ide.FindInFiles\MemberReference.cs" />
    <Compile Include="MonoDevelop.Ide.Templates\XmlCodeDomReader.cs" />
    <Compile Include="MonoDevelop.Ide.Gui.Pads.ClassPad\ClassData.cs" />
    <Compile Include="MonoDevelop.Ide.Gui.Pads.ClassPad\ClassNodeBuilder.cs" />
    <Compile Include="MonoDevelop.Ide.Gui.Pads.ClassPad\ClassBrowserPad.cs" />
    <Compile Include="MonoDevelop.Ide.Gui.Pads.ClassPad\ClassBrowserPadWidget.cs" />
    <Compile Include="MonoDevelop.Ide.Gui.Pads.ClassPad\CombineNodeBuilder.cs" />
    <Compile Include="MonoDevelop.Ide.Gui.Pads.ClassPad\EventNodeBuilder.cs" />
    <Compile Include="MonoDevelop.Ide.Gui.Pads.ClassPad\FieldNodeBuilder.cs" />
    <Compile Include="MonoDevelop.Ide.Gui.Pads.ClassPad\MemberNodeBuilder.cs" />
    <Compile Include="MonoDevelop.Ide.Gui.Pads.ClassPad\MemberNodeCommandHandler.cs" />
    <Compile Include="MonoDevelop.Ide.Gui.Pads.ClassPad\MethodNodeBuilder.cs" />
    <Compile Include="MonoDevelop.Ide.Gui.Pads.ClassPad\NamespaceData.cs" />
    <Compile Include="MonoDevelop.Ide.Gui.Pads.ClassPad\NamespaceNodeBuilder.cs" />
    <Compile Include="MonoDevelop.Ide.Gui.Pads.ClassPad\ProjectNodeBuilder.cs" />
    <Compile Include="MonoDevelop.Ide.Gui.Pads.ClassPad\PropertyNodeBuilder.cs" />
    <Compile Include="MonoDevelop.Ide.Gui.Pads.ClassPad\SolutionNodeBuilder.cs" />
    <Compile Include="MonoDevelop.Ide.Gui.Pads.ClassPad\ReferenceNodeBuilder.cs" />
    <Compile Include="MonoDevelop.Ide.Gui.Dialogs\FeedbackDialog.cs" />
    <Compile Include="MonoDevelop.Ide\FeedbackService.cs" />
    <Compile Include="MonoDevelop.Ide.Updater\UpdateService.cs" />
    <Compile Include="MonoDevelop.Ide.Updater\IUpdateHandler.cs" />
    <Compile Include="MonoDevelop.Ide.Updater\AddinsUpdateHandler.cs" />
    <Compile Include="MonoDevelop.Ide.Updater\UpdateCheckHandler.cs" />
    <Compile Include="MonoDevelop.Ide.Gui.OptionPanels\SdkLocationPanel.cs" />
    <Compile Include="MonoDevelop.Ide.Projects\PackageReferencePanel.cs" />
    <Compile Include="MonoDevelop.Ide.WelcomePage\WelcomePageCommands.cs" />
    <Compile Include="MonoDevelop.Ide.WelcomePage\WelcomePageOptionPanel.cs" />
    <Compile Include="MonoDevelop.Ide.WelcomePage\WelcomePageWidget.cs" />
    <Compile Include="MonoDevelop.Ide.WelcomePage\WelcomePageOptions.cs" />
    <Compile Include="MonoDevelop.Ide.WelcomePage\WelcomePageLinkButton.cs" />
    <Compile Include="MonoDevelop.Ide.WelcomePage\WelcomePageNewsFeed.cs" />
    <Compile Include="MonoDevelop.Ide.WelcomePage\WelcomePageRecentProjectsList.cs" />
    <Compile Include="MonoDevelop.Ide.WelcomePage\WelcomePageLinksList.cs" />
    <Compile Include="MonoDevelop.Ide.Gui\ProjectLoadProgressMonitor.cs" />
    <Compile Include="MonoDevelop.Components\FileFilterSet.cs" />
    <Compile Include="MonoDevelop.Ide\IdeVersionInfo.cs" />
    <Compile Include="MonoDevelop.Components\ContextMenuTreeView.cs" />
    <Compile Include="MonoDevelop.Ide.Gui.OptionPanels\LogAgentOptionsPanel.cs" />
    <Compile Include="MonoDevelop.Ide\LogReportingStartup.cs" />
    <Compile Include="MonoDevelop.Ide.Projects\ExportSolutionDialog.cs" />
    <Compile Include="gtk-gui\MonoDevelop.Ide.Projects.ExportSolutionDialog.cs" />
    <Compile Include="MonoDevelop.Components.Commands\CustomCommandTargetAttribute.cs" />
    <Compile Include="MonoDevelop.Ide.Extensions\ServiceUrlExtensionNode.cs" />
    <Compile Include="MonoDevelop.Ide\ProjectCreatedEventArgs.cs" />
    <Compile Include="MonoDevelop.Ide.FindInFiles\MemberCollector.cs" />
    <Compile Include="MonoDevelop.Ide.FindInFiles\SearchCollector.cs" />
    <Compile Include="MonoDevelop.Ide.TypeSystem\ProjectContentEventArgs.cs" />
    <Compile Include="MonoDevelop.Ide.TypeSystem\TypeSystemService.cs" />
    <Compile Include="MonoDevelop.Ide.TypeSystem\Ambience.cs" />
    <Compile Include="MonoDevelop.Ide.TypeSystem\AmbienceService.cs" />
    <Compile Include="MonoDevelop.Ide.TypeSystem\NetAmbience.cs" />
    <Compile Include="MonoDevelop.Ide.TypeSystem\OutputFlags.cs" />
    <Compile Include="MonoDevelop.Ide.TypeSystem\OutputSettings.cs" />
    <Compile Include="MonoDevelop.Ide.TypeSystem\StockIcons.cs" />
    <Compile Include="MonoDevelop.Ide.TypeSystem\FoldingRegion.cs" />
    <Compile Include="MonoDevelop.Ide.TypeSystem\ParsedDocument.cs" />
    <Compile Include="MonoDevelop.Ide.TypeSystem\Comment.cs" />
    <Compile Include="MonoDevelop.Ide.TypeSystem\Tag.cs" />
    <Compile Include="MonoDevelop.Ide.TypeSystem\PreProcessorDefine.cs" />
    <Compile Include="MonoDevelop.Ide.TypeSystem\ConditionalRegion.cs" />
    <Compile Include="MonoDevelop.Ide.TypeSystem\MarkupUtilities.cs" />
    <Compile Include="MonoDevelop.Ide.TypeSystem\CodeGenerationService.cs" />
    <Compile Include="MonoDevelop.Ide.TypeSystem\CodeGenerator.cs" />
    <Compile Include="MonoDevelop.Ide.TypeSystem\TypeSystemParserNode.cs" />
    <Compile Include="MonoDevelop.Ide.TypeSystem\MonoDocDocumentationProvider.cs" />
    <Compile Include="MonoDevelop.Ide.Projects.OptionPanels\PortableRuntimeOptionsPanel.cs" />
    <Compile Include="gtk-gui\MonoDevelop.Ide.Projects.OptionPanels.PortableRuntimeOptionsPanelWidget.cs" />
    <Compile Include="MonoDevelop.Ide.Gui\Styles.cs" />
    <Compile Include="MonoDevelop.Ide.Gui\DocumentToolbar.cs" />
    <Compile Include="MonoDevelop.Components.MainToolbar\MainToolbar.cs" />
    <Compile Include="MonoDevelop.Components.MainToolbar\StatusArea.cs" />
    <Compile Include="MonoDevelop.Components.MainToolbar\RoundButton.cs" />
    <Compile Include="MonoDevelop.Components.MainToolbar\ButtonBar.cs" />
    <Compile Include="MonoDevelop.Ide.TypeSystem\ProjectCommentTags.cs" />
    <Compile Include="MonoDevelop.Components.MainToolbar\ProjectSearchCategory.cs" />
    <Compile Include="MonoDevelop.Components.MainToolbar\SearchCategory.cs" />
    <Compile Include="MonoDevelop.Components.MainToolbar\ISearchDataSource.cs" />
    <Compile Include="MonoDevelop.Components.MainToolbar\FileSearchCategory.cs" />
    <Compile Include="MonoDevelop.Components.PropertyGrid\PropertyGridTable.cs" />
    <Compile Include="MonoDevelop.Components\CompactDialog.cs" />
    <Compile Include="MonoDevelop.Components.Docking\DockVisualStyle.cs" />
    <Compile Include="MonoDevelop.Components.MainToolbar\StyledProgressBar.cs" />
    <Compile Include="MonoDevelop.Components.MainToolbar\SearchPopupWindow.cs" />
    <Compile Include="MonoDevelop.Components\PopoverWindow.cs" />
    <Compile Include="MonoDevelop.Components\TooltipPopoverWindow.cs" />
    <Compile Include="MonoDevelop.Ide.Gui.Components\AnimatedIcon.cs" />
    <Compile Include="MonoDevelop.Ide\DefaultWebCertificateProvider.cs" />
    <Compile Include="MonoDevelop.Ide.TypeSystem\ParsedFileEventArgs.cs" />
    <Compile Include="MonoDevelop.Ide.Extensions\MimeTypeExtensionNode.cs" />
    <Compile Include="MonoDevelop.Ide.Gui\DocumentView.cs" />
    <Compile Include="MonoDevelop.Components\VPanedThin.cs" />
    <Compile Include="MonoDevelop.Components\HPanedThin.cs" />
    <Compile Include="MonoDevelop.Components.MainToolbar\CommandSearchCategory.cs" />
    <Compile Include="MonoDevelop.Components\ExtendedLabel.cs" />
    <Compile Include="MonoDevelop.Ide.CodeCompletion\TooltipInformation.cs" />
    <Compile Include="MonoDevelop.Ide.CodeCompletion\TooltipInformationWindow.cs" />
    <Compile Include="MonoDevelop.Ide.TypeSystem\TypeSystemParser.cs" />
    <Compile Include="MonoDevelop.Ide.WelcomePage\WelcomePageSection.cs" />
    <Compile Include="MonoDevelop.Ide.WelcomePage\Style.cs" />
    <Compile Include="MonoDevelop.Ide.WelcomePage\WelcomePageFeedItem.cs" />
    <Compile Include="MonoDevelop.Ide.WelcomePage\WelcomePageListButton.cs" />
    <Compile Include="MonoDevelop.Ide.WelcomePage\WelcomePageButtonBar.cs" />
    <Compile Include="MonoDevelop.Ide.WelcomePage\WelcomePageBarButton.cs" />
    <Compile Include="MonoDevelop.Components\MouseTracker.cs" />
    <Compile Include="MonoDevelop.Components.MainToolbar\SearchPopupSearchPattern.cs" />
    <Compile Include="MonoDevelop.Components\PopoverWindowTheme.cs" />
    <Compile Include="MonoDevelop.Ide.WelcomePage\WelcomePageYoutubeFeed.cs" />
    <Compile Include="MonoDevelop.Ide\EditReferencesEventArgs.cs" />
    <Compile Include="MonoDevelop.Components.MainToolbar\StatusAreaTheme.cs" />
    <Compile Include="MonoDevelop.Components\PopoverWidget.cs" />
    <Compile Include="MonoDevelop.Ide.TextEditing\TextEditorService.cs" />
    <Compile Include="MonoDevelop.Ide.TextEditing\FileLineExtension.cs" />
    <Compile Include="MonoDevelop.Ide.TextEditing\TopLevelWidgetExtension.cs" />
    <Compile Include="MonoDevelop.Ide.TextEditing\VerticalAlignment.cs" />
    <Compile Include="MonoDevelop.Ide.TextEditing\HorizontalAlignment.cs" />
    <Compile Include="MonoDevelop.Ide.TextEditing\TextFileEventArgs.cs" />
    <Compile Include="MonoDevelop.Ide.TextEditing\LineCountEventArgs.cs" />
    <Compile Include="MonoDevelop.Ide.TextEditing\FileExtension.cs" />
    <Compile Include="MonoDevelop.Ide.TextEditing\FileExtensionEventArgs.cs" />
    <Compile Include="MonoDevelop.Components.MainToolbar\StatusAreaBuildTheme.cs" />
    <Compile Include="MonoDevelop.Components\ThreadedRenderer.cs" />
    <Compile Include="MonoDevelop.Components.MainToolbar\ConfigurationMerger.cs" />
    <Compile Include="MonoDevelop.Components.MainToolbar\NavigateToCommand.cs" />
    <Compile Include="MonoDevelop.Components.MainToolbar\ResultsDataSource.cs" />
    <Compile Include="MonoDevelop.Components.MainToolbar\SearchResult.cs" />
    <Compile Include="MonoDevelop.Components\ImageButton.cs" />
    <Compile Include="MonoDevelop.Ide.WelcomePage\DefaultWelcomePage.cs" />
    <Compile Include="MonoDevelop.Ide.WelcomePage\WelcomePageService.cs" />
    <Compile Include="MonoDevelop.Ide.WelcomePage\WelcomePageFrame.cs" />
    <Compile Include="MonoDevelop.Ide.WelcomePage\WelcomePageRow.cs" />
    <Compile Include="MonoDevelop.Ide.WelcomePage\WelcomePageColumn.cs" />
    <Compile Include="MonoDevelop.Ide.WelcomePage\IWelcomePageProvider.cs" />
    <Compile Include="MonoDevelop.Ide.WelcomePage\WelcomePageTipOfTheDaySection.cs" />
    <Compile Include="MonoDevelop.Components.Docking\DockItemTitleTab.cs" />
    <Compile Include="MonoDevelop.Ide.WelcomePage\WelcomePageFirstRun.cs" />
    <Compile Include="MonoDevelop.Ide.Gui\StatusBar.cs" />
    <Compile Include="MonoDevelop.Ide.Gui\StatusBarContextBase.cs" />
    <Compile Include="MonoDevelop.Ide.Gui\StatusBarContext.cs" />
    <Compile Include="MonoDevelop.Ide.Gui\StatusBarIcon.cs" />
    <Compile Include="MonoDevelop.Ide.Gui\StatusBarContextImpl.cs" />
    <Compile Include="MonoDevelop.Components.MainToolbar\MainStatusBarContextImpl.cs" />
    <Compile Include="MonoDevelop.Ide.TypeSystem\MonoDevelopProjectContent.cs" />
    <Compile Include="MonoDevelop.Components.Commands\ICommandDelegator.cs" />
    <Compile Include="MonoDevelop.Ide.CustomTools\ResXFileCodeGenerator.cs" />
    <Compile Include="MonoDevelop.Ide.CustomTools\ThreadAsyncOperation.cs" />
    <Compile Include="MonoDevelop.Components\CellRendererImage.cs" />
    <Compile Include="MonoDevelop.Components\ImageView.cs" />
    <Compile Include="MonoDevelop.Ide.Projects\IdeFileSystemExtensionExtension.cs" />
    <Compile Include="AddinInfo.cs" />
    <Compile Include="MonoDevelop.Ide.CodeCompletion\CompletionCharacters.cs" />
    <Compile Include="MonoDevelop.Ide.CodeCompletion\CompletionCharacterCodon.cs" />
    <Compile Include="MonoDevelop.Ide.TypeSystem\IRefactoringContext.cs" />
    <Compile Include="MonoDevelop.Ide.Gui.Pads.ProjectPad\ImplicitFrameworkAssemblyReferenceNodeBuilder.cs" />
    <Compile Include="MonoDevelop.Ide.Gui.Pads.ProjectPad\PortableFrameworkSubsetNodeBuilder.cs" />
    <Compile Include="MonoDevelop.Components.MainToolbar\SearchInSolutionSearchCategory.cs" />
    <Compile Include="MonoDevelop.Ide.Projects.OptionPanels\CombineMSBuildOptions.cs" />
    <Compile Include="MonoDevelop.Ide.Gui\PadCollection.cs" />
    <Compile Include="MonoDevelop.Ide.Extensions\IdeCustomizer.cs" />
    <Compile Include="MonoDevelop.Components\ExtendedTitleBarWindow.cs" />
    <Compile Include="MonoDevelop.Components.Extensions\IExtendedTitleBarWindowBackend.cs" />
    <Compile Include="MonoDevelop.Components\DropDownBox.cs" />
    <Compile Include="MonoDevelop.Components.Extensions\IExtendedTitleBarDialogBackend.cs" />
    <Compile Include="MonoDevelop.Components\ExtendedTitleBarDialog.cs" />
    <Compile Include="MonoDevelop.Ide.Templates\ProjectTemplatePackageReference.cs" />
    <Compile Include="MonoDevelop.Ide.Templates\PackageRepositoryNode.cs" />
    <Compile Include="MonoDevelop.Ide.Templates\WorkspaceItemCreatedInformation.cs" />
    <Compile Include="MonoDevelop.Ide.Templates\PackageReferencesForCreatedProject.cs" />
    <Compile Include="MonoDevelop.Ide.Templates\ProjectTemplatePackageInstaller.cs" />
<<<<<<< HEAD
    <Compile Include="MonoDevelop.Ide.TypeSystem\RoslynTypeSystemService.cs" />
    <Compile Include="MonoDevelop.Ide.TypeSystem\MonoDevelopTextLoader.cs" />
    <Compile Include="MonoDevelop.Ide.TypeSystem\MonoDevelopSourceTextContainer.cs" />
    <Compile Include="MonoDevelop.Ide.Gui.Pads.ProjectPad\SapNodeBuilder.cs" />
    <Compile Include="MonoDevelop.Ide.CustomTools\PublicResXFileCodeGenerator.cs" />
    <Compile Include="MonoDevelop.Components\ImageLoader.cs" />
    <Compile Include="MonoDevelop.Ide.CodeCompletion\ParameterHintingData.cs" />
    <Compile Include="MonoDevelop.Ide.TypeSystem\MonoDevelopWorkspace.cs" />
    <Compile Include="MonoDevelop.Ide.TypeSystem\CodeTranslator.cs" />
    <Compile Include="MonoDevelop.Ide.Gui.Content\CompletionHandler.cs" />
=======
    <Compile Include="MonoDevelop.Ide.Editor\IDocumentLine.cs" />
    <Compile Include="MonoDevelop.Ide.CodeTemplates\IListDataProvider.cs" />
    <Compile Include="MonoDevelop.Ide.Editor\ITextEditorOptions.cs" />
    <Compile Include="MonoDevelop.Ide.Editor\WordFindStrategy.cs" />
    <Compile Include="MonoDevelop.Ide.Editor\InsertionPoint.cs" />
    <Compile Include="MonoDevelop.Ide.Editor\TextLink.cs">
      <DependentUpon>TextLinkModeEventArgs.cs</DependentUpon>
    </Compile>
    <Compile Include="MonoDevelop.Components\WindowTransparencyDecorator.cs" />
    <Compile Include="MonoDevelop.Components\GtkWorkarounds.cs" />
    <Compile Include="MonoDevelop.Components\PangoUtil.cs" />
    <Compile Include="MonoDevelop.Components\HslColor.cs" />
    <Compile Include="MonoDevelop.Components\HelperMethods.cs" />
    <Compile Include="MonoDevelop.Ide.Editor\SelectionMode.cs" />
    <Compile Include="MonoDevelop.Components\GtkGestures.cs" />
    <Compile Include="MonoDevelop.Ide.Editor\FileSettingsStore.cs" />
    <Compile Include="MonoDevelop.Ide.Editor\InsertionCursorEventArgs.cs" />
    <Compile Include="MonoDevelop.Ide.Editor\IFoldSegment.cs" />
    <Compile Include="MonoDevelop.Ide.TextEditing\TextLineMarkerExtension.cs" />
    <Compile Include="MonoDevelop.Ide.Editor\ITextLineMarker.cs" />
    <Compile Include="MonoDevelop.Ide.Editor\TooltipProvider.cs" />
    <Compile Include="MonoDevelop.Ide.Editor\ITextSegmentMarker.cs" />
    <Compile Include="MonoDevelop.Ide.Editor\DocumentRegion.cs" />
    <Compile Include="MonoDevelop.Ide.Editor\TextMarkerMouseEventArgs.cs" />
    <Compile Include="MonoDevelop.Ide.Editor\DefaultSourceEditorOptions.cs" />
    <Compile Include="MonoDevelop.Ide.Editor\Diff.cs" />
    <Compile Include="MonoDevelop.Ide.Editor\TextEditor.cs" />
    <Compile Include="MonoDevelop.Ide.Editor\ITextDocument.cs" />
    <Compile Include="MonoDevelop.Ide.Editor\TextEditorDisplayBinding.cs" />
    <Compile Include="MonoDevelop.Ide.Editor.Extension\AbstractUsagesExtension.cs" />
    <Compile Include="MonoDevelop.Ide.Editor\SimpleBracketMatcher.cs" />
    <Compile Include="MonoDevelop.Ide.Editor\TextEditorViewContent.cs" />
    <Compile Include="MonoDevelop.Ide.Editor.Extension\IndentationTracker.cs" />
    <Compile Include="MonoDevelop.Ide.Editor.Extension\SelectionSurroundingProvider.cs" />
    <Compile Include="MonoDevelop.Ide.Editor.Extension\TextPasteHandler.cs" />
    <Compile Include="MonoDevelop.Ide.Editor\DocumentLocation.cs" />
    <Compile Include="MonoDevelop.Ide.Editor.Highlighting\SyntaxModeService.cs" />
    <Compile Include="MonoDevelop.Ide.Editor.Highlighting\AmbientColor.cs" />
    <Compile Include="MonoDevelop.Ide.Editor.Highlighting\ColorScheme.cs" />
    <Compile Include="MonoDevelop.Ide.Editor.Highlighting\ColorDescriptionAttribute.cs" />
    <Compile Include="MonoDevelop.Ide.Editor.Highlighting\TemplateCodon.cs" />
    <Compile Include="MonoDevelop.Ide.Editor.Highlighting\IStreamProvider.cs" />
    <Compile Include="MonoDevelop.Ide.Editor.Highlighting\TemplateExtensionNodeLoader.cs" />
    <Compile Include="MonoDevelop.Ide.Editor\SimpleReadonlyDocument.cs" />
    <Compile Include="MonoDevelop.Ide.Editor\TextLinkModeEventArgs.cs" />
    <Compile Include="MonoDevelop.Ide.Editor\InsertionModeOptions.cs" />
    <Compile Include="MonoDevelop.Ide.Editor\TextLinkModeOptions.cs" />
    <Compile Include="MonoDevelop.Ide.Editor.Extension\CompletionTextEditorExtension.cs" />
    <Compile Include="MonoDevelop.Components.DockNotebook\DockNotebook.cs" />
    <Compile Include="MonoDevelop.Components.DockNotebook\PlaceholderWindow.cs" />
    <Compile Include="MonoDevelop.Components.DockNotebook\TabStrip.cs" />
    <Compile Include="MonoDevelop.Components.DockNotebook\TabEventArgs.cs" />
    <Compile Include="MonoDevelop.Components.DockNotebook\DockNotebookTab.cs" />
    <Compile Include="MonoDevelop.Components.DockNotebook\DockNotebookContainer.cs" />
    <Compile Include="MonoDevelop.Ide.Gui\Split.cs" />
    <Compile Include="MonoDevelop.Ide.Gui.Pads.ProjectPad\SapNodeBuilder.cs" />
    <Compile Include="MonoDevelop.Ide.CustomTools\PublicResXFileCodeGenerator.cs" />
    <Compile Include="MonoDevelop.Components\ImageLoader.cs" />
    <Compile Include="MonoDevelop.Components.DockNotebook\DockWindow.cs" />
    <Compile Include="MonoDevelop.Ide.CustomTools\MSBuildCustomTool.cs" />
    <Compile Include="MonoDevelop.Components\Mac\GtkMacInterop.cs" />
    <Compile Include="MonoDevelop.Components\Control.cs" />
    <Compile Include="MonoDevelop.Ide.Editor.Extension\TextEditorExtension.cs" />
    <Compile Include="MonoDevelop.Ide.Editor\IUnitTestMarker.cs" />
    <Compile Include="MonoDevelop.Ide.Editor.Highlighting\ChunkStyle.cs" />
    <Compile Include="MonoDevelop.Ide.Editor\TextMarkerFactory.cs" />
    <Compile Include="MonoDevelop.Ide.Editor\InternalExtensionAPI\ITextEditorImpl.cs" />
    <Compile Include="MonoDevelop.Ide.Editor\InternalExtensionAPI\ITextMarkerFactory.cs" />
    <Compile Include="MonoDevelop.Ide.Editor\InternalExtensionAPI\IEditorActionHost.cs" />
    <Compile Include="MonoDevelop.Ide.Editor\EditActions.cs" />
    <Compile Include="MonoDevelop.Ide.Editor\DocumentContext.cs" />
    <Compile Include="MonoDevelop.Ide.Editor\InternalExtensionAPI\ITextEditorFactory.cs" />
    <Compile Include="MonoDevelop.Ide.Editor\FoldSegmentFactory.cs" />
    <Compile Include="MonoDevelop.Ide.Editor\IReadonlyTextDocument.cs" />
    <Compile Include="MonoDevelop.Ide.Editor.Extension\Usage.cs" />
    <Compile Include="MonoDevelop.Ide.Editor\TextEditorFactory.cs" />
    <Compile Include="MonoDevelop.Ide.Editor\AutoSave.cs" />
    <Compile Include="MonoDevelop.Components\Mac\MDLinkMenuItem.cs" />
    <Compile Include="MonoDevelop.Components\Mac\MDMenu.cs" />
    <Compile Include="MonoDevelop.Components\Mac\MDMenuItem.cs" />
    <Compile Include="MonoDevelop.Components\Mac\MDServicesMenuItem.cs" />
    <Compile Include="MonoDevelop.Components\Mac\MDSubMenuItem.cs" />
    <Compile Include="MonoDevelop.Components\Mac\Messaging.cs" />
    <Compile Include="MonoDevelop.Components\Mac\ObjcHelper.cs" />
    <Compile Include="MonoDevelop.Components\Mac\Util.cs" />
    <Compile Include="MonoDevelop.Components\Mac\NSViewContainer.cs" />
    <Compile Include="MonoDevelop.Components\Mac\GtkEmbed.cs" />
    <Compile Include="MonoDevelop.Components\Mac\WidgetWithNativeWindow.cs" />
    <Compile Include="MonoDevelop.Ide.Editor.Extension\IQuickTaskProvider.cs" />
    <Compile Include="MonoDevelop.Ide.Editor.Extension\QuickTask.cs" />
    <Compile Include="MonoDevelop.Ide.Editor.Highlighting\SemanticHighlighting.cs" />
>>>>>>> 22dfba59
  </ItemGroup>
  <ItemGroup>
    <None Include="Makefile.am" />
    <Data Include="options\DefaultEditingLayout.xml" />
    <Data Include="options\MonoDevelopProperties.xml" />
    <Data Include="options\MonoDevelop-templates.xml" />
    <Data Include="options\MonoDevelop-tools.xml" />
    <Data Include="options\TipsOfTheDay.xml" />
    <None Include="MonoDevelop.Ide.dll.config">
      <CopyToOutputDirectory>PreserveNewest</CopyToOutputDirectory>
    </None>
  </ItemGroup>
  <Import Project="$(MSBuildBinPath)\Microsoft.CSharp.targets" />
  <Target Name="AfterBuild">
    <Copy SourceFiles="@(Data)" DestinationFolder="..\..\..\build\data\%(Data.RelativeDir)" />
  </Target>
  <ItemGroup>
    <Folder Include="MonoDevelop.Ide.CodeFormatting\" />
    <Folder Include="MonoDevelop.Ide.Execution\" />
    <Folder Include="MonoDevelop.Ide.Extensions\" />
    <Folder Include="MonoDevelop.Ide.CustomTools\" />
    <Folder Include="MonoDevelop.Components.Extensions\" />
    <Folder Include="MonoDevelop.Components.Theming\" />
    <Folder Include="MonoDevelop.Components.Docking\" />
    <Folder Include="MonoDevelop.Ide.Gui\" />
    <Folder Include="MonoDevelop.Ide.Desktop\" />
    <Folder Include="MonoDevelop.Ide.Projects\" />
    <Folder Include="MonoDevelop.Ide\" />
    <Folder Include="MonoDevelop.Ide.Gui.Dialogs\" />
    <Folder Include="MonoDevelop.Ide.Projects.OptionPanels\" />
    <Folder Include="MonoDevelop.Ide.Navigation\" />
    <Folder Include="MonoDevelop.Components.AutoTest\" />
    <Folder Include="MonoDevelop.Ide.Fonts\" />
    <Folder Include="MonoDevelop.Ide.Codons\" />
    <Folder Include="ExtensionModel\" />
    <Folder Include="icons\" />
    <Folder Include="MonoDevelop.Ide.WelcomePage\" />
    <Folder Include="branding\" />
    <Folder Include="MonoDevelop.Components.MainToolbar\" />
    <Folder Include="MonoDevelop.Components.MainToolbar\Theme\" />
    <Folder Include="MonoDevelop.Ide.WelcomePage\icons\" />
    <Folder Include="MonoDevelop.Ide.TextEditing\" />
  </ItemGroup>
  <ItemGroup>
    <Content Include="gtkrc.win32">
      <CopyToOutputDirectory>PreserveNewest</CopyToOutputDirectory>
    </Content>
    <Content Include="gtkrc.mac">
      <CopyToOutputDirectory>PreserveNewest</CopyToOutputDirectory>
    </Content>
    <Content Include="gtkrc">
      <CopyToOutputDirectory>PreserveNewest</CopyToOutputDirectory>
    </Content>
    <Content Include="gtkrc.win32-vista">
      <CopyToOutputDirectory>PreserveNewest</CopyToOutputDirectory>
    </Content>
  </ItemGroup>
</Project><|MERGE_RESOLUTION|>--- conflicted
+++ resolved
@@ -100,7 +100,6 @@
     <Reference Include="System.Web" />
     <Reference Include="System.Xml.Linq" />
     <Reference Include="System.Design" />
-<<<<<<< HEAD
     <Reference Include="System.ComponentModel.Composition" />
     <Reference Include="System.Collections.Immutable">
       <HintPath>..\..\..\external\roslyn\Binaries\Debug\System.Collections.Immutable.dll</HintPath>
@@ -123,12 +122,10 @@
     </Reference>
     <Reference Include="Microsoft.CodeAnalysis.CSharp.Desktop">
       <HintPath>..\..\..\external\roslyn\Binaries\Debug\Microsoft.CodeAnalysis.CSharp.Desktop.dll</HintPath>
-=======
     <Reference Include="System.Runtime.Serialization" />
     <Reference Include="System.Windows.Forms" />
     <Reference Include="Xamarin.Mac" Condition=" '$(Configuration)' == 'DebugMac' ">
       <HintPath>..\..\..\external\Xamarin.Mac.dll</HintPath>
->>>>>>> 22dfba59
     </Reference>
   </ItemGroup>
   <ItemGroup>
@@ -2771,7 +2768,6 @@
     <Compile Include="MonoDevelop.Ide.Templates\WorkspaceItemCreatedInformation.cs" />
     <Compile Include="MonoDevelop.Ide.Templates\PackageReferencesForCreatedProject.cs" />
     <Compile Include="MonoDevelop.Ide.Templates\ProjectTemplatePackageInstaller.cs" />
-<<<<<<< HEAD
     <Compile Include="MonoDevelop.Ide.TypeSystem\RoslynTypeSystemService.cs" />
     <Compile Include="MonoDevelop.Ide.TypeSystem\MonoDevelopTextLoader.cs" />
     <Compile Include="MonoDevelop.Ide.TypeSystem\MonoDevelopSourceTextContainer.cs" />
@@ -2782,7 +2778,6 @@
     <Compile Include="MonoDevelop.Ide.TypeSystem\MonoDevelopWorkspace.cs" />
     <Compile Include="MonoDevelop.Ide.TypeSystem\CodeTranslator.cs" />
     <Compile Include="MonoDevelop.Ide.Gui.Content\CompletionHandler.cs" />
-=======
     <Compile Include="MonoDevelop.Ide.Editor\IDocumentLine.cs" />
     <Compile Include="MonoDevelop.Ide.CodeTemplates\IListDataProvider.cs" />
     <Compile Include="MonoDevelop.Ide.Editor\ITextEditorOptions.cs" />
@@ -2874,7 +2869,6 @@
     <Compile Include="MonoDevelop.Ide.Editor.Extension\IQuickTaskProvider.cs" />
     <Compile Include="MonoDevelop.Ide.Editor.Extension\QuickTask.cs" />
     <Compile Include="MonoDevelop.Ide.Editor.Highlighting\SemanticHighlighting.cs" />
->>>>>>> 22dfba59
   </ItemGroup>
   <ItemGroup>
     <None Include="Makefile.am" />
