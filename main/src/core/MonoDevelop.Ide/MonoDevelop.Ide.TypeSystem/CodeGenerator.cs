// 
// CodeGenerator.cs
//  
// Author:
//       Mike Krüger <mkrueger@novell.com>
// 
// Copyright (c) 2010 Novell, Inc (http://www.novell.com)
// 
// Permission is hereby granted, free of charge, to any person obtaining a copy
// of this software and associated documentation files (the "Software"), to deal
// in the Software without restriction, including without limitation the rights
// to use, copy, modify, merge, publish, distribute, sublicense, and/or sell
// copies of the Software, and to permit persons to whom the Software is
// furnished to do so, subject to the following conditions:
// 
// The above copyright notice and this permission notice shall be included in
// all copies or substantial portions of the Software.
// 
// THE SOFTWARE IS PROVIDED "AS IS", WITHOUT WARRANTY OF ANY KIND, EXPRESS OR
// IMPLIED, INCLUDING BUT NOT LIMITED TO THE WARRANTIES OF MERCHANTABILITY,
// FITNESS FOR A PARTICULAR PURPOSE AND NONINFRINGEMENT. IN NO EVENT SHALL THE
// AUTHORS OR COPYRIGHT HOLDERS BE LIABLE FOR ANY CLAIM, DAMAGES OR OTHER
// LIABILITY, WHETHER IN AN ACTION OF CONTRACT, TORT OR OTHERWISE, ARISING FROM,
// OUT OF OR IN CONNECTION WITH THE SOFTWARE OR THE USE OR OTHER DEALINGS IN
// THE SOFTWARE.
using System;
using System.Text;
using System.Collections.Generic;
using System.Linq;
using Mono.Addins;
using ICSharpCode.NRefactory.TypeSystem;
using MonoDevelop.Core.AddIns;
using MonoDevelop.Ide.TypeSystem;
using ICSharpCode.NRefactory;
using MonoDevelop.Projects.Policies;
using MonoDevelop.Ide.Extensions;
using MonoDevelop.Ide.Editor;

namespace MonoDevelop.Ide.TypeSystem
{
	public abstract class CodeGenerator
	{
		static Dictionary<string, MimeTypeExtensionNode> generators = new Dictionary<string, MimeTypeExtensionNode> ();
		
		public bool AutoIndent {
			get;
			set;
		}
		
		public bool UseSpaceIndent {
			get;
			set;
		}

		public string EolMarker {
			get;
			set;
		}

		public int TabSize {
			get;
			set;
		}

		public virtual PolicyContainer PolicyParent {
			get;
			set;
		}

<<<<<<< HEAD
		public static CodeGenerator CreateGenerator (Ide.Gui.Document doc)
=======
		public ICompilation Compilation {
			get;
			set;
		}

		public static CodeGenerator CreateGenerator (TextEditor editor, DocumentContext documentContext)
>>>>>>> 22dfba59
		{
			MimeTypeExtensionNode node;
			if (!generators.TryGetValue (editor.MimeType, out node))
				return null;

			var result = (CodeGenerator)node.CreateInstance ();
<<<<<<< HEAD
			result.UseSpaceIndent = doc.Editor.TabsToSpaces;
			result.EolMarker = doc.Editor.EolMarker;
			result.TabSize = doc.Editor.Options.TabSize;
=======
			result.UseSpaceIndent = editor.Options.TabsToSpaces;
			result.EolMarker = editor.EolMarker;
			result.TabSize = editor.Options.TabSize;
			result.Compilation = documentContext.Compilation;
>>>>>>> 22dfba59
			return result;
		}

		public static CodeGenerator CreateGenerator (Ide.Gui.Document doc)
		{
			return CreateGenerator (doc.Editor, doc);
		}

		public static CodeGenerator CreateGenerator (ITextDocument editor, ICompilation compilation)
		{
			MimeTypeExtensionNode node;
			if (!generators.TryGetValue (editor.MimeType, out node))
				return null;

			var result = (CodeGenerator)node.CreateInstance ();
<<<<<<< HEAD
			result.UseSpaceIndent = editor.TabsToSpaces;
			result.EolMarker = editor.EolMarker;
			result.TabSize = editor.Options.TabSize;
=======
			//result.UseSpaceIndent = editor.Options.TabsToSpaces;
			result.EolMarker = editor.GetEolMarker ();
			//result.TabSize = editor.Options.TabSize;
			result.Compilation = compilation;
>>>>>>> 22dfba59
			return result;
		}

		protected void AppendLine (StringBuilder sb)
		{
			sb.Append (EolMarker);
		}

		protected string GetIndent (int indentLevel)
		{
			if (UseSpaceIndent) 
				return new string (' ', indentLevel * TabSize);

			return new string ('\t', indentLevel);
		}

		public static bool HasGenerator (string mimeType)
		{
			return generators.ContainsKey (mimeType);
		}

		static CodeGenerator ()
		{
			AddinManager.AddExtensionNodeHandler ("/MonoDevelop/TypeSystem/CodeGenerators", delegate (object sender, ExtensionNodeEventArgs args) {
				var node = (MimeTypeExtensionNode)args.ExtensionNode;
				switch (args.Change) {
				case ExtensionChange.Add:
					AddGenerator (node);
					break;
				case ExtensionChange.Remove:
					RemoveGenerator (node);
					break;
				}
			});
		}

		public int IndentLevel {
			get;
			set;
		}

		public CodeGenerator ()
		{
			IndentLevel = -1;
			AutoIndent = true;
		}

		public static void AddGenerator (MimeTypeExtensionNode node)
		{
			generators [node.MimeType] = node;
		}

		public static void RemoveGenerator (MimeTypeExtensionNode node)
		{
			generators.Remove (node.MimeType);
		}

		protected void SetIndentTo (IUnresolvedTypeDefinition implementingType)
		{
			if (IndentLevel < 0)
				IndentLevel = AutoIndent ? CodeGenerationService.CalculateBodyIndentLevel (implementingType) : 0;
		}

		static bool CompareMethods (IMethod interfaceMethod, IMethod typeMethod)
		{
			if (typeMethod.IsExplicitInterfaceImplementation)
				return typeMethod.ImplementedInterfaceMembers.Any (m => m.Equals (interfaceMethod));
			return SignatureComparer.Ordinal.Equals (interfaceMethod, typeMethod);
		}

		public abstract string WrapInRegions (string regionName, string text);

		public abstract void AddGlobalNamespaceImport (TextEditor editor, DocumentContext context, string nsName);
		public abstract void AddLocalNamespaceImport (TextEditor editor, DocumentContext context, string nsName, TextLocation caretLocation);

		public void AddGlobalNamespaceImport (MonoDevelop.Ide.Gui.Document doc, string nsName)
		{
			if (doc == null)
				throw new ArgumentNullException ("doc");
			AddGlobalNamespaceImport (doc.Editor, doc, nsName);
		}

		public void AddLocalNamespaceImport (MonoDevelop.Ide.Gui.Document doc, string nsName, TextLocation caretLocation)
		{
			if (doc == null)
				throw new ArgumentNullException ("doc");
			AddLocalNamespaceImport (doc.Editor, doc, nsName, caretLocation);
		}

<<<<<<< HEAD
=======
		public abstract string GetShortTypeString (TextEditor editor, DocumentContext context, IType type);

>>>>>>> 22dfba59
		public abstract void CompleteStatement (MonoDevelop.Ide.Gui.Document doc);
	}

	public class CodeGeneratorMemberResult
	{
		public CodeGeneratorMemberResult (string code) : this (code, null)
		{
		}

		public CodeGeneratorMemberResult (string code, int bodyStartOffset, int bodyEndOffset)
		{
			this.Code = code;
			this.BodyRegions = new CodeGeneratorBodyRegion[] {
				new CodeGeneratorBodyRegion (bodyStartOffset, bodyEndOffset)
			};
		}

		public CodeGeneratorMemberResult (string code, IList<CodeGeneratorBodyRegion> bodyRegions)
		{
			this.Code = code;
			this.BodyRegions = bodyRegions ?? new CodeGeneratorBodyRegion[0];
		}

		public string Code { get; private set; }

		public IList<CodeGeneratorBodyRegion> BodyRegions { get; private set; }
	}

	public class CodeGeneratorBodyRegion
	{
		public CodeGeneratorBodyRegion (int startOffset, int endOffset)
		{
			this.StartOffset = startOffset;
			this.EndOffset = endOffset;
		}

		public int StartOffset { get; private set; }

		public int EndOffset { get; private set; }

		public int Length {
			get {
				return EndOffset - StartOffset;
			}
		}

		public bool IsValid {
			get {
				return StartOffset >= 0 && Length >= 0;
			}
		}
	}
}<|MERGE_RESOLUTION|>--- conflicted
+++ resolved
@@ -67,32 +67,24 @@
 			set;
 		}
 
-<<<<<<< HEAD
-		public static CodeGenerator CreateGenerator (Ide.Gui.Document doc)
-=======
 		public ICompilation Compilation {
 			get;
 			set;
 		}
 
 		public static CodeGenerator CreateGenerator (TextEditor editor, DocumentContext documentContext)
->>>>>>> 22dfba59
 		{
 			MimeTypeExtensionNode node;
 			if (!generators.TryGetValue (editor.MimeType, out node))
 				return null;
 
 			var result = (CodeGenerator)node.CreateInstance ();
-<<<<<<< HEAD
-			result.UseSpaceIndent = doc.Editor.TabsToSpaces;
-			result.EolMarker = doc.Editor.EolMarker;
-			result.TabSize = doc.Editor.Options.TabSize;
-=======
+
 			result.UseSpaceIndent = editor.Options.TabsToSpaces;
 			result.EolMarker = editor.EolMarker;
 			result.TabSize = editor.Options.TabSize;
 			result.Compilation = documentContext.Compilation;
->>>>>>> 22dfba59
+
 			return result;
 		}
 
@@ -108,16 +100,12 @@
 				return null;
 
 			var result = (CodeGenerator)node.CreateInstance ();
-<<<<<<< HEAD
-			result.UseSpaceIndent = editor.TabsToSpaces;
-			result.EolMarker = editor.EolMarker;
-			result.TabSize = editor.Options.TabSize;
-=======
+
 			//result.UseSpaceIndent = editor.Options.TabsToSpaces;
 			result.EolMarker = editor.GetEolMarker ();
 			//result.TabSize = editor.Options.TabSize;
 			result.Compilation = compilation;
->>>>>>> 22dfba59
+
 			return result;
 		}
 
@@ -207,11 +195,9 @@
 			AddLocalNamespaceImport (doc.Editor, doc, nsName, caretLocation);
 		}
 
-<<<<<<< HEAD
-=======
+
 		public abstract string GetShortTypeString (TextEditor editor, DocumentContext context, IType type);
 
->>>>>>> 22dfba59
 		public abstract void CompleteStatement (MonoDevelop.Ide.Gui.Document doc);
 	}
 
