//
// MonoDevelopWorkspace.cs
//
// Author:
//       Mike Krüger <mkrueger@xamarin.com>
//
// Copyright (c) 2014 Xamarin Inc. (http://xamarin.com)
//
// Permission is hereby granted, free of charge, to any person obtaining a copy
// of this software and associated documentation files (the "Software"), to deal
// in the Software without restriction, including without limitation the rights
// to use, copy, modify, merge, publish, distribute, sublicense, and/or sell
// copies of the Software, and to permit persons to whom the Software is
// furnished to do so, subject to the following conditions:
//
// The above copyright notice and this permission notice shall be included in
// all copies or substantial portions of the Software.
//
// THE SOFTWARE IS PROVIDED "AS IS", WITHOUT WARRANTY OF ANY KIND, EXPRESS OR
// IMPLIED, INCLUDING BUT NOT LIMITED TO THE WARRANTIES OF MERCHANTABILITY,
// FITNESS FOR A PARTICULAR PURPOSE AND NONINFRINGEMENT. IN NO EVENT SHALL THE
// AUTHORS OR COPYRIGHT HOLDERS BE LIABLE FOR ANY CLAIM, DAMAGES OR OTHER
// LIABILITY, WHETHER IN AN ACTION OF CONTRACT, TORT OR OTHERWISE, ARISING FROM,
// OUT OF OR IN CONNECTION WITH THE SOFTWARE OR THE USE OR OTHER DEALINGS IN
// THE SOFTWARE.

using System;
using Microsoft.CodeAnalysis;
using System.Linq;
using System.IO;
using MonoDevelop.Core;
using System.Collections.Generic;
using System.Threading;
using Microsoft.CodeAnalysis.Text;
using System.Threading.Tasks;
using MonoDevelop.Ide.Editor;
using Microsoft.CodeAnalysis.Host;
using MonoDevelop.Core.Text;
using System.Collections.Concurrent;
using MonoDevelop.Ide.CodeFormatting;
using Gtk;

namespace MonoDevelop.Ide.TypeSystem
{
	class MonoDevelopWorkspace : Workspace
	{
		readonly static HostServices services = Microsoft.CodeAnalysis.Host.Mef.MefHostServices.DefaultHost;
		CancellationTokenSource src = new CancellationTokenSource ();
		MonoDevelop.Projects.Solution currentMonoDevelopSolution;
		object addLock = new object();
		bool added;
		bool internalChanges;

		public MonoDevelop.Projects.Solution MonoDevelopSolution {
			get {
				return currentMonoDevelopSolution;
			}
		}

		public MonoDevelopWorkspace () : base (services, "MonoDevelopWorkspace")
		{
			if (IdeApp.Workspace != null) {
				IdeApp.Workspace.ActiveConfigurationChanged += HandleActiveConfigurationChanged;
			}
		}

		protected override void Dispose (bool finalize)
		{
			base.Dispose (finalize);
			if (IdeApp.Workspace != null) {
				IdeApp.Workspace.ActiveConfigurationChanged -= HandleActiveConfigurationChanged;
			}

		}

		internal void InformDocumentTextChange (DocumentId id, SourceText text)
		{
			base.ApplyDocumentTextChanged (id, text);
		}

		void CancelLoad ()
		{
			src.Cancel ();
			src = new CancellationTokenSource ();
		}

		static StatusBarIcon statusIcon = null;
		static int workspacesLoading = 0;

		internal static event EventHandler LoadingFinished;

		static void OnLoadingFinished (EventArgs e)
		{
			var handler = LoadingFinished;
			if (handler != null)
				handler (null, e);
		}

		internal void HideStatusIcon ()
		{
			Gtk.Application.Invoke (delegate {
				workspacesLoading--;
				if (workspacesLoading == 0 && statusIcon != null) {
					statusIcon.Dispose ();
					statusIcon = null;
					OnLoadingFinished (EventArgs.Empty);
				}
			});
		}

		internal void ShowStatusIcon ()
		{
			Gtk.Application.Invoke (delegate {
				workspacesLoading++;
				if (statusIcon != null)
					return;
				statusIcon = IdeApp.Workbench?.StatusBar.ShowStatusIcon (ImageService.GetIcon ("md-parser"));
			});
		}

		void HandleActiveConfigurationChanged (object sender, EventArgs e)
		{
			if (currentMonoDevelopSolution == null)
				return;
			ShowStatusIcon ();
			CancelLoad ();
			var token = src.Token;
			Task.Run (() => {
				try {
					return CreateSolutionInfo (currentMonoDevelopSolution, token);
				} catch (Exception ex) {
					LoggingService.LogError ("Error while reloading solution.", ex); 
					return null;
				}
			}).ContinueWith ((Task<SolutionInfo> t) => {
				try {
					if (t.Status == TaskStatus.RanToCompletion) {
						if (t.Result == null)
							return;
						OnSolutionReloaded (t.Result);
					}
				} finally {
					HideStatusIcon ();
				}
			});
		}

		SolutionInfo CreateSolutionInfo (MonoDevelop.Projects.Solution solution, CancellationToken token)
		{
			var projects = new ConcurrentBag<ProjectInfo> ();
			var mdProjects = solution.GetAllProjects ();
			Parallel.ForEach (mdProjects, proj => {
				if (token.IsCancellationRequested)
					return;
				projects.Add (LoadProject (proj, token));
			});
			if (token.IsCancellationRequested)
				return null;
			var solutionInfo = SolutionInfo.Create (GetSolutionId (solution), VersionStamp.Create (), solution.FileName, projects);
			lock (addLock) {
				if (!added) {
					added = true;
					OnSolutionAdded (solutionInfo);
				}
			}
			return solutionInfo;
		}

		public void TryLoadSolution (MonoDevelop.Projects.Solution solution/*, IProgressMonitor progressMonitor*/)
		{
			this.currentMonoDevelopSolution = solution;
			CancelLoad ();
			CreateSolutionInfo (solution, src.Token);
		}
		
		public void UnloadSolution ()
		{
			OnSolutionRemoved (); 
		}

		Dictionary<MonoDevelop.Projects.Solution, SolutionId> solutionIdMap = new Dictionary<MonoDevelop.Projects.Solution, SolutionId> ();

		internal SolutionId GetSolutionId (MonoDevelop.Projects.Solution solution)
		{
			if (solution == null)
				throw new ArgumentNullException ("solution");
			lock (solutionIdMap) {
				SolutionId result;
				if (!solutionIdMap.TryGetValue (solution, out result)) {
					result = SolutionId.CreateNewId (solution.Name);
					solutionIdMap [solution] = result;
				}
				return result;
			}
		}

		ConcurrentDictionary<MonoDevelop.Projects.Project, ProjectId> projectIdMap = new ConcurrentDictionary<MonoDevelop.Projects.Project, ProjectId> ();
		ConcurrentDictionary<ProjectId, ProjectData> projectDataMap = new ConcurrentDictionary<ProjectId, ProjectData> ();

		internal MonoDevelop.Projects.Project GetMonoProject (Project project)
		{
			return GetMonoProject (project.Id);
		}

		internal MonoDevelop.Projects.Project GetMonoProject (ProjectId projectId)
		{
			foreach (var kv in projectIdMap) {
				if (kv.Value == projectId)
					return kv.Key;
			}
			return null;
		}

		public bool Contains (ProjectId projectId) 
		{
			return projectDataMap.ContainsKey (projectId);
		}

		internal ProjectId GetProjectId (MonoDevelop.Projects.Project p)
		{
			lock (projectIdMap) {
				ProjectId result;
				if (projectIdMap.TryGetValue (p, out result))
					return result;
				return null;
			}
		}

		internal ProjectId GetOrCreateProjectId (MonoDevelop.Projects.Project p)
		{
			lock (projectIdMap) {
				ProjectId result;
				if (!projectIdMap.TryGetValue (p, out result)) {
					result = ProjectId.CreateNewId (p.Name);
					projectIdMap [p] = result;
				}
				return result;
			}
		}

		ProjectData GetProjectData (ProjectId id)
		{
			lock (projectIdMap) {
				ProjectData result;
				if (projectDataMap.TryGetValue (id, out result)) {
					return result;
				}
				return null;
			}
		}

		ProjectData GetOrCreateProjectData (ProjectId id)
		{
			lock (projectIdMap) {
				ProjectData result;
				if (!projectDataMap.TryGetValue (id, out result)) {
					result = new ProjectData (id);
					projectDataMap [id] = result;
				}
				return result;
			}
		}

		class ProjectData
		{
			readonly ProjectId projectId;
			readonly Dictionary<string, DocumentId> documentIdMap;

			public ProjectInfo Info {
				get;
				set;
			}

			public ProjectData (ProjectId projectId)
			{
				this.projectId = projectId;
				documentIdMap = new Dictionary<string, DocumentId> (FilePath.PathComparer);
			}

			internal DocumentId GetOrCreateDocumentId (string name)
			{
				lock (documentIdMap) {
					DocumentId result;
					if (!documentIdMap.TryGetValue (name, out result)) {
						result = DocumentId.CreateNewId (projectId, name);
						documentIdMap [name] = result;
					}
					return result;
				}
			}
			
			public DocumentId GetDocumentId (string name)
			{
				DocumentId result;
				if (!documentIdMap.TryGetValue (name, out result))
					return null;
				return result;
			}

			internal void RemoveDocument (string name)
			{
				documentIdMap.Remove (name);
			}
		}

		internal DocumentId GetDocumentId (ProjectId projectId, string name)
		{
			var data = GetProjectData (projectId);
			if (data == null)
				return null;
			return data.GetDocumentId (name);
		}

		public override bool CanApplyChange (ApplyChangesKind feature)
		{
			return true;
		}

		ProjectInfo LoadProject (MonoDevelop.Projects.Project p, CancellationToken token)
		{
			if (!projectIdMap.ContainsKey (p)) {
				p.FileAddedToProject += OnFileAdded;
				p.FileRemovedFromProject += OnFileRemoved;
				p.FileRenamedInProject += OnFileRenamed;
				p.Modified += OnProjectModified;
			}

			var projectId = GetOrCreateProjectId (p);
			var projectData = GetOrCreateProjectData (projectId); 
			var config = IdeApp.Workspace != null ? p.GetConfiguration (IdeApp.Workspace.ActiveConfiguration) as MonoDevelop.Projects.DotNetProjectConfiguration : null;
			MonoDevelop.Projects.DotNetCompilerParameters cp = null;
			if (config != null)
<<<<<<< HEAD
				cp = config.CompilationParameters;
			FilePath fileName = IdeApp.Workspace != null ? p.GetOutputFileName (IdeApp.Workspace.ActiveConfiguration) : new FilePath (p.Name + ".dll");
=======
				cp = config.CompilationParameters as MonoDevelop.Projects.DotNetConfigurationParameters;
			FilePath fileName = IdeApp.Workspace != null ? p.GetOutputFileName (IdeApp.Workspace.ActiveConfiguration) : (FilePath)"";
			if (fileName.IsNullOrEmpty)
				fileName = new FilePath (p.Name + ".dll");
>>>>>>> 60e99a86
			var info = ProjectInfo.Create (
				projectId,
				VersionStamp.Create (),
				p.Name, 
				fileName.FileNameWithoutExtension,
				LanguageNames.CSharp,
				p.FileName,
				fileName,
				cp != null ? cp.CreateCompilationOptions () : null,
				cp != null ? cp.CreateParseOptions () : null,
				CreateDocuments (projectData, p, token),
				CreateProjectReferences (p, token),
				CreateMetadataReferences (p, projectId, token)
			);

			projectData.Info = info;
			return info;
		}

		internal static Func<string, TextLoader> CreateTextLoader = fileName => new MonoDevelopTextLoader (fileName);

		static DocumentInfo CreateDocumentInfo (string projectName, ProjectData id, MonoDevelop.Projects.ProjectFile f)
		{
			var sourceCodeKind = f.FilePath.Extension == ".sketchcs" ? SourceCodeKind.Interactive : SourceCodeKind.Regular;
			return DocumentInfo.Create (
				id.GetOrCreateDocumentId (f.Name),
				f.FilePath,
				new [] { projectName }.Concat (f.ProjectVirtualPath.ParentDirectory.ToString ().Split (Path.DirectorySeparatorChar, Path.AltDirectorySeparatorChar)),
				sourceCodeKind,
				CreateTextLoader (f.Name),
				f.Name,
				false
			);
		}

		IEnumerable<DocumentInfo> CreateDocuments (ProjectData id, MonoDevelop.Projects.Project p, CancellationToken token)
		{
			var duplicates = new HashSet<DocumentId> ();
			foreach (var f in p.Files) {
				if (token.IsCancellationRequested)
					yield break;
				if (TypeSystemParserNode.IsCompileBuildAction (f.BuildAction)) {
					if (!duplicates.Add (id.GetOrCreateDocumentId (f.Name)))
						continue;
					yield return CreateDocumentInfo (p.Name, id, f);
					continue;
				}
				var mimeType = DesktopService.GetMimeTypeForUri (f.FilePath);
				var node = TypeSystemService.GetTypeSystemParserNode (mimeType, f.BuildAction);
				if (node == null || !node.Parser.CanGenerateProjection (mimeType, f.BuildAction, p.SupportedLanguages))
					continue;
				if (!duplicates.Add (id.GetOrCreateDocumentId (f.Name)))
					continue;
				var options = new ParseOptions {
					FileName = f.FilePath,
					Project = p,
					Content = StringTextSource.ReadFrom (f.FilePath),
				};
				var projections = node.Parser.GenerateProjections (options);
				foreach (var projection in projections.Result) {
					yield return DocumentInfo.Create (
						id.GetOrCreateDocumentId (projection.Document.FileName),
						projection.Document.FileName,
						null,
						SourceCodeKind.Regular,
						TextLoader.From (TextAndVersion.Create (new MonoDevelopSourceText (projection.Document), VersionStamp.Create (), projection.Document.FileName)),
						f.Name,
						false
					);
				}
			}
		}

		static IEnumerable<MetadataReference> CreateMetadataReferences (MonoDevelop.Projects.Project p, ProjectId projectId, CancellationToken token)
		{
			var netProject = p as MonoDevelop.Projects.DotNetProject;
			if (netProject == null)
				yield break;
			var configurationSelector = IdeApp.Workspace?.ActiveConfiguration ?? MonoDevelop.Projects.ConfigurationSelector.Default;
			var hashSet = new HashSet<string> (FilePath.PathComparer);

			bool addFacadeAssemblies = false;

			foreach (string file in netProject.GetReferencedAssemblies (configurationSelector, false)) {
				if (token.IsCancellationRequested)
					yield break;
				string fileName;
				if (!Path.IsPathRooted (file)) {
					fileName = Path.Combine (Path.GetDirectoryName (netProject.FileName), file);
				} else {
					fileName = Path.GetFullPath (file);
				}
				if (hashSet.Contains (fileName))
					continue;
				hashSet.Add (fileName);
				yield return MetadataReferenceCache.LoadReference (projectId, fileName);
				addFacadeAssemblies |= MonoDevelop.Core.Assemblies.SystemAssemblyService.ContainsReferenceToSystemRuntime (fileName);
			}

			// HACK: Facade assemblies should be added by the project system. Remove that when the project system can do that.
			if (addFacadeAssemblies) {
				if (netProject != null) {
					var runtime = netProject.TargetRuntime ?? MonoDevelop.Core.Runtime.SystemAssemblyService.DefaultRuntime;
					var facades = runtime.FindFacadeAssembliesForPCL (netProject.TargetFramework);
					foreach (var facade in facades)
						yield return MetadataReferenceCache.LoadReference (projectId, facade);
				}
			}

			foreach (var pr in p.GetReferencedItems (configurationSelector)) {
				if (token.IsCancellationRequested)
					yield break;
				var referencedProject = pr as MonoDevelop.Projects.DotNetProject;
				if (referencedProject == null)
					continue;
				if (TypeSystemService.IsOutputTrackedProject (referencedProject)) {
					var fileName = referencedProject.GetOutputFileName (configurationSelector);
					yield return MetadataReferenceCache.LoadReference (projectId, fileName);
				}
			}
		}

		IEnumerable<ProjectReference> CreateProjectReferences (MonoDevelop.Projects.Project p, CancellationToken token)
		{
			foreach (var pr in p.GetReferencedItems (MonoDevelop.Projects.ConfigurationSelector.Default)) {
				if (token.IsCancellationRequested)
					yield break;
				var referencedProject = pr as MonoDevelop.Projects.DotNetProject;
				if (referencedProject == null)
					continue;
				if (TypeSystemService.IsOutputTrackedProject (referencedProject))
					continue;
				yield return new ProjectReference (GetOrCreateProjectId (referencedProject));
			}
		}

		#region Open documents
		public override bool CanOpenDocuments {
			get {
				return true;
			}
		}

		public override void OpenDocument (DocumentId documentId, bool activate = true)
		{
			var document = GetDocument (documentId);
			if (document == null)
				return;
			MonoDevelop.Projects.Project prj = null;
			foreach (var curPrj in IdeApp.Workspace.GetAllProjects ()) {
				if (GetProjectId (curPrj) == documentId.ProjectId) {
					prj = curPrj;
					break;
				}
			}
			IdeApp.Workbench.OpenDocument (new MonoDevelop.Ide.Gui.FileOpenInformation (
				DetermineFilePath(document.Id, document.Name, document.FilePath, document.Folders),
				prj,
				activate
			)); 
		}

		List<MonoDevelopSourceTextContainer> openDocuments = new List<MonoDevelopSourceTextContainer>();
		internal void InformDocumentOpen (DocumentId documentId, ITextDocument editor)
		{
			var document = this.GetDocument (documentId);
			if (document == null) {
				return;
			}
			if (IsDocumentOpen (documentId))
				InformDocumentClose (documentId, document.FilePath);
            var monoDevelopSourceTextContainer = new MonoDevelopSourceTextContainer (documentId, editor);
			lock (openDocuments) {
				openDocuments.Add (monoDevelopSourceTextContainer);
			}
			OnDocumentOpened (documentId, monoDevelopSourceTextContainer); 
		}

		Solution newSolution;
		public override bool TryApplyChanges (Solution newSolution)
		{
			this.newSolution = newSolution;
			return base.TryApplyChanges (newSolution);
		}

		protected override void ApplyProjectChanges (ProjectChanges projectChanges)
		{
			try {
				internalChanges = true;
				base.ApplyProjectChanges (projectChanges);
				var data = GetMonoProject (projectChanges.NewProject);
				if (data != null) {
					Application.Invoke (delegate {
						data.SaveAsync (new ProgressMonitor ());	
					});
				}
			} finally {
				internalChanges = false;
			}
		}

		protected override void ApplyAdditionalDocumentAdded (DocumentInfo info, SourceText text)
		{
			base.ApplyAdditionalDocumentAdded (info, text);
		}

		protected override void OnDocumentTextChanged (Document document)
		{
			base.OnDocumentTextChanged (document);
		}

		protected override void OnDocumentClosing (DocumentId documentId)
		{
			base.OnDocumentClosing (documentId);
			lock (openDocuments) {
				var openDoc = openDocuments.FirstOrDefault (d => d.Id == documentId);
				if (openDoc != null) {
//					openDoc.TextChanged -= HandleTextChanged;
					openDocuments.Remove (openDoc);
				}
			}
		}

//		internal override bool CanChangeActiveContextDocument {
//			get {
//				return true;
//			}
//		}

		public void InformDocumentClose (DocumentId analysisDocument, string filePath)
		{
			try {
				OnDocumentClosed (analysisDocument, new MonoDevelopTextLoader (filePath)); 
			} catch (Exception e) {
				LoggingService.LogError ("Exception while closing document.", e); 
			}
		}
		
		public override void CloseDocument (DocumentId documentId)
		{
		}

		protected override void ApplyDocumentTextChanged (DocumentId id, SourceText text)
		{
			var document = GetDocument (id);
			
			if (document == null)
				return;
			bool isOpen;
			var data = TextFileProvider.Instance.GetTextEditorData (document.FilePath, out isOpen);
			var changes = text.GetTextChanges (document.GetTextAsync ().Result).OrderByDescending (c => c.Span.Start).ToList ();

			int delta = 0;
			foreach (var change in changes) {
				data.ReplaceText (change.Span.Start, change.Span.Length, change.NewText);
				delta += change.Span.Length - change.NewText.Length;
			}

			if (!isOpen) {
				var formatter = CodeFormatterService.GetFormatter (data.MimeType); 
				var mp = GetMonoProject (CurrentSolution.GetProject (id.ProjectId));
				string currentText = data.Text;
				foreach (var change in changes) {
					delta -= change.Span.Length - change.NewText.Length;
					var startOffset = change.Span.Start - delta;
					var str = formatter.FormatText (mp.Policies, currentText, startOffset, startOffset + change.NewText.Length);
					data.ReplaceText (startOffset, change.NewText.Length, str);
				}
				data.Save ();
				FileService.NotifyFileChanged (document.FilePath);
			} else {
				var formatter = CodeFormatterService.GetFormatter (data.MimeType); 
				var documentContext = IdeApp.Workbench.Documents.FirstOrDefault (d => FilePath.PathComparer.Compare (d.FileName, document.FilePath) == 0);
				if (documentContext != null) {
					foreach (var change in changes) {
						delta -= change.Span.Length - change.NewText.Length;
						var startOffset = change.Span.Start - delta;
						formatter.OnTheFlyFormat ((TextEditor)data, documentContext, startOffset, startOffset + change.NewText.Length);
					}
				}
			}
			OnDocumentTextChanged (id, new MonoDevelopSourceText(data), PreservationMode.PreserveValue);
		}

		protected override void ApplyDocumentAdded (DocumentInfo info, SourceText text)
		{
			var id = info.Id;
			var path = DetermineFilePath (info.Id, info.Name, info.FilePath, info.Folders, true);

			MonoDevelop.Projects.Project mdProject = null;

			if (id.ProjectId != null) {
				var project = CurrentSolution.GetProject (id.ProjectId);
				mdProject = GetMonoProject (project);
				if (mdProject == null)
					LoggingService.LogWarning ("Couldn't find project for newly generated file {0} (Project {1}).", path, info.Id.ProjectId);
			}

			string formattedText;
			var formatter = CodeFormatterService.GetFormatter (DesktopService.GetMimeTypeForUri (path)); 
			if (formatter != null && mdProject != null) {
				formattedText = formatter.FormatText (mdProject.Policies, text.ToString ());
			} else {
				formattedText = text.ToString ();
			}

			var textSource = new StringTextSource (formattedText, text.Encoding ?? System.Text.Encoding.UTF8);
			try {
				textSource.WriteTextTo (path);
			} catch (Exception e) {
				LoggingService.LogError ("Exception while saving file to " + path, e);
			}

			if (mdProject != null) {
				var file = new MonoDevelop.Projects.ProjectFile (path);
				Application.Invoke (delegate {
					mdProject.Files.Add (file);
					IdeApp.ProjectOperations.SaveAsync (mdProject);
				});
			}

			OnDocumentAdded (info.WithTextLoader (new MonoDevelopTextLoader (path)));
		}

		string DetermineFilePath (DocumentId id, string name, string filePath, IReadOnlyList<string> docFolders, bool createDirectory = false)
		{
			var path = filePath;

			if (string.IsNullOrEmpty (path)) {
				var monoProject = GetMonoProject (id.ProjectId);

				// If the first namespace name matches the name of the project, then we don't want to
				// generate a folder for that.  The project is implicitly a folder with that name.
				IEnumerable<string> folders;
				if (docFolders.FirstOrDefault () == monoProject.Name) {
					folders = docFolders.Skip (1);
				} else {
					folders = docFolders;
				}

				if (folders.Any ()) {
					string baseDirectory = Path.Combine (monoProject.BaseDirectory, Path.Combine (folders.ToArray ()));
					try {
						if (createDirectory && !Directory.Exists (baseDirectory))
							Directory.CreateDirectory (baseDirectory);
					} catch (Exception e) {
						LoggingService.LogError ("Error while creating directory for a new file : " + baseDirectory, e);
					}
                    path = Path.Combine (baseDirectory, name);
				}
			}
			return path;
		}
		#endregion

		public Document GetDocument (DocumentId documentId, CancellationToken cancellationToken = default(CancellationToken))
		{
			var project = CurrentSolution.GetProject (documentId.ProjectId);
			if (project == null)
				return null;
			return project.GetDocument (documentId);
		}

		public void UpdateFileContent (string fileName, string text)
		{
			SourceText newText = SourceText.From (text);
			foreach (var project in this.projectDataMap.Keys) {
				var docId = this.GetDocumentId (project, fileName);
				if (docId == null)
					continue;
				base.OnDocumentTextChanged (docId, newText, PreservationMode.PreserveIdentity);
			}
		}

		public void AddProject (MonoDevelop.Projects.Project project)
		{
			var info = LoadProject (project, default(CancellationToken));
			OnProjectAdded (info); 
		}

		public void RemoveProject (MonoDevelop.Projects.Project project)
		{
			var id = GetProjectId (project); 
			if (id != null) {
				foreach (var docId in GetOpenDocumentIds (id).ToList ()) {
					ClearOpenDocument (docId);
				}
				OnProjectRemoved (id);
				ProjectId val;
				projectIdMap.TryRemove (project, out val);
				ProjectData val2;
				projectDataMap.TryRemove (id, out val2);
				MetadataReferenceCache.RemoveReferences (id);

				project.FileAddedToProject -= OnFileAdded;
				project.FileRemovedFromProject -= OnFileRemoved;
				project.FileRenamedInProject -= OnFileRenamed;
				project.Modified -= OnProjectModified;
			}
		}

		#region Project modification handlers

		void OnFileAdded (object sender, MonoDevelop.Projects.ProjectFileEventArgs args)
		{
			if (internalChanges)
				return;
			var project = (MonoDevelop.Projects.Project)sender;
			foreach (MonoDevelop.Projects.ProjectFileEventInfo fargs in args) {
				if (!TypeSystemParserNode.IsCompileBuildAction (fargs.ProjectFile.BuildAction))
					continue;
				var projectId = GetProjectId (project);
				var newDocument = CreateDocumentInfo (project.Name, GetProjectData (projectId), fargs.ProjectFile);
				OnDocumentAdded (newDocument);
			}
		}

		void OnFileRemoved (object sender, MonoDevelop.Projects.ProjectFileEventArgs args)
		{
			if (internalChanges)
				return;
			var project = (MonoDevelop.Projects.Project)sender;
			foreach (MonoDevelop.Projects.ProjectFileEventInfo fargs in args) {
				var projectId = GetProjectId (project);
				var data = GetProjectData (projectId);
				var id = data.GetDocumentId (fargs.ProjectFile.FilePath); 
				if (id != null) {
					ClearDocumentData (id);
					OnDocumentRemoved (id);
					data.RemoveDocument (fargs.ProjectFile.FilePath);
				}
			}
		}

		void OnFileRenamed (object sender, MonoDevelop.Projects.ProjectFileRenamedEventArgs args)
		{
			if (internalChanges)
				return;
			var project = (MonoDevelop.Projects.Project)sender;
			foreach (MonoDevelop.Projects.ProjectFileRenamedEventInfo fargs in args) {
				if (!TypeSystemParserNode.IsCompileBuildAction (fargs.ProjectFile.BuildAction))
					continue;

				var projectId = GetProjectId (project);
				var data = GetProjectData (projectId);

				var id = data.GetDocumentId (fargs.OldName); 
				if (id != null) {
					if (this.IsDocumentOpen (id)) {
						this.InformDocumentClose (id, fargs.OldName);
					}
					OnDocumentRemoved (id);
					data.RemoveDocument (fargs.OldName);
				}

				var newDocument = CreateDocumentInfo (project.Name, GetProjectData (projectId), fargs.ProjectFile);
				OnDocumentAdded (newDocument);
			}
		}

		void OnProjectModified (object sender, MonoDevelop.Projects.SolutionItemModifiedEventArgs args)
		{
			if (internalChanges)
				return;
			if (!args.Any (x => x.Hint == "TargetFramework" || x.Hint == "References"))
				return;
			var project = (MonoDevelop.Projects.Project)sender;
			var projectId = GetProjectId (project);
			OnProjectReloaded (LoadProject (project, default(CancellationToken))); 
		}

		#endregion
	
	}

//	static class MonoDevelopWorkspaceFeatures
//	{
//		static FeaturePack pack;
//
//		public static FeaturePack Features {
//			get {
//				if (pack == null)
//					Interlocked.CompareExchange (ref pack, ComputePack (), null);
//				return pack;
//			}
//		}
//
//		static FeaturePack ComputePack ()
//		{
//			var assemblies = new List<Assembly> ();
//			var workspaceCoreAssembly = typeof(Workspace).Assembly;
//			assemblies.Add (workspaceCoreAssembly);
//
//			LoadAssembly (assemblies, "Microsoft.CodeAnalysis.CSharp.Workspaces");
//			//LoadAssembly (assemblies, "Microsoft.CodeAnalysis.VisualBasic.Workspaces");
//
//			var catalogs = assemblies.Select (a => new System.ComponentModel.Composition.Hosting.AssemblyCatalog (a));
//
//			return new MefExportPack (catalogs);
//		}
//
//		static void LoadAssembly (List<Assembly> assemblies, string assemblyName)
//		{
//			try {
//				var loadedAssembly = Assembly.Load (assemblyName);
//				assemblies.Add (loadedAssembly);
//			} catch (Exception e) {
//				LoggingService.LogWarning ("Couldn't load assembly:" + assemblyName, e);
//			}
//		}
//	}

}<|MERGE_RESOLUTION|>--- conflicted
+++ resolved
@@ -330,15 +330,10 @@
 			var config = IdeApp.Workspace != null ? p.GetConfiguration (IdeApp.Workspace.ActiveConfiguration) as MonoDevelop.Projects.DotNetProjectConfiguration : null;
 			MonoDevelop.Projects.DotNetCompilerParameters cp = null;
 			if (config != null)
-<<<<<<< HEAD
 				cp = config.CompilationParameters;
-			FilePath fileName = IdeApp.Workspace != null ? p.GetOutputFileName (IdeApp.Workspace.ActiveConfiguration) : new FilePath (p.Name + ".dll");
-=======
-				cp = config.CompilationParameters as MonoDevelop.Projects.DotNetConfigurationParameters;
 			FilePath fileName = IdeApp.Workspace != null ? p.GetOutputFileName (IdeApp.Workspace.ActiveConfiguration) : (FilePath)"";
 			if (fileName.IsNullOrEmpty)
 				fileName = new FilePath (p.Name + ".dll");
->>>>>>> 60e99a86
 			var info = ProjectInfo.Create (
 				projectId,
 				VersionStamp.Create (),
