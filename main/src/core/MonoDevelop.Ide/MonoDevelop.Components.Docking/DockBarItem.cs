--- conflicted
+++ resolved
@@ -83,13 +83,8 @@
 		{
 			base.OnSizeRequested (ref requisition);
 
-<<<<<<< HEAD
-			requisition.Width += (int) primary.Width;
-			requisition.Height += (int) primary.Height;
-=======
-			requisition.Width = primarySurface.Width;
-			requisition.Height = primarySurface.Height;
->>>>>>> 41edf4fb
+			requisition.Width = (int) primary.Width;
+			requisition.Height = (int) primary.Height;
 		}
 
 		protected override bool OnExposeEvent (Gdk.EventExpose evnt)
