--- conflicted
+++ resolved
@@ -283,25 +283,15 @@
 				if (TabStrip.VisualStyle.TabStyle == DockTabStyle.Normal) {
 					var alloc = Allocation;
 					Gdk.GC gc = new Gdk.GC (GdkWindow);
-<<<<<<< HEAD
-					gc.RgbFgColor = TabStrip.VisualStyle.InactivePadBackgroundColor.Value.ToGdkColor ();
-=======
 					gc.RgbFgColor = Styles.TabBarBackgroundColor.ToGdkColor ();
->>>>>>> 20fb9578
 					evnt.Window.DrawRectangle (gc, true, alloc);
 					gc.Dispose ();
 
 					Gdk.GC bgc = new Gdk.GC (GdkWindow);
-<<<<<<< HEAD
-					var c = TabStrip.VisualStyle.PadBackgroundColor.Value;
-					c.Light *= 0.7;
-					bgc.RgbFgColor = c.ToGdkColor ();
-=======
 					if (TabStrip.CurrentTitleTab != null)
-						bgc.RgbFgColor = TabStrip.CurrentTitleTab.VisualStyle.PadBackgroundColor.Value;
+						bgc.RgbFgColor = TabStrip.CurrentTitleTab.VisualStyle.PadBackgroundColor.Value.ToGdkColor ();
 					else
-						bgc.RgbFgColor = TabStrip.VisualStyle.PadBackgroundColor.Value;
->>>>>>> 20fb9578
+						bgc.RgbFgColor = TabStrip.VisualStyle.PadBackgroundColor.Value.ToGdkColor ();
 					evnt.Window.DrawLine (bgc, alloc.X, alloc.Y + alloc.Height - 1, alloc.X + alloc.Width - 1, alloc.Y + alloc.Height - 1);
 					bgc.Dispose ();
 				}	
