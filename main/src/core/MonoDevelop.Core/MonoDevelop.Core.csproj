<?xml version="1.0" encoding="utf-8"?>
<Project DefaultTargets="Build" xmlns="http://schemas.microsoft.com/developer/msbuild/2003" ToolsVersion="4.0">
  <Import Project="..\..\..\MonoDevelop.props" />
  <PropertyGroup>
    <ReferencesVSEditorCopyToOutput>true</ReferencesVSEditorCopyToOutput>
    <ReferencesRoslynCopyToOutput>true</ReferencesRoslynCopyToOutput>
  </PropertyGroup>
  <Import Project="$(ReferencesRoslyn)" />
  <Import Project="$(ReferencesVSEditor)" />
  <PropertyGroup>
    <Configuration Condition=" '$(Configuration)' == '' ">Debug</Configuration>
    <Platform Condition=" '$(Platform)' == '' ">AnyCPU</Platform>
    <ProjectGuid>{7525BB88-6142-4A26-93B9-A30C6983390A}</ProjectGuid>
    <OutputType>Library</OutputType>
    <AssemblyName>MonoDevelop.Core</AssemblyName>
    <RootNamespace>MonoDevelop.Core</RootNamespace>
    <BuildInfo>..\..\..\build\bin\buildinfo</BuildInfo>
    <VcRevision>..\..\..\vcrevision</VcRevision>
    <ConfigureScript>$(MSBuildProjectDirectory)\..\..\..\..\scripts\configure.cs</ConfigureScript>
    <ConfigureScriptExe>$(MSBuildProjectDirectory)\..\..\..\..\scripts\configure.exe</ConfigureScriptExe>
    <FullBuildInfo>fullbuildinfo</FullBuildInfo>
    <MonoLauncher Condition=" '$(VisualStudioVersion)' == '' ">mono </MonoLauncher>
    <TargetFrameworkVersion>v4.6.1</TargetFrameworkVersion>
  </PropertyGroup>
  <Choose>
    <When Condition=" Exists('c:\Program Files\Git\bin\git.exe') ">
      <PropertyGroup>
        <Git>c:\Program Files\Git\bin\git.exe</Git>
      </PropertyGroup>
    </When>
    <When Condition=" Exists('c:\Program Files (x86)\Git\bin\git.exe') ">
      <PropertyGroup>
        <Git>c:\Program Files (x86)\Git\bin\git.exe</Git>
      </PropertyGroup>
    </When>
    <When Condition=" Exists('c:\msysgit\bin\git.exe') ">
      <PropertyGroup>
        <Git>c:\msysgit\bin\git.exe</Git>
      </PropertyGroup>
    </When>
    <When Condition=" Exists('/usr/bin/git') ">
      <PropertyGroup>
        <Git>/usr/bin/git</Git>
      </PropertyGroup>
    </When>
    <Otherwise>
      <PropertyGroup>
        <Git>git</Git>
      </PropertyGroup>
    </Otherwise>
  </Choose>
  <PropertyGroup Condition=" '$(Configuration)|$(Platform)' == 'Debug|AnyCPU' ">
    <DebugSymbols>True</DebugSymbols>
    <DebugType>full</DebugType>
    <Optimize>False</Optimize>
    <OutputPath>..\..\..\build\bin\</OutputPath>
    <ErrorReport>prompt</ErrorReport>
    <WarningLevel>4</WarningLevel>
    <Execution>
      <Execution clr-version="Net_2_0" />
    </Execution>
    <AllowUnsafeBlocks>True</AllowUnsafeBlocks>
    <DefineConstants>DEBUG</DefineConstants>
    <NoWarn>1591;1573</NoWarn>
    <DocumentationFile>..\..\..\build\bin\MonoDevelop.Core.xml</DocumentationFile>
  </PropertyGroup>
  <PropertyGroup Condition=" '$(Configuration)|$(Platform)' == 'Release|AnyCPU' ">
    <DebugType>pdbonly</DebugType>
    <Optimize>True</Optimize>
    <OutputPath>..\..\..\build\bin\</OutputPath>
    <ErrorReport>prompt</ErrorReport>
    <WarningLevel>4</WarningLevel>
    <Execution>
      <Execution clr-version="Net_2_0" />
    </Execution>
    <AllowUnsafeBlocks>True</AllowUnsafeBlocks>
    <DebugSymbols>true</DebugSymbols>
    <NoWarn>1591;1573</NoWarn>
    <DocumentationFile>..\..\..\build\bin\MonoDevelop.Core.xml</DocumentationFile>
  </PropertyGroup>
  <PropertyGroup Condition=" '$(Configuration)|$(Platform)' == 'DebugWin32|AnyCPU' ">
    <DebugSymbols>true</DebugSymbols>
    <DebugType>full</DebugType>
    <Optimize>false</Optimize>
    <OutputPath>..\..\..\build\bin\</OutputPath>
    <DefineConstants>DEBUG;WINDOWS</DefineConstants>
    <ErrorReport>prompt</ErrorReport>
    <WarningLevel>4</WarningLevel>
    <DocumentationFile>..\..\..\build\bin\MonoDevelop.Core.xml</DocumentationFile>
    <Execution>
      <Execution clr-version="Net_2_0" />
    </Execution>
    <NoWarn>1591;1573</NoWarn>
    <AllowUnsafeBlocks>true</AllowUnsafeBlocks>
  </PropertyGroup>
  <ItemGroup>
  <!-- when building with xbuild on Unix, $(MSBuildToolsPath) is like `$prefix/lib/mono/xbuild/*/bin`
	 when building with msbuild on Unix, $(MSBuildToolsPath) is like `$prefix/lib/mono/msbuild/*/bin`
	 Prefer referencing msbuild 15.* assemblies over 14.1 . At runtime, we use correct one anyway
	 -->
<<<<<<< HEAD
=======
    <MSBuild_OSS_BinDir Condition="'$(OS)' == 'Unix' and '$(MSBuild_OSS_BinDir)' == '' and Exists('$(MSBuildToolsPath)\..\..\..\msbuild\15.0\bin\MSBuild.exe')">$(MSBuildToolsPath)\..\..\..\msbuild\15.0\bin\</MSBuild_OSS_BinDir>
    <MSBuild_OSS_BinDir Condition="'$(OS)' == 'Unix' and '$(MSBuild_OSS_BinDir)' == '' and Exists('$(MSBuildToolsPath)\..\..\..\msbuild\15.0\bin\MSBuild.dll')">$(MSBuildToolsPath)\..\..\..\msbuild\15.0\bin\</MSBuild_OSS_BinDir>
  </PropertyGroup>
  <ItemGroup>
    <Reference Include="Esent.Interop, Version=1.9.4.0, Culture=neutral, PublicKeyToken=31bf3856ad364e35, processorArchitecture=MSIL">
      <HintPath>..\..\..\packages\ManagedEsent.1.9.4\lib\net40\Esent.Interop.dll</HintPath>
    </Reference>
    <Reference Include="SQLitePCLRaw.batteries_e_sqlite3, Version=1.0.0.0, Culture=neutral, PublicKeyToken=17faffbb2a73a73f, processorArchitecture=MSIL">
      <HintPath>..\..\..\packages\SQLitePCLRaw.bundle_e_sqlite3.1.1.6\lib\net45\SQLitePCLRaw.batteries_e_sqlite3.dll</HintPath>
    </Reference>
    <Reference Include="SQLitePCLRaw.batteries_v2, Version=1.0.0.0, Culture=neutral, PublicKeyToken=8226ea5df37bcae9, processorArchitecture=MSIL">
      <HintPath>..\..\..\packages\SQLitePCLRaw.bundle_e_sqlite3.1.1.6\lib\net45\SQLitePCLRaw.batteries_v2.dll</HintPath>
    </Reference>
    <Reference Include="SQLitePCLRaw.core, Version=1.0.0.0, Culture=neutral, PublicKeyToken=1488e028ca7ab535, processorArchitecture=MSIL">
      <HintPath>..\..\..\packages\SQLitePCLRaw.core.1.1.6\lib\net45\SQLitePCLRaw.core.dll</HintPath>
    </Reference>
    <Reference Include="SQLitePCLRaw.provider.e_sqlite3, Version=1.0.0.0, Culture=neutral, PublicKeyToken=9c301db686d0bd12, processorArchitecture=MSIL">
      <HintPath>..\..\..\packages\SQLitePCLRaw.provider.e_sqlite3.net45.1.1.6\lib\net45\SQLitePCLRaw.provider.e_sqlite3.dll</HintPath>
    </Reference>
    <Reference Include="System" />
    <Reference Include="Mono.Posix" />
    <Reference Include="System.Composition.AttributedModel, Version=1.0.31.0, Culture=neutral, PublicKeyToken=b03f5f7f11d50a3a, processorArchitecture=MSIL">
      <HintPath>..\..\..\packages\System.Composition.AttributedModel.1.0.31\lib\portable-net45+win8+wp8+wpa81\System.Composition.AttributedModel.dll</HintPath>
    </Reference>
    <Reference Include="System.Composition.Hosting, Version=1.0.31.0, Culture=neutral, PublicKeyToken=b03f5f7f11d50a3a, processorArchitecture=MSIL">
      <HintPath>..\..\..\packages\System.Composition.Hosting.1.0.31\lib\portable-net45+win8+wp8+wpa81\System.Composition.Hosting.dll</HintPath>
    </Reference>
    <Reference Include="System.Composition.Runtime, Version=1.0.31.0, Culture=neutral, PublicKeyToken=b03f5f7f11d50a3a, processorArchitecture=MSIL">
      <HintPath>..\..\..\packages\System.Composition.Runtime.1.0.31\lib\portable-net45+win8+wp8+wpa81\System.Composition.Runtime.dll</HintPath>
    </Reference>
    <Reference Include="System.Composition.TypedParts, Version=1.0.31.0, Culture=neutral, PublicKeyToken=b03f5f7f11d50a3a, processorArchitecture=MSIL">
      <HintPath>..\..\..\packages\System.Composition.TypedParts.1.0.31\lib\portable-net45+win8+wp8+wpa81\System.Composition.TypedParts.dll</HintPath>
    </Reference>
    <Reference Include="System.Xml" />
    <Reference Include="System.Runtime.Remoting" />
    <Reference Include="System.Configuration" />
    <Reference Include="System.Core" />
    <Reference Include="monodoc, Version=1.0.0.0, Culture=neutral, PublicKeyToken=0738eb9f132ed756" />
    <Reference Include="System.Xml.Linq" />
    <Reference Include="System.Web" />
    <Reference Include="System.ServiceModel" />
    <Reference Include="Microsoft.CSharp" />
>>>>>>> 15b581cc
    <Reference Include="Microsoft.Build">
      <Private>False</Private>
      <HintPath>$(MSBuildToolsPath)\Microsoft.Build.dll</HintPath>
    </Reference>
    <Reference Include="Microsoft.Build.Framework">
      <Private>False</Private>
      <HintPath>$(MSBuildToolsPath)\Microsoft.Build.Framework.dll</HintPath>
    </Reference>
    <Reference Include="Microsoft.Build.Utilities.Core">
      <Private>False</Private>
      <HintPath>$(MSBuildToolsPath)\Microsoft.Build.Utilities.Core.dll</HintPath>
    </Reference>
    <Reference Include="Microsoft.Build.Tasks.Core">
      <HintPath>$(MSBuild_OSS_BinDir)Microsoft.Build.Tasks.Core.dll</HintPath>
    </Reference>
    <Reference Include="Microsoft.CSharp" />
    <Reference Include="Microsoft.VisualStudio.Text.UI.Wpf">
      <HintPath>$(PackagesDirectory)\Microsoft.VisualStudio.Text.UI.Wpf.$(NuGetVersionVSEditor)\lib\net46\Microsoft.VisualStudio.Text.UI.Wpf.dll</HintPath>
      <Private>true</Private>
    </Reference>
    <Reference Include="Mono.Cecil">
      <HintPath>..\..\..\packages\Mono.Cecil.0.10.0-beta6\lib\net40\Mono.Cecil.dll</HintPath>
    </Reference>
    <Reference Include="Mono.Cecil.Mdb">
      <HintPath>..\..\..\packages\Mono.Cecil.0.10.0-beta6\lib\net40\Mono.Cecil.Mdb.dll</HintPath>
    </Reference>
    <Reference Include="Mono.Cecil.Pdb">
      <HintPath>..\..\..\packages\Mono.Cecil.0.10.0-beta6\lib\net40\Mono.Cecil.Pdb.dll</HintPath>
    </Reference>
    <Reference Include="Mono.Cecil.Rocks">
      <HintPath>..\..\..\packages\Mono.Cecil.0.10.0-beta6\lib\net40\Mono.Cecil.Rocks.dll</HintPath>
    </Reference>
    <Reference Include="monodoc, Version=1.0.0.0, Culture=neutral, PublicKeyToken=0738eb9f132ed756" />
    <Reference Include="Mono.Posix" />
    <Reference Include="mscorlib" />
    <Reference Include="Newtonsoft.Json">
      <HintPath>..\..\..\packages\Newtonsoft.Json.10.0.3\lib\net45\Newtonsoft.Json.dll</HintPath>
    </Reference>
    <Reference Include="System" />
    <Reference Include="System.AppContext">
      <HintPath>..\..\..\packages\System.AppContext.4.3.0\lib\net46\System.AppContext.dll</HintPath>
    </Reference>
    <Reference Include="System.Collections.Immutable">
      <HintPath>..\..\..\packages\System.Collections.Immutable.1.3.1\lib\portable-net45+win8+wp8+wpa81\System.Collections.Immutable.dll</HintPath>
    </Reference>
    <Reference Include="System.Configuration" />
    <Reference Include="System.Console">
      <HintPath>..\..\..\packages\System.Console.4.3.0\lib\net46\System.Console.dll</HintPath>
    </Reference>
    <Reference Include="System.Core" />
    <Reference Include="System.Diagnostics.FileVersionInfo">
      <HintPath>..\..\..\packages\System.Diagnostics.FileVersionInfo.4.3.0\lib\net46\System.Diagnostics.FileVersionInfo.dll</HintPath>
    </Reference>
    <Reference Include="System.Diagnostics.StackTrace">
      <HintPath>..\..\..\packages\System.Diagnostics.StackTrace.4.3.0\lib\net46\System.Diagnostics.StackTrace.dll</HintPath>
    </Reference>
    <Reference Include="System.IO.Compression">
      <HintPath>..\..\..\packages\System.IO.Compression.4.3.0\lib\net46\System.IO.Compression.dll</HintPath>
    </Reference>
    <Reference Include="System.IO.FileSystem">
      <HintPath>..\..\..\packages\System.IO.FileSystem.4.3.0\lib\net46\System.IO.FileSystem.dll</HintPath>
    </Reference>
    <Reference Include="System.IO.FileSystem.Primitives">
      <HintPath>..\..\..\packages\System.IO.FileSystem.Primitives.4.3.0\lib\net46\System.IO.FileSystem.Primitives.dll</HintPath>
    </Reference>
    <Reference Include="System.Runtime.Remoting" />
    <!-- NOTE: NuGet installs the PCL version of System.Reflection.Metadata by default but it is windows-specific. Use netstandard version instead. -->
    <Reference Include="System.Reflection.Metadata">
      <HintPath>..\..\..\packages\System.Reflection.Metadata.1.4.2\lib\netstandard1.1\System.Reflection.Metadata.dll</HintPath>
    </Reference>
    <Reference Include="System.Runtime.InteropServices.RuntimeInformation">
      <HintPath>..\..\..\packages\System.Runtime.InteropServices.RuntimeInformation.4.3.0\lib\net45\System.Runtime.InteropServices.RuntimeInformation.dll</HintPath>
    </Reference>
    <Reference Include="System.Security.Cryptography.Algorithms">
      <HintPath>..\..\..\packages\System.Security.Cryptography.Algorithms.4.3.0\lib\net461\System.Security.Cryptography.Algorithms.dll</HintPath>
    </Reference>
    <Reference Include="System.Security.Cryptography.Encoding">
      <HintPath>..\..\..\packages\System.Security.Cryptography.Encoding.4.3.0\lib\net46\System.Security.Cryptography.Encoding.dll</HintPath>
    </Reference>
    <Reference Include="System.Security.Cryptography.Primitives">
      <HintPath>..\..\..\packages\System.Security.Cryptography.Primitives.4.3.0\lib\net46\System.Security.Cryptography.Primitives.dll</HintPath>
    </Reference>
    <Reference Include="System.Security.Cryptography.X509Certificates">
      <HintPath>..\..\..\packages\System.Security.Cryptography.X509Certificates.4.3.0\lib\net461\System.Security.Cryptography.X509Certificates.dll</HintPath>
    </Reference>
    <Reference Include="System.ServiceModel" />
    <Reference Include="System.Text.Encoding.CodePages">
      <HintPath>..\..\..\packages\System.Text.Encoding.CodePages.4.3.0\lib\net46\System.Text.Encoding.CodePages.dll</HintPath>
    </Reference>
    <Reference Include="System.Threading.Thread">
      <HintPath>..\..\..\packages\System.Threading.Thread.4.3.0\lib\net46\System.Threading.Thread.dll</HintPath>
    </Reference>
    <Reference Include="System.ValueTuple">
      <HintPath>..\..\..\packages\System.ValueTuple.4.4.0\lib\netstandard1.0\System.ValueTuple.dll</HintPath>
    </Reference>
    <Reference Include="System.Xml" />
    <Reference Include="System.Xml.Linq" />
    <Reference Include="System.Xml.ReaderWriter">
      <HintPath>..\..\..\packages\System.Xml.ReaderWriter.4.3.0\lib\net46\System.Xml.ReaderWriter.dll</HintPath>
    </Reference>
    <Reference Include="System.Xml.XmlDocument">
      <HintPath>..\..\..\packages\System.Xml.XmlDocument.4.3.0\lib\net46\System.Xml.XmlDocument.dll</HintPath>
    </Reference>
    <Reference Include="System.Xml.XPath">
      <HintPath>..\..\..\packages\System.Xml.XPath.4.3.0\lib\net46\System.Xml.XPath.dll</HintPath>
    </Reference>
    <Reference Include="System.Xml.XPath.XDocument">
      <HintPath>..\..\..\packages\System.Xml.XPath.XDocument.4.3.0\lib\net46\System.Xml.XPath.XDocument.dll</HintPath>
    </Reference>
    <Reference Include="System.Web" />
  </ItemGroup>
  <ItemGroup>
    <Compile Include="MonoDevelop.Core\StringParserService.cs" />
    <Compile Include="MonoDevelop.Core\UserException.cs" />
    <Compile Include="MonoDevelop.Core\Runtime.cs" />
    <Compile Include="MonoDevelop.Core.Execution\AddinDependencyAttribute.cs" />
    <Compile Include="MonoDevelop.Core.Execution\BreakpointEventHandler.cs" />
    <Compile Include="MonoDevelop.Core.Execution\IBreakpoint.cs" />
    <Compile Include="MonoDevelop.Core.Execution\IProcessHost.cs" />
    <Compile Include="MonoDevelop.Core.Execution\IProcessHostController.cs" />
    <Compile Include="MonoDevelop.Core.Execution\ProcessHostController.cs" />
    <Compile Include="MonoDevelop.Core.Execution\ProcessService.cs" />
    <Compile Include="MonoDevelop.Core.Execution\ProcessWrapper.cs" />
    <Compile Include="MonoDevelop.Core.Execution\RemoteProcessObject.cs" />
    <Compile Include="MonoDevelop.Core.ProgressMonitoring\AggregatedProgressMonitor.cs" />
    <Compile Include="MonoDevelop.Core.ProgressMonitoring\ConsoleProgressMonitor.cs" />
    <Compile Include="MonoDevelop.Core\IProgressMonitor.cs" />
    <Compile Include="MonoDevelop.Core.ProgressMonitoring\LogTextWriter.cs" />
    <Compile Include="MonoDevelop.Core.ProgressMonitoring\ProgressTracker.cs" />
    <Compile Include="MonoDevelop.Core.Execution\DefaultExecutionHandler.cs" />
    <Compile Include="MonoDevelop.Core.Execution\ExternalConsoleFactory.cs" />
    <Compile Include="MonoDevelop.Core.Execution\IExecutionHandler.cs" />
    <Compile Include="MonoDevelop.Core.Execution\MonoPlatformExecutionHandler.cs" />
    <Compile Include="MonoDevelop.Core.Execution\NativePlatformExecutionHandler.cs" />
    <Compile Include="MonoDevelop.Core\ClrVersion.cs" />
    <Compile Include="MonoDevelop.Core\FileService.cs" />
    <Compile Include="MonoDevelop.Core\FileEventArgs.cs" />
    <Compile Include="MonoDevelop.Core.FileSystem\FileSystemExtension.cs" />
    <Compile Include="MonoDevelop.Core.FileSystem\DefaultFileSystemExtension.cs" />
    <Compile Include="AssemblyInfo.cs" />
    <Compile Include="MonoDevelop.Core.AddIns\AssemblyExtensionNode.cs" />
    <Compile Include="MonoDevelop.Core.AddIns\PackageExtensionNode.cs" />
    <Compile Include="MonoDevelop.Core.AddIns\ApplicationExtensionNode.cs" />
    <Compile Include="MonoDevelop.Core.ProgressMonitoring\FilteredProgressMonitor.cs" />
    <Compile Include="MonoDevelop.Core\Properties.cs" />
    <Compile Include="MonoDevelop.Core\PropertyChangedEventArgs.cs" />
    <Compile Include="MonoDevelop.Core\PropertyService.cs" />
    <Compile Include="MonoDevelop.Core\XmlReadHelper.cs" />
    <Compile Include="MonoDevelop.Core\ICustomXmlSerializer.cs" />
    <Compile Include="MonoDevelop.Core.Logging\LogLevel.cs" />
    <Compile Include="MonoDevelop.Core.Logging\ILogger.cs" />
    <Compile Include="MonoDevelop.Core\LoggingService.cs" />
    <Compile Include="MonoDevelop.Core.Logging\ConsoleLogger.cs" />
    <Compile Include="MonoDevelop.Core.Logging\FileLogger.cs" />
    <Compile Include="MonoDevelop.Core\DefaultAddinLocalizer.cs" />
    <Compile Include="MonoDevelop.Core.Logging\ConsoleCrayon.cs" />
    <Compile Include="MonoDevelop.Core.Execution\ExecutionPlatform.cs" />
    <Compile Include="MonoDevelop.Core.AddIns\ExecutionModeNode.cs" />
    <Compile Include="MonoDevelop.Core.Execution\IExecutionMode.cs" />
    <Compile Include="MonoDevelop.Core.Serialization\ArrayHandler.cs" />
    <Compile Include="MonoDevelop.Core.Serialization\ArrayListHandler.cs" />
    <Compile Include="MonoDevelop.Core.Serialization\ClassDataType.cs" />
    <Compile Include="MonoDevelop.Core.Serialization\CollectionDataType.cs" />
    <Compile Include="MonoDevelop.Core.Serialization\DataCollection.cs" />
    <Compile Include="MonoDevelop.Core.Serialization\DataContext.cs" />
    <Compile Include="MonoDevelop.Core.Serialization\DataIncludeAttribute.cs" />
    <Compile Include="MonoDevelop.Core.Serialization\DataItem.cs" />
    <Compile Include="MonoDevelop.Core.Serialization\DataItemAttribute.cs" />
    <Compile Include="MonoDevelop.Core.Serialization\DataNode.cs" />
    <Compile Include="MonoDevelop.Core.Serialization\DataSerializer.cs" />
    <Compile Include="MonoDevelop.Core.Serialization\DataType.cs" />
    <Compile Include="MonoDevelop.Core.Serialization\DataValue.cs" />
    <Compile Include="MonoDevelop.Core.Serialization\DictionaryDataType.cs" />
    <Compile Include="MonoDevelop.Core.Serialization\EnumDataType.cs" />
    <Compile Include="MonoDevelop.Core.Serialization\ExpandedCollectionAttribute.cs" />
    <Compile Include="MonoDevelop.Core.Serialization\GenericCollectionHandler.cs" />
    <Compile Include="MonoDevelop.Core.Serialization\ICollectionHandler.cs" />
    <Compile Include="MonoDevelop.Core.Serialization\ICustomDataItemHandler.cs" />
    <Compile Include="MonoDevelop.Core.Serialization\IExtendedDataItem.cs" />
    <Compile Include="MonoDevelop.Core.Serialization\IPropertyFilter.cs" />
    <Compile Include="MonoDevelop.Core.Serialization\ISerializationAttributeProvider.cs" />
    <Compile Include="MonoDevelop.Core.Serialization\ItemProperty.cs" />
    <Compile Include="MonoDevelop.Core.Serialization\ItemPropertyAttribute.cs" />
    <Compile Include="MonoDevelop.Core.Serialization\PrimitiveDataType.cs" />
    <Compile Include="MonoDevelop.Core.Serialization\SerializationContext.cs" />
    <Compile Include="MonoDevelop.Core.Serialization\TypeAttributeProvider.cs" />
    <Compile Include="MonoDevelop.Core.Serialization\XmlDataSerializer.cs" />
    <Compile Include="MonoDevelop.Core.Serialization\XmlElementDataType.cs" />
    <Compile Include="MonoDevelop.Core.Serialization\XmlMapAttributeProvider.cs" />
    <Compile Include="MonoDevelop.Core.Collections\Set.cs" />
    <Compile Include="MonoDevelop.Core\Gettext.cs" />
    <Compile Include="MonoDevelop.Core.AddIns\PackageInstalledCondition.cs" />
    <Compile Include="MonoDevelop.Core\ComponentModelLocalization.cs" />
    <Compile Include="MonoDevelop.Core.AddIns\ITargetRuntimeFactory.cs" />
    <Compile Include="MonoDevelop.Core.Assemblies\SystemAssembly.cs" />
    <Compile Include="MonoDevelop.Core.Assemblies\SystemPackage.cs" />
    <Compile Include="MonoDevelop.Core.Assemblies\MonoTargetRuntime.cs" />
    <Compile Include="MonoDevelop.Core.Assemblies\MonoTargetRuntimeFactory.cs" />
    <Compile Include="MonoDevelop.Core.Assemblies\TargetRuntime.cs" />
    <Compile Include="MonoDevelop.Core.Assemblies\TargetFramework.cs" />
    <Compile Include="MonoDevelop.Core.Assemblies\SystemAssemblyService.cs" />
    <Compile Include="MonoDevelop.Core.Assemblies\MonoRuntimeInfo.cs" />
    <Compile Include="MonoDevelop.Core.Execution\IExecutionModeSet.cs" />
    <Compile Include="MonoDevelop.Core.Execution\ExecutionMode.cs" />
    <Compile Include="MonoDevelop.Core.Execution\ExecutionCommand.cs" />
    <Compile Include="MonoDevelop.Core.Execution\DotNetExecutionCommand.cs" />
    <Compile Include="MonoDevelop.Core.Execution\NativeExecutionCommand.cs" />
    <Compile Include="MonoDevelop.Core.Execution\ProcessExecutionCommand.cs" />
    <Compile Include="MonoDevelop.Core.Execution\DotNetExecutionHandler.cs" />
    <Compile Include="MonoDevelop.Core.Assemblies\MsNetTargetRuntime.cs" />
    <Compile Include="MonoDevelop.Core.Assemblies\MsNetTargetRuntimeFactory.cs" />
    <Compile Include="MonoDevelop.Core.Execution\MsNetExecutionHandler.cs" />
    <Compile Include="MonoDevelop.Core.Assemblies\PcFileCache.cs" />
    <Compile Include="MonoDevelop.Core.Assemblies\TargetFrameworkBackend.cs" />
    <Compile Include="MonoDevelop.Core.Assemblies\MonoFrameworkBackend.cs" />
    <Compile Include="MonoDevelop.Core.Assemblies\MsNetFrameworkBackend.cs" />
    <Compile Include="MonoDevelop.Core\PropertyBag.cs" />
    <Compile Include="MonoDevelop.Core.AddIns\ExecutionModeSetNode.cs" />
    <Compile Include="MonoDevelop.Core.Execution\DefaultExecutionMode.cs" />
    <Compile Include="MonoDevelop.Core.Execution\DisposerFormatterSink.cs" />
    <Compile Include="MonoDevelop.Core.Execution\RemotingService.cs" />
    <Compile Include="MonoDevelop.Core.Instrumentation\InstrumentationService.cs" />
    <Compile Include="MonoDevelop.Core.Instrumentation\Counter.cs" />
    <Compile Include="MonoDevelop.Core.Instrumentation\CounterCategory.cs" />
    <Compile Include="MonoDevelop.Core.Instrumentation\MemoryProbe.cs" />
    <Compile Include="MonoDevelop.Core.Assemblies\IAssemblyContext.cs" />
    <Compile Include="MonoDevelop.Core.Assemblies\ComposedAssemblyContext.cs" />
    <Compile Include="MonoDevelop.Core.Assemblies\DirectoryAssemblyContext.cs" />
    <Compile Include="MonoDevelop.Core.Assemblies\AssemblyContext.cs" />
    <Compile Include="MonoDevelop.Core.Assemblies\RuntimeAssemblyContext.cs" />
    <Compile Include="MonoDevelop.Core.Assemblies\LibraryPcFileCache.cs" />
    <Compile Include="MonoDevelop.Core.Logging\RemoteLogger.cs" />
    <Compile Include="MonoDevelop.Core.Instrumentation\TimeCounter.cs" />
    <Compile Include="MonoDevelop.Core.AddIns\PlatformCondition.cs" />
    <Compile Include="MonoDevelop.Core.AddIns\BrandingCondition.cs" />
    <Compile Include="MonoDevelop.Core.Serialization\BinaryDataSerializer.cs" />
    <Compile Include="MonoDevelop.Core.Execution\LocalConsole.cs" />
    <Compile Include="MonoDevelop.Core\IconId.cs" />
    <Compile Include="Mono.Options.cs" />
    <Compile Include="MonoDevelop.Core.Logging\InstrumentationLogger.cs" />
    <Compile Include="MonoDevelop.Core.Instrumentation\TimerCounter.cs" />
    <Compile Include="MonoDevelop.Projects\AppliesToAttribute.cs" />
    <Compile Include="MonoDevelop.Projects\ProjectService.cs" />
    <Compile Include="MonoDevelop.Projects\ProjectPathItemPropertyAttribute.cs" />
    <Compile Include="MonoDevelop.Projects\SolutionConfiguration.cs" />
    <Compile Include="MonoDevelop.Projects\SolutionItemEventArgs.cs" />
    <Compile Include="MonoDevelop.Projects\CombineEntryRenamedEventArgs.cs" />
    <Compile Include="MonoDevelop.Projects\SolutionItemConfiguration.cs" />
    <Compile Include="MonoDevelop.Projects\ProjectConfiguration.cs" />
    <Compile Include="MonoDevelop.Projects\DotNetProjectConfiguration.cs" />
    <Compile Include="MonoDevelop.Projects\Project.cs" />
    <Compile Include="MonoDevelop.Projects\ProjectFile.cs" />
    <Compile Include="MonoDevelop.Projects\ProjectFileEventArgs.cs" />
    <Compile Include="MonoDevelop.Projects\ProjectReference.cs" />
    <Compile Include="MonoDevelop.Projects\ProjectReferenceEventArgs.cs" />
    <Compile Include="MonoDevelop.Projects\ProjectFileCollection.cs" />
    <Compile Include="MonoDevelop.Projects\ProjectReferenceCollection.cs" />
    <Compile Include="MonoDevelop.Projects\ProjectCreateInformation.cs" />
    <Compile Include="MonoDevelop.Projects\SolutionItemConfigurationCollection.cs" />
    <Compile Include="MonoDevelop.Projects\ConfigurationEventHandler.cs" />
    <Compile Include="MonoDevelop.Projects\ExecutionContext.cs" />
    <Compile Include="MonoDevelop.Projects\BuildTool.cs" />
    <Compile Include="MonoDevelop.Projects\BuildEventHandler.cs" />
    <Compile Include="MonoDevelop.Projects\CustomCommandCollection.cs" />
    <Compile Include="MonoDevelop.Projects\CustomCommand.cs" />
    <Compile Include="MonoDevelop.Projects\CustomCommandType.cs" />
    <Compile Include="MonoDevelop.Projects\GenericProject.cs" />
    <Compile Include="MonoDevelop.Projects\ProjectConvertTool.cs" />
    <Compile Include="MonoDevelop.Projects\ProjectsServices.cs" />
    <Compile Include="MonoDevelop.Projects\UnknownSolutionItem.cs" />
    <Compile Include="MonoDevelop.Projects\Workspace.cs" />
    <Compile Include="MonoDevelop.Projects\UnknownConfiguration.cs" />
    <Compile Include="MonoDevelop.Projects\WorkspaceItem.cs" />
    <Compile Include="MonoDevelop.Projects\WorkspaceItemRenamedEventArgs.cs" />
    <Compile Include="MonoDevelop.Projects\Solution.cs" />
    <Compile Include="MonoDevelop.Projects\SolutionFolder.cs" />
    <Compile Include="MonoDevelop.Projects\IBuildTarget.cs" />
    <Compile Include="MonoDevelop.Projects\WorkspaceItemCollection.cs" />
    <Compile Include="MonoDevelop.Projects\WorkspaceItemEventArgs.cs" />
    <Compile Include="MonoDevelop.Projects\SolutionEventArgs.cs" />
    <Compile Include="MonoDevelop.Projects\SolutionConfigurationCollection.cs" />
    <Compile Include="MonoDevelop.Projects\ItemConfiguration.cs" />
    <Compile Include="MonoDevelop.Projects\ItemConfigurationCollection.cs" />
    <Compile Include="MonoDevelop.Projects\IConfigurationTarget.cs" />
    <Compile Include="MonoDevelop.Projects\ItemCollection.cs" />
    <Compile Include="MonoDevelop.Projects\SolutionFolderItemCollection.cs" />
    <Compile Include="MonoDevelop.Projects\SolutionItemReference.cs" />
    <Compile Include="MonoDevelop.Projects\UnknownWorkspaceItem.cs" />
    <Compile Include="MonoDevelop.Projects\BuildResult.cs" />
    <Compile Include="MonoDevelop.Projects\BuildAction.cs" />
    <Compile Include="MonoDevelop.Projects\FileCopyMode.cs" />
    <Compile Include="MonoDevelop.Projects\DotNetProject.cs" />
    <Compile Include="MonoDevelop.Projects\FileCopySet.cs" />
    <Compile Include="MonoDevelop.Projects\ProjectItem.cs" />
    <Compile Include="MonoDevelop.Projects\ProjectItemCollection.cs" />
    <Compile Include="MonoDevelop.Projects\IFolderItem.cs" />
    <Compile Include="MonoDevelop.Projects\IFileItem.cs" />
    <Compile Include="MonoDevelop.Projects\CyclicDependencyException.cs" />
    <Compile Include="MonoDevelop.Projects\ItemConfigurationSelector.cs" />
    <Compile Include="MonoDevelop.Projects\SolutionConfigurationSelector.cs" />
    <Compile Include="MonoDevelop.Projects\DefaultConfigurationSelector.cs" />
    <Compile Include="MonoDevelop.Projects\ConfigurationSelector.cs" />
    <Compile Include="MonoDevelop.Projects\HelpService.cs" />
    <Compile Include="MonoDevelop.Projects\CompiledAssemblyProject.cs" />
    <Compile Include="MonoDevelop.Projects\IAssemblyProject.cs" />
    <Compile Include="MonoDevelop.Projects.Extensions\ItemPropertyCodon.cs" />
    <Compile Include="MonoDevelop.Projects.Extensions\DataTypeCodon.cs" />
    <Compile Include="MonoDevelop.Projects.Extensions\SerlializationMapNode.cs" />
    <Compile Include="MonoDevelop.Projects.Extensions\FileFormatNode.cs" />
    <Compile Include="MonoDevelop.Projects.Extensions\PolicySetNode.cs" />
    <Compile Include="MonoDevelop.Projects.Extensions\PolicyNode.cs" />
    <Compile Include="MonoDevelop.Projects.Extensions\ItemTypeCondition.cs" />
    <Compile Include="MonoDevelop.Projects.Extensions\MonoDocSourceNode.cs" />
    <Compile Include="MonoDevelop.Projects.Extensions\ProjectLanguageCondition.cs" />
    <Compile Include="MonoDevelop.Projects.Extensions\IAssemblyReferenceHandler.cs" />
    <Compile Include="MonoDevelop.Projects.MD1\MD1DotNetProjectHandler.cs" />
    <Compile Include="MonoDevelop.Projects.MD1\MD1FileFormat.cs" />
    <Compile Include="MonoDevelop.Projects.MSBuild\ConfigFileUtilities.cs" />
    <Compile Include="MonoDevelop.Projects.MSBuild\MSBuildFileFormat.cs" />
    <Compile Include="MonoDevelop.Projects.MSBuild\SlnFileFormat.cs" />
    <Compile Include="MonoDevelop.Projects.MSBuild\MSBuildProjectService.cs" />
    <Compile Include="MonoDevelop.Projects.MSBuild\MSBuildProject.cs" />
    <Compile Include="MonoDevelop.Projects.MSBuild\MSBuildImportAttribute.cs" />
    <Compile Include="MonoDevelop.Projects.MSBuild\RemoteProjectBuilder.cs" />
    <Compile Include="MonoDevelop.Projects.MSBuild\MergeToProjectAttribute.cs" />
    <Compile Include="MonoDevelop.Projects.MSBuild.Conditions\ConditionAndExpression.cs" />
    <Compile Include="MonoDevelop.Projects.MSBuild.Conditions\ConditionExpression.cs" />
    <Compile Include="MonoDevelop.Projects.MSBuild.Conditions\ConditionFactorExpresion.cs" />
    <Compile Include="MonoDevelop.Projects.MSBuild.Conditions\ConditionFunctionExpression.cs" />
    <Compile Include="MonoDevelop.Projects.MSBuild.Conditions\ConditionNotExpression.cs" />
    <Compile Include="MonoDevelop.Projects.MSBuild.Conditions\ConditionOrExpression.cs" />
    <Compile Include="MonoDevelop.Projects.MSBuild.Conditions\ConditionParser.cs" />
    <Compile Include="MonoDevelop.Projects.MSBuild.Conditions\ConditionRelationalExpression.cs" />
    <Compile Include="MonoDevelop.Projects.MSBuild.Conditions\ConditionTokenizer.cs" />
    <Compile Include="MonoDevelop.Projects.MSBuild.Conditions\ExpressionParseException.cs" />
    <Compile Include="MonoDevelop.Projects.MSBuild.Conditions\Token.cs" />
    <Compile Include="MonoDevelop.Projects.Policies\PolicyBag.cs" />
    <Compile Include="MonoDevelop.Projects.Policies\PolicyService.cs" />
    <Compile Include="MonoDevelop.Projects.Policies\PolicySet.cs" />
    <Compile Include="MonoDevelop.Projects.Policies\DotNetNamingPolicy.cs" />
    <Compile Include="MonoDevelop.Projects.Policies\PolicyChangedEventArgs.cs" />
    <Compile Include="MonoDevelop.Projects.Policies\PolicyContainer.cs" />
    <Compile Include="MonoDevelop.Projects.Policies\ScopedPolicy.cs" />
    <Compile Include="MonoDevelop.Projects.Policies\PolicyDictionary.cs" />
    <Compile Include="MonoDevelop.Projects.Text\ITextFile.cs" />
    <Compile Include="MonoDevelop.Projects.Text\TextFile.cs" />
    <Compile Include="MonoDevelop.Projects.Text\TextEncoding.cs" />
    <Compile Include="MonoDevelop.Projects.Text\TextFileReader.cs" />
    <Compile Include="MonoDevelop.Projects.Text\TextFormatter.cs" />
    <Compile Include="MonoDevelop.Projects.Utility\DiffUtility.cs" />
    <Compile Include="MonoDevelop.Core.StringParsing\IStringTagProvider.cs" />
    <Compile Include="MonoDevelop.Core.StringParsing\StringTagProvider.cs" />
    <Compile Include="MonoDevelop.Core.StringParsing\StringTagDescription.cs" />
    <Compile Include="MonoDevelop.Core.StringParsing\StringTagModel.cs" />
    <Compile Include="MonoDevelop.Core.StringParsing\StringTagModelDescription.cs" />
    <Compile Include="MonoDevelop.Core.StringParsing\IStringTagModel.cs" />
    <Compile Include="MonoDevelop.Core.Execution\ExecutionEnvironment.cs" />
    <Compile Include="MonoDevelop.Projects\AuthorInformation.cs" />
    <Compile Include="MonoDevelop.Core.Text\StringMatcher.cs" />
    <Compile Include="MonoDevelop.Core.Text\LaneStringMatcher.cs" />
    <Compile Include="MonoDevelop.Core.Text\BacktrackingStringMatcher.cs" />
    <Compile Include="MonoDevelop.Projects.Text\DocGenerator.cs" />
    <Compile Include="MonoDevelop.Core\EventArgsChain.cs" />
    <Compile Include="MonoDevelop.Core.Execution\ProcessExtensions.cs" />
    <Compile Include="MonoDevelop.Core.Execution\ProcessArgumentBuilder.cs" />
    <Compile Include="MonoDevelop.Projects.Policies\IPolicyProvider.cs" />
    <Compile Include="MonoDevelop.Projects\ProjectItemEventArgs.cs" />
    <Compile Include="MonoDevelop.Core.Assemblies\TargetFrameworkMoniker.cs" />
    <Compile Include="MonoDevelop.Core\UserDataMigrationService.cs" />
    <Compile Include="MonoDevelop.Core.AddIns\UserDataMigrationNode.cs" />
    <Compile Include="MonoDevelop.Core.Serialization\IDataItemAttribute.cs" />
    <Compile Include="MonoDevelop.Projects\ProjectModelDataItemAttribute.cs" />
    <Compile Include="MonoDevelop.Core\FilePath.cs" />
    <Compile Include="MonoDevelop.Projects.Policies\PolicyTypeAttribute.cs" />
    <Compile Include="MonoDevelop.Core.Setup\UpdateLevel.cs" />
    <Compile Include="MonoDevelop.Core.Setup\AddinSetupService.cs" />
    <Compile Include="MonoDevelop.Core\IApplication.cs" />
    <Compile Include="MonoDevelop.Core\IApplicationInfo.cs" />
    <Compile Include="MonoDevelop.Core\ApplicationService.cs" />
    <Compile Include="MonoDevelop.Core.ProgressMonitoring\ProgressStatusMonitor.cs" />
    <Compile Include="MonoDevelop.Projects\LanguageBindingService.cs" />
    <Compile Include="MonoDevelop.Core\Platform.cs" />
    <Compile Include="MonoDevelop.Core\UserProfile.cs" />
    <Compile Include="MonoDevelop.Core\BrandingService.cs" />
    <Compile Include="MonoDevelop.Projects\CleanEventHandler.cs" />
    <Compile Include="MonoDevelop.Core.ProgressMonitoring\ConsoleProjectLoadProgressMonitor.cs" />
    <Compile Include="MonoDevelop.Core\SystemInformation.cs" />
    <Compile Include="MonoDevelop.Core\MacSystemInformation.cs" />
    <Compile Include="MonoDevelop.Core\WindowsSystemInformation.cs" />
    <Compile Include="MonoDevelop.Core\LinuxSystemInformation.cs" />
    <Compile Include="MonoDevelop.Core\UnixSystemInformation.cs" />
    <Compile Include="MonoDevelop.Core\ISystemInformationProvider.cs" />
    <Compile Include="MonoDevelop.Core.LogReporting\CrashEventArgs.cs" />
    <Compile Include="MonoDevelop.Core.LogReporting\CrashMonitor.cs" />
    <Compile Include="MonoDevelop.Core.LogReporting\ICrashMonitor.cs" />
    <Compile Include="MonoDevelop.Core.LogReporting\MacCrashMonitor.cs" />
    <Compile Include="MonoDevelop.Core\PasswordService.cs" />
    <Compile Include="MonoDevelop.Core\IPasswordProvider.cs" />
    <Compile Include="MonoDevelop.Projects.Utility\ByteOrderMark.cs" />
    <Compile Include="MonoDevelop.Core.AddIns\FilePathExtensionNode.cs" />
    <Compile Include="MonoDevelop.Projects.MSBuild\TargetsAvailableCondition.cs" />
    <Compile Include="MonoDevelop.Core.AddIns\AssemblyInstalledCondition.cs" />
    <Compile Include="MonoDevelop.Core\WebCertificateService.cs" />
    <Compile Include="MonoDevelop.Core\IWebCertificateProvider.cs" />
    <Compile Include="MonoDevelop.Core.Execution\ExecutionTarget.cs" />
    <Compile Include="MonoDevelop.Core.Assemblies\SupportedFramework.cs" />
    <Compile Include="MonoDevelop.Projects.Extensions\UnknownProjectTypeNode.cs" />
    <Compile Include="MonoDevelop.Core.Execution\ICommandFactory.cs" />
    <Compile Include="MonoDevelop.Core.Execution\DotNetCommandFactory.cs" />
    <Compile Include="BuildVariables.cs" />
    <Compile Include="AddinInfo.cs" />
    <Compile Include="MonoDevelop.Core.Logging\AssertLoggingTraceListener.cs" />
    <Compile Include="MonoDevelop.Projects.MD1\MD1ProjectService.cs" />
    <Compile Include="MonoDevelop.Projects\UnknownProject.cs" />
    <Compile Include="MonoDevelop.Projects.SharedAssetsProjects\SharedAssetsProject.cs" />
    <Compile Include="MonoDevelop.Projects.SharedAssetsProjects\SharedAssetsProjectMSBuildExtension.cs" />
    <Compile Include="MonoDevelop.Core\WebRequestHelper.cs" />
    <Compile Include="MonoDevelop.Core.Web\IProxyAuthenticationHandler.cs" />
    <Compile Include="MonoDevelop.Core.Web\CredentialStore.cs" />
    <Compile Include="MonoDevelop.Core.Web\CredentialType.cs" />
    <Compile Include="MonoDevelop.Core.Web\ICredentialCache.cs" />
    <Compile Include="MonoDevelop.Core.Web\ICredentialProvider.cs" />
    <Compile Include="MonoDevelop.Core.Web\IHttpWebResponse.cs" />
    <Compile Include="MonoDevelop.Core.Web\IProxyCache.cs" />
    <Compile Include="MonoDevelop.Core.Web\MemoryCache.cs" />
    <Compile Include="MonoDevelop.Core.Web\NullCredentialProvider.cs" />
    <Compile Include="MonoDevelop.Core.Web\ProxyCache.cs" />
    <Compile Include="MonoDevelop.Core.Web\RequestHelper.cs" />
    <Compile Include="MonoDevelop.Core.Web\StringExtensions.cs" />
    <Compile Include="MonoDevelop.Core.Web\STSAuthHelper.cs" />
    <Compile Include="MonoDevelop.Core.Web\WIFTypeProvider.cs" />
    <Compile Include="MonoDevelop.Core.Web\CredentialProviderExtensions.cs" />
    <Compile Include="MonoDevelop.Core.Text\ISegment.cs" />
    <Compile Include="MonoDevelop.Core.Text\UnicodeNewLine.cs" />
    <Compile Include="MonoDevelop.Core.Text\ITextSource.cs" />
    <Compile Include="MonoDevelop.Core.Text\TextChangeEventArgs.cs" />
    <Compile Include="MonoDevelop.Core.Text\StringTextSource.cs" />
    <Compile Include="MonoDevelop.Core.Text\TextFileUtility.cs" />
    <Compile Include="MonoDevelop.Core.Text\ITextSourceVersion.cs" />
    <Compile Include="MonoDevelop.Projects\IDotNetFileContainer.cs" />
    <Compile Include="MonoDevelop.Projects.MSBuild\IMSBuildGlobalPropertyProvider.cs" />
    <Compile Include="MonoDevelop.Projects\DotNetProjectImport.cs" />
    <Compile Include="MonoDevelop.Core.Text\TextSourceVersionProvider.cs" />
    <Compile Include="MonoDevelop.Core.LogReporting\CrashReporter.cs" />
    <Compile Include="MonoDevelop.Core.Instrumentation\InstrumentationConsumer.cs" />
    <Compile Include="MonoDevelop.Projects\DotNetProjectExtension.cs" />
    <Compile Include="MonoDevelop.Projects.Extensions\MSBuildProjectExtensionNode.cs" />
    <Compile Include="MonoDevelop.Projects\ChainedExtension.cs" />
    <Compile Include="MonoDevelop.Projects\ExtensionChain.cs" />
    <Compile Include="MonoDevelop.Projects\SolutionFolderItem.cs" />
    <Compile Include="MonoDevelop.Projects\SolutionItem.cs" />
    <Compile Include="MonoDevelop.Projects\SolutionItemExtension.cs" />
    <Compile Include="MonoDevelop.Projects\WorkspaceItemExtension.cs" />
    <Compile Include="MonoDevelop.Projects\SolutionExtension.cs" />
    <Compile Include="MonoDevelop.Projects.Extensions\ProjectModelExtensionNode.cs" />
    <Compile Include="MonoDevelop.Projects.Extensions\SolutionItemExtensionNode.cs" />
    <Compile Include="MonoDevelop.Projects.Extensions\FlavorTypeCondition.cs" />
    <Compile Include="MonoDevelop.Projects\WorkspaceObject.cs" />
    <Compile Include="MonoDevelop.Projects\WorkspaceObjectExtension.cs" />
    <Compile Include="MonoDevelop.Core.Execution\ProcessAsyncOperation.cs" />
    <Compile Include="MonoDevelop.Projects.MSBuild\MSBuildProperty.cs" />
    <Compile Include="MonoDevelop.Projects.MSBuild\MSBuildPropertyGroup.cs" />
    <Compile Include="MonoDevelop.Projects.MSBuild\MSBuildItem.cs" />
    <Compile Include="MonoDevelop.Projects.MSBuild\MSBuildItemGroup.cs" />
    <Compile Include="MonoDevelop.Projects.MSBuild\MSBuildEvaluationContext.cs" />
    <Compile Include="MonoDevelop.Projects.MSBuild\MSBuildImport.cs" />
    <Compile Include="MonoDevelop.Projects.MSBuild\MSBuildObject.cs" />
    <Compile Include="MonoDevelop.Projects\IPropertySet.cs" />
    <Compile Include="MonoDevelop.Projects.MSBuild\IMSBuildPropertySet.cs" />
    <Compile Include="MonoDevelop.Projects.MSBuild\MSBuildPropertyGroupEvaluated.cs" />
    <Compile Include="MonoDevelop.Projects.MSBuild\SlnFile.cs" />
    <Compile Include="MonoDevelop.Projects.MSBuild\UnknownSolutionItemTypeException.cs" />
    <Compile Include="MonoDevelop.Projects\DotNetCompilerParameters.cs" />
    <Compile Include="MonoDevelop.Projects\PortableDotNetProjectFlavor.cs" />
    <Compile Include="MonoDevelop.Projects\SolutionItemFactory.cs" />
    <Compile Include="MonoDevelop.Projects.Extensions\ProjectMigrationHandler.cs" />
    <Compile Include="MonoDevelop.Projects.Extensions\ProjectMigrationHandlerNode.cs" />
    <Compile Include="MonoDevelop.Projects.Extensions\SolutionItemTypeNode.cs" />
    <Compile Include="MonoDevelop.Projects.Extensions\ProjectTypeNode.cs" />
    <Compile Include="MonoDevelop.Projects.Extensions\DotNetProjectTypeNode.cs" />
    <Compile Include="MonoDevelop.Projects\ProjectExtension.cs" />
    <Compile Include="MonoDevelop.Core\ProgressMonitor.cs" />
    <Compile Include="MonoDevelop.Core.ProgressMonitoring\ProjectLoadProgressMonitor.cs" />
    <Compile Include="MonoDevelop.Projects\ExportProjectModelExtensionAttribute.cs" />
    <Compile Include="MonoDevelop.Projects\ExportSolutionItemTypeAttribute.cs" />
    <Compile Include="MonoDevelop.Projects\ExportProjectFlavorAttribute.cs" />
    <Compile Include="MonoDevelop.Projects\ExportProjectTypeAttribute.cs" />
    <Compile Include="MonoDevelop.Projects\ExportDotNetProjectTypeAttribute.cs" />
    <Compile Include="MonoDevelop.Projects\ProjectCreateParameters.cs" />
    <Compile Include="MonoDevelop.Projects\BuildError.cs" />
    <Compile Include="MonoDevelop.Projects\MSBuildErrorParser.cs" />
    <Compile Include="MonoDevelop.Projects\ProjectItemMetadata.cs" />
    <Compile Include="MonoDevelop.Projects\ProjectFeature.cs" />
    <Compile Include="MonoDevelop.Projects\MSBuildSupport.cs" />
    <Compile Include="MonoDevelop.Projects\ThreadSafeAttribute.cs" />
    <Compile Include="MonoDevelop.Projects\MSBuildSerializationExtension.cs" />
    <Compile Include="MonoDevelop.Projects\WorkspaceSerializationExtension.cs" />
    <Compile Include="MonoDevelop.Projects\IMSBuildFileObject.cs" />
    <Compile Include="MonoDevelop.Projects.Extensions\TypeTagCondition.cs" />
    <Compile Include="MonoDevelop.Projects.MSBuild\MSBuildEngine.cs" />
    <Compile Include="MonoDevelop.Projects.MSBuild\ProjectEvaluationException.cs" />
    <Compile Include="MonoDevelop.Projects.Extensions\ImportRedirectTypeNode.cs" />
    <Compile Include="MonoDevelop.Projects.MSBuild\FileUtil.cs" />
    <Compile Include="MonoDevelop.Projects.MSBuild\DefaultMSBuildEngine.cs" />
    <Compile Include="MonoDevelop.Projects\SolutionDataSectionAttribute.cs" />
    <Compile Include="MonoDevelop.Core.Serialization\DataDeletedValue.cs" />
    <Compile Include="MonoDevelop.Projects\WorkspaceObjectReader.cs" />
    <Compile Include="MonoDevelop.Projects\LanguageBinding.cs" />
    <Compile Include="MonoDevelop.Projects.Extensions\LanguageBindingExtensionNode.cs" />
    <Compile Include="MonoDevelop.Core.Execution\OperationConsole.cs" />
    <Compile Include="MonoDevelop.Core.Execution\OutputProgressMonitor.cs" />
    <Compile Include="MonoDevelop.Core.Execution\OperationConsoleFactory.cs" />
    <Compile Include="MonoDevelop.Projects\PathBasedProjectItem.cs" />
    <Compile Include="MonoDevelop.Projects\ExportProjectItemTypeAttribute.cs" />
    <Compile Include="MonoDevelop.Projects.MSBuild\MSBuildProjectInstance.cs" />
    <Compile Include="MonoDevelop.Projects.MSBuild\MSBuildEngineV12.cs" />
    <Compile Include="MonoDevelop.Projects.MSBuild\MSBuildEngineManager.cs" />
    <Compile Include="MonoDevelop.Projects.MSBuild.Conditions\ExpressionEvaluationException.cs" />
    <Compile Include="MonoDevelop.Projects.MSBuild\MSBuildValueType.cs" />
    <Compile Include="MonoDevelop.Projects\ConfigurationKind.cs" />
    <Compile Include="MonoDevelop.Projects.MSBuild\IMetadataProperty.cs" />
    <Compile Include="MonoDevelop.Projects.MSBuild\IMSBuildPropertyEvaluated.cs" />
    <Compile Include="MonoDevelop.Projects.MSBuild\MSBuildPropertyEvaluated.cs" />
    <Compile Include="MonoDevelop.Projects.MSBuild\MSBuildPropertyCore.cs" />
    <Compile Include="MonoDevelop.Projects\TargetEvaluationResult.cs" />
    <Compile Include="MonoDevelop.Projects\TargetEvaluationContext.cs" />
    <Compile Include="MonoDevelop.Projects.MSBuild\MSBuildImportGroup.cs" />
    <Compile Include="MonoDevelop.Projects.MSBuild\MSBuildChoose.cs" />
    <Compile Include="MonoDevelop.Core.StringParsing\StringTagModelExtensions.cs" />
    <Compile Include="MonoDevelop.Projects\OperationContext.cs" />
    <Compile Include="MonoDevelop.Projects\ProjectOperationContext.cs" />
    <Compile Include="MonoDevelop.Projects\AsyncCriticalSection.cs" />
    <Compile Include="MonoDevelop.Projects.MSBuild\MSBuildTarget.cs" />
    <Compile Include="MonoDevelop.Projects.Extensions\SupportsTargetCondition.cs" />
    <Compile Include="MonoDevelop.Projects.MSBuild\MSBuildTask.cs" />
    <Compile Include="MonoDevelop.Projects.MSBuild\MSBuildProjectExtensions.cs" />
    <Compile Include="MonoDevelop.Projects.MSBuild\MSBuildWhitespace.cs" />
    <Compile Include="MonoDevelop.Projects.MSBuild\MSBuildXmlReader.cs" />
    <Compile Include="MonoDevelop.Projects.MSBuild\MSBuildElement.cs" />
    <Compile Include="MonoDevelop.Projects.MSBuild\MSBuildXmlNode.cs" />
    <Compile Include="MonoDevelop.Projects.MSBuild\MSBuildFileFormatException.cs" />
    <Compile Include="MonoDevelop.Projects.MSBuild\MSBuildXmlElement.cs" />
    <Compile Include="MonoDevelop.Projects.MSBuild\IMSBuildProjectObject.cs" />
    <Compile Include="MonoDevelop.Projects.MSBuild\IntrinsicFunctions.cs" />
    <Compile Include="MonoDevelop.Projects.MSBuild\EscapingUtilities.cs" />
    <Compile Include="CoreExtensions.cs" />
    <Compile Include="MonoDevelop.Core\FileWriteableState.cs" />
    <Compile Include="MonoDevelop.Projects\ConditionedPropertyCollection.cs" />
    <Compile Include="MonoDevelop.Core\AsyncEventHandler.cs" />
    <Compile Include="MonoDevelop.Core.Execution\MultipleOperationConsoles.cs" />
    <Compile Include="MonoDevelop.Core.Execution\BinaryMessage.cs" />
    <Compile Include="MonoDevelop.Core.Execution\RemoteProcessConnection.cs" />
    <Compile Include="MonoDevelop.Core.Execution\RemoteProcessServer.cs" />
    <Compile Include="MonoDevelop.Projects\AssemblyReference.cs" />
    <Compile Include="MonoDevelop.Projects\SolutionItemRunConfiguration.cs" />
    <Compile Include="MonoDevelop.Projects\ProjectRunConfiguration.cs" />
    <Compile Include="MonoDevelop.Projects\RunConfigurationCollection.cs" />
    <Compile Include="MonoDevelop.Projects\AssemblyRunConfiguration.cs" />
    <Compile Include="MonoDevelop.Projects\MonoExecutionParameters.cs" />
    <Compile Include="MonoDevelop.Projects\SolutionRunConfiguration.cs" />
    <Compile Include="MonoDevelop.Projects\SingleItemSolutionRunConfiguration.cs" />
    <Compile Include="MonoDevelop.Projects\MultiItemSolutionRunConfiguration.cs" />
    <Compile Include="MonoDevelop.Projects\SolutionRunConfigurationCollection.cs" />
    <Compile Include="MonoDevelop.Projects\EnvironmentVariableCollection.cs" />
    <Compile Include="MonoDevelop.Projects\RunConfiguration.cs" />
    <Compile Include="MonoDevelop.Projects\IRunTarget.cs" />
    <Compile Include="MonoDevelop.Projects\ProcessRunConfiguration.cs" />
    <Compile Include="MonoDevelop.Core\ErrorHelper.cs" />
    <Compile Include="MonoDevelop.Projects\DotNetProjectRunConfiguration.cs" />
    <Compile Include="MonoDevelop.Core\StructEqualityComparer.cs" />
    <Compile Include="MonoDevelop.Projects\SimpleExpressionEvaluator.cs" />
    <Compile Include="MonoDevelop.Projects\PackageDependency.cs" />
    <Compile Include="..\MonoDevelop.Projects.Formats.MSBuild\MonoDevelop.Projects.MSBuild.Shared\RemoteBuildEngineMessages.cs">
      <Link>MonoDevelop.Projects.MSBuild\RemoteBuildEngineMessages.cs</Link>
    </Compile>
    <Compile Include="..\MonoDevelop.Projects.Formats.MSBuild\MonoDevelop.Projects.MSBuild.Shared\MSBuildEvaluatedItem.cs">
      <Link>MonoDevelop.Projects.MSBuild\MSBuildEvaluatedItem.cs</Link>
    </Compile>
    <Compile Include="..\MonoDevelop.Projects.Formats.MSBuild\MonoDevelop.Projects.MSBuild.Shared\MSBuildResult.cs">
      <Link>MonoDevelop.Projects.MSBuild\MSBuildResult.cs</Link>
    </Compile>
    <Compile Include="..\MonoDevelop.Projects.Formats.MSBuild\MonoDevelop.Projects.MSBuild.Shared\MSBuildTargetResult.cs">
      <Link>MonoDevelop.Projects.MSBuild\MSBuildTargetResult.cs</Link>
    </Compile>
    <Compile Include="MonoDevelop.Projects.MSBuild\MSBuildEvent.cs" />
    <Compile Include="MonoDevelop.Projects\MSBuildLogger.cs" />
    <Compile Include="MonoDevelop.Projects.Extensions\ImportSearchPathExtensionNode.cs" />
    <Compile Include="MonoDevelop.Projects.Extensions\AppliesToCondition.cs" />
    <Compile Include="MonoDevelop.Projects.MSBuild\DefaultSdkResolver.cs" />
    <Compile Include="MonoDevelop.Projects.MSBuild\SdkResolution.cs" />
    <Compile Include="..\MonoDevelop.Projects.Formats.MSBuild\MonoDevelop.MSBuildResolver\Resolver.cs">
      <Link>MonoDevelop.Projects.MSBuild\Resolver.cs</Link>
    </Compile>
    <Compile Include="MonoDevelop.Projects.MSBuild\SdkVersion.cs" />
    <Compile Include="MonoDevelop.Projects\ProjectConfigurationItem.cs" />
    <Compile Include="MonoDevelop.Core\StringInternPool.cs" />
    <Compile Include="MonoDevelop.Core\Hash.cs" />
    <Compile Include="MonoDevelop.Core\StringTable.cs" />
    <Compile Include="MonoDevelop.Core.AddIns\FalseCondition.cs" />
    <Compile Include="MonoDevelop.Core.AddIns\TrueCondition.cs" />
    <Compile Include="MonoDevelop.Projects.MSBuild\MSBuildSolutionExtension.cs" />
    <Compile Include="MonoDevelop.Projects.MSBuild\RemoteBuildEngine.cs" />
    <Compile Include="MonoDevelop.Projects.MSBuild\RemoteBuildEngineManager.cs" />
    <Compile Include="MonoDevelop.Projects.MSBuild\FileUtilities.cs" />
    <Compile Include="MonoDevelop.Projects\ProgressEvent.cs" />
  </ItemGroup>
  <ItemGroup>
    <None Include="Makefile.am" />
    <None Include="BuildVariables.cs.in" />
    <None Include="packages.config" />
    <None Include="MSBuild\CodeSharing.Common.props">
      <CopyToOutputDirectory>PreserveNewest</CopyToOutputDirectory>
    </None>
    <None Include="MSBuild\CodeSharing.Common.Default.props">
      <CopyToOutputDirectory>PreserveNewest</CopyToOutputDirectory>
    </None>
    <None Include="MSBuild\CodeSharing.CSharp.targets">
      <CopyToOutputDirectory>PreserveNewest</CopyToOutputDirectory>
    </None>
  </ItemGroup>
  <ItemGroup>
    <EmbeddedResource Include="MonoDevelop.Core.addin.xml">
      <LogicalName>MonoDevelop.Core.addin.xml</LogicalName>
      <SubType>Designer</SubType>
    </EmbeddedResource>
    <EmbeddedResource Include="MonoDevelop.Projects.Policies\DefaultDotNetNamingPolicy.xml">
      <LogicalName>DefaultDotNetNamingPolicy.xml</LogicalName>
    </EmbeddedResource>
  </ItemGroup>
  <ItemGroup>
    <ProjectReference Include="..\..\..\external\mono-addins\Mono.Addins\Mono.Addins.csproj">
      <Project>{91DD5A2D-9FE3-4C3C-9253-876141874DAD}</Project>
      <Name>Mono.Addins</Name>
    </ProjectReference>
    <ProjectReference Include="..\..\..\external\mono-addins\Mono.Addins.Setup\Mono.Addins.Setup.csproj">
      <Project>{A85C9721-C054-4BD8-A1F3-0227615F0A36}</Project>
      <Name>Mono.Addins.Setup</Name>
    </ProjectReference>
  </ItemGroup>
  <ItemGroup>
    <Content Include="MonoDevelop.Core.dll.config">
      <CopyToOutputDirectory>PreserveNewest</CopyToOutputDirectory>
    </Content>
  </ItemGroup>
  <ItemGroup>
    <InternalsVisibleTo Include="MonoDevelop.Core.Tests" />
    <InternalsVisibleTo Include="MonoDevelop.Ide.Tests" />
  </ItemGroup>
  <Import Project="$(MSBuildBinPath)\Microsoft.CSharp.targets" />
  <Target Name="BeforeBuild" Inputs="BuildVariables.cs.in; $(MSBuildProjectDirectory)\..\..\..\..\version.config" Outputs="BuildVariables.cs">
    <MakeDir Directories="$(FullBuildInfo)" />
    <Csc Sources="$(ConfigureScript)" OutputAssembly="$(ConfigureScriptExe)" ToolExe="$(CscToolExe)" ToolPath="$(CscToolPath)" Condition="!Exists('$(ConfigureScriptExe)')" />
    <Exec Command="$(MonoLauncher)$(ConfigureScriptExe) gen-buildinfo $(FullBuildInfo)" WorkingDirectory="$(MSBuildProjectDirectory)" />
    <Csc Sources="BuildVariables.gen.cs" OutputAssembly="BuildVariables.gen.exe" ToolExe="$(CscToolExe)" ToolPath="$(CscToolPath)" />
    <Exec Command="$(MonoLauncher)$(MSBuildProjectDirectory)\BuildVariables.gen.exe ." WorkingDirectory="$(MSBuildProjectDirectory)" />
    <Delete Files="BuildVariables.gen.exe" />
    <MakeDir Directories="$(OutputPath)" />
    <Exec Command="&quot;$(Git)&quot; rev-parse HEAD &gt; $(BuildInfo)" WorkingDirectory="$(MSBuildProjectDirectory)" IgnoreExitCode="True" />
    <Exec Command="&quot;$(Git)&quot; rev-parse HEAD &gt; $(VcRevision)" WorkingDirectory="$(MSBuildProjectDirectory)" IgnoreExitCode="True" />
    <RemoveDir Directories="$(FullBuildInfo)" />
  </Target>
  <Import Project="..\..\..\packages\SQLitePCLRaw.lib.e_sqlite3.linux.1.1.6\build\net35\SQLitePCLRaw.lib.e_sqlite3.linux.targets" Condition="Exists('..\..\..\packages\SQLitePCLRaw.lib.e_sqlite3.linux.1.1.6\build\net35\SQLitePCLRaw.lib.e_sqlite3.linux.targets')" />
  <Target Name="EnsureNuGetPackageBuildImports" BeforeTargets="PrepareForBuild">
    <PropertyGroup>
      <ErrorText>This project references NuGet package(s) that are missing on this computer. Use NuGet Package Restore to download them.  For more information, see http://go.microsoft.com/fwlink/?LinkID=322105. The missing file is {0}.</ErrorText>
    </PropertyGroup>
    <Error Condition="!Exists('..\..\..\packages\SQLitePCLRaw.lib.e_sqlite3.linux.1.1.6\build\net35\SQLitePCLRaw.lib.e_sqlite3.linux.targets')" Text="$([System.String]::Format('$(ErrorText)', '..\..\..\packages\SQLitePCLRaw.lib.e_sqlite3.linux.1.1.6\build\net35\SQLitePCLRaw.lib.e_sqlite3.linux.targets'))" />
    <Error Condition="!Exists('..\..\..\packages\SQLitePCLRaw.lib.e_sqlite3.osx.1.1.6\build\net35\SQLitePCLRaw.lib.e_sqlite3.osx.targets')" Text="$([System.String]::Format('$(ErrorText)', '..\..\..\packages\SQLitePCLRaw.lib.e_sqlite3.osx.1.1.6\build\net35\SQLitePCLRaw.lib.e_sqlite3.osx.targets'))" />
    <Error Condition="!Exists('..\..\..\packages\SQLitePCLRaw.lib.e_sqlite3.v110_xp.1.1.6\build\net35\SQLitePCLRaw.lib.e_sqlite3.v110_xp.targets')" Text="$([System.String]::Format('$(ErrorText)', '..\..\..\packages\SQLitePCLRaw.lib.e_sqlite3.v110_xp.1.1.6\build\net35\SQLitePCLRaw.lib.e_sqlite3.v110_xp.targets'))" />
  </Target>
  <Import Project="..\..\..\packages\SQLitePCLRaw.lib.e_sqlite3.osx.1.1.6\build\net35\SQLitePCLRaw.lib.e_sqlite3.osx.targets" Condition="Exists('..\..\..\packages\SQLitePCLRaw.lib.e_sqlite3.osx.1.1.6\build\net35\SQLitePCLRaw.lib.e_sqlite3.osx.targets')" />
  <Import Project="..\..\..\packages\SQLitePCLRaw.lib.e_sqlite3.v110_xp.1.1.6\build\net35\SQLitePCLRaw.lib.e_sqlite3.v110_xp.targets" Condition="Exists('..\..\..\packages\SQLitePCLRaw.lib.e_sqlite3.v110_xp.1.1.6\build\net35\SQLitePCLRaw.lib.e_sqlite3.v110_xp.targets')" />
</Project><|MERGE_RESOLUTION|>--- conflicted
+++ resolved
@@ -98,8 +98,6 @@
 	 when building with msbuild on Unix, $(MSBuildToolsPath) is like `$prefix/lib/mono/msbuild/*/bin`
 	 Prefer referencing msbuild 15.* assemblies over 14.1 . At runtime, we use correct one anyway
 	 -->
-<<<<<<< HEAD
-=======
     <MSBuild_OSS_BinDir Condition="'$(OS)' == 'Unix' and '$(MSBuild_OSS_BinDir)' == '' and Exists('$(MSBuildToolsPath)\..\..\..\msbuild\15.0\bin\MSBuild.exe')">$(MSBuildToolsPath)\..\..\..\msbuild\15.0\bin\</MSBuild_OSS_BinDir>
     <MSBuild_OSS_BinDir Condition="'$(OS)' == 'Unix' and '$(MSBuild_OSS_BinDir)' == '' and Exists('$(MSBuildToolsPath)\..\..\..\msbuild\15.0\bin\MSBuild.dll')">$(MSBuildToolsPath)\..\..\..\msbuild\15.0\bin\</MSBuild_OSS_BinDir>
   </PropertyGroup>
@@ -142,7 +140,6 @@
     <Reference Include="System.Web" />
     <Reference Include="System.ServiceModel" />
     <Reference Include="Microsoft.CSharp" />
->>>>>>> 15b581cc
     <Reference Include="Microsoft.Build">
       <Private>False</Private>
       <HintPath>$(MSBuildToolsPath)\Microsoft.Build.dll</HintPath>
