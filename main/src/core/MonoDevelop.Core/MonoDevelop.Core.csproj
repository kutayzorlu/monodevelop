--- conflicted
+++ resolved
@@ -503,11 +503,8 @@
     <Compile Include="MonoDevelop.Core.ProgressMonitoring\ProgressStatusMonitor.cs" />
     <Compile Include="MonoDevelop.Core\Platform.cs" />
     <Compile Include="MonoDevelop.Core\UserProfile.cs" />
-<<<<<<< HEAD
     <Compile Include="MonoDevelop.Core\BrandingService.cs" />
-=======
     <Compile Include="MonoDevelop.Projects\CleanEventHandler.cs" />
->>>>>>> 7dd2ca1c
   </ItemGroup>
   <ItemGroup>
     <None Include="ChangeLog" />
