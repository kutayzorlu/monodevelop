--- conflicted
+++ resolved
@@ -725,9 +725,7 @@
     <Compile Include="MonoDevelop.Projects.MSBuild\RemoteBuildEngine.cs" />
     <Compile Include="MonoDevelop.Projects.MSBuild\RemoteBuildEngineManager.cs" />
     <Compile Include="MonoDevelop.Projects.MSBuild\FileUtilities.cs" />
-<<<<<<< HEAD
     <Compile Include="MonoDevelop.Projects\ProgressEvent.cs" />
-=======
     <Compile Include="MonoDevelop.FSW\OSX\FileSystemWatcher.cs" />
     <Compile Include="MonoDevelop.FSW\OSX\FileSystemWatcher.OSX.cs" />
     <Compile Include="MonoDevelop.FSW\OSX\Interop.CoreFoundation.cs" />
@@ -748,7 +746,6 @@
     <Compile Include="MonoDevelop.FSW\OSX\SR.cs" />
     <Compile Include="MonoDevelop.FSW\FileSystemWatcher.cs" />
     <Compile Include="MonoDevelop.FSW\Mono\FileSystemWatcher.cs" />
->>>>>>> e9cbc267
   </ItemGroup>
   <ItemGroup>
     <None Include="Makefile.am" />
