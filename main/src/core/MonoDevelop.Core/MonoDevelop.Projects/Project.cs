//  Project.cs
//
// Author:
//   Lluis Sanchez Gual <lluis@novell.com>
//   Viktoria Dudka  <viktoriad@remobjects.com>
// 
// Copyright (c) 2009 Novell, Inc (http://www.novell.com)
// Copyright (c) 2009 RemObjects Software
//
// Permission is hereby granted, free of charge, to any person obtaining a copy
// of this software and associated documentation files (the "Software"), to deal
// in the Software without restriction, including without limitation the rights
// to use, copy, modify, merge, publish, distribute, sublicense, and/or sell
// copies of the Software, and to permit persons to whom the Software is
// furnished to do so, subject to the following conditions:
//
// The above copyright notice and this permission notice shall be included in
// all copies or substantial portions of the Software.
//
// THE SOFTWARE IS PROVIDED "AS IS", WITHOUT WARRANTY OF ANY KIND, EXPRESS OR
// IMPLIED, INCLUDING BUT NOT LIMITED TO THE WARRANTIES OF MERCHANTABILITY,
// FITNESS FOR A PARTICULAR PURPOSE AND NONINFRINGEMENT. IN NO EVENT SHALL THE
// AUTHORS OR COPYRIGHT HOLDERS BE LIABLE FOR ANY CLAIM, DAMAGES OR OTHER
// LIABILITY, WHETHER IN AN ACTION OF CONTRACT, TORT OR OTHERWISE, ARISING FROM,
// OUT OF OR IN CONNECTION WITH THE SOFTWARE OR THE USE OR OTHER DEALINGS IN
// THE SOFTWARE.
//
//


using System;
using System.Linq;
using System.Collections;
using System.Collections.Generic;
using System.IO;
using MonoDevelop.Core;
using MonoDevelop.Core.Serialization;
using MonoDevelop.Projects;
using System.Threading.Tasks;
using MonoDevelop.Projects.MSBuild;
using System.Xml;
using MonoDevelop.Core.Instrumentation;
using MonoDevelop.Core.Assemblies;
using MonoDevelop.Projects.Extensions;
using System.Collections.Immutable;
using System.Threading;

namespace MonoDevelop.Projects
{
	/// <summary>
	/// A project
	/// </summary>
	/// <remarks>
	/// This is the base class for MonoDevelop projects. A project is a solution item which has a list of
	/// source code files and which can be built to generate an output.
	/// </remarks>
	public class Project : SolutionItem
	{
		string[] flavorGuids = new string[0];
		static Counter ProjectOpenedCounter = InstrumentationService.CreateCounter ("Project Opened", "Project Model", id:"Ide.Project.Open");

		string[] buildActions;
		MSBuildProject sourceProject;
		MSBuildProject userProject;

		string productVersion;
		string schemaVersion;
		bool modifiedInMemory;
		bool msbuildUpdatePending;
		ProjectExtension projectExtension;
		RunConfigurationCollection runConfigurations;

		List<string> defaultImports;

		ProjectItemCollection items;

		IEnumerable<string> loadedAvailableItemNames = ImmutableList<string>.Empty;

		protected Project ()
		{
			runConfigurations = new RunConfigurationCollection (this);
			items = new ProjectItemCollection (this);
			FileService.FileChanged += HandleFileChanged;
			Runtime.SystemAssemblyService.DefaultRuntimeChanged += OnDefaultRuntimeChanged;
			files = new ProjectFileCollection ();
			Items.Bind (files);
			DependencyResolutionEnabled = true;
        }

		public ProjectItemCollection Items {
			get { return items; }
		}

		public RunConfigurationCollection RunConfigurations {
			get { return runConfigurations; }
		}

		protected Project (params string[] flavorGuids): this()
		{
			this.flavorGuids = flavorGuids;
		}

		protected Project (ProjectCreateInformation projectCreateInfo, XmlElement projectOptions): this()
		{
			var ids = projectOptions != null ? projectOptions.GetAttribute ("flavorIds") : null;
			if (!string.IsNullOrEmpty (ids)) {
				this.flavorGuids = ids.Split (new [] {';'}, StringSplitOptions.RemoveEmptyEntries);
			}
		}

		protected override void OnSetShared ()
		{
			base.OnSetShared ();
			items.SetShared ();
			files.SetShared ();
		}

		internal class CreationContext
		{
			public MSBuildProject Project { get; set; }
			public string TypeGuid { get; set; }
			public string[] FlavorGuids { get; set; }

			internal static CreationContext Create (MSBuildProject p, string typeGuid)
			{
				return new CreationContext {
					Project = p,
					TypeGuid = typeGuid
				};
			}

			internal static CreationContext Create (string typeGuid, string[] flavorGuids)
			{
				return new CreationContext {
					TypeGuid = typeGuid,
					FlavorGuids = flavorGuids
				};
			}
		}

		CreationContext creationContext;

		internal void SetCreationContext (CreationContext ctx)
		{
			creationContext = ctx;
		}

		protected override void OnInitialize ()
		{
			base.OnInitialize ();

			if (creationContext != null) {

				if (IsExtensionChainCreated)
					throw new InvalidOperationException ("Extension chain already created for this object");

				TypeGuid = creationContext.TypeGuid;

				string projectTypeGuids;

				if (creationContext.Project != null) {
					this.sourceProject = creationContext.Project;
					projectTypeGuids = sourceProject.EvaluatedProperties.GetValue ("ProjectTypeGuids");
					if (projectTypeGuids != null) {
						var subtypeGuids = new List<string> ();
						foreach (string guid in projectTypeGuids.Split (';')) {
							string sguid = guid.Trim ();
							if (sguid.Length > 0 && string.Compare (sguid, creationContext.TypeGuid, StringComparison.OrdinalIgnoreCase) != 0)
								subtypeGuids.Add (guid);
						}
						flavorGuids = subtypeGuids.ToArray ();
					}
				} else {
					sourceProject = new MSBuildProject ();
					sourceProject.FileName = FileName;
					flavorGuids = creationContext.FlavorGuids;
				}
			}

			if (sourceProject == null) {
				sourceProject = new MSBuildProject ();
				sourceProject.FileName = FileName;
			}

			var ggroup = sourceProject.GetGlobalPropertyGroup ();
			// Avoid crash if there is not global group
			if (ggroup == null)
				ggroup = sourceProject.AddNewPropertyGroup (false);

			// Load the evaluated properties
			InitMainGroupProperties (ggroup);
		}

		void InitMainGroupProperties (MSBuildPropertyGroup globalGroup)
		{
			// Create a project instance to be used for comparing old and new values in the global property group
			// We use a dummy configuration and platform to avoid loading default values from the configurations
			// while evaluating
			var c = Guid.NewGuid ().ToString ();
			using (var pi = CreateProjectInstaceForConfiguration (c, c))
				mainGroupProperties = pi.GetPropertiesLinkedToGroup (globalGroup);
		}

		protected override void OnExtensionChainInitialized ()
		{
			projectExtension = ExtensionChain.GetExtension<ProjectExtension> ();
			base.OnExtensionChainInitialized ();
			if (creationContext != null && creationContext.Project != null)
				FileName = creationContext.Project.FileName;

			MSBuildEngineSupport = MSBuildProjectService.GetMSBuildSupportForProject (this);
			InitFormatProperties ();
		}

		void OnDefaultRuntimeChanged (object o, EventArgs args)
		{
			// If the default runtime changes, the project builder for this project may change
			// so it has to be created again.
			CleanupProjectBuilder ();
		}

		public IEnumerable<string> FlavorGuids {
			get { return flavorGuids; }
		}

		public IPropertySet ProjectProperties {
			get { return mainGroupProperties ?? MSBuildProject.GetGlobalPropertyGroup (); }
		}

		public MSBuildProject MSBuildProject {
			get {
				return sourceProject;
			}
		}

		public List<string> DefaultImports {
			get {
				if (defaultImports == null) {
					var list = new List<string> ();
					ProjectExtension.OnGetDefaultImports (list);
					defaultImports = list;
				}
				return defaultImports; 
			}
		}

		new public ProjectConfiguration CreateConfiguration (string name, string platform, ConfigurationKind kind = ConfigurationKind.Blank)
		{
			return (ProjectConfiguration) base.CreateConfiguration (name, platform, kind);
		}

		new public ProjectConfiguration CreateConfiguration (string id, ConfigurationKind kind = ConfigurationKind.Blank)
		{
			return (ProjectConfiguration) base.CreateConfiguration (id, kind);
		}

		new public ProjectConfiguration CloneConfiguration (SolutionItemConfiguration configuration, string newName, string newPlatform)
		{
			return (ProjectConfiguration) base.CloneConfiguration (configuration, newName, newPlatform);
		}

		new public ProjectConfiguration CloneConfiguration (SolutionItemConfiguration configuration, string newId)
		{
			return (ProjectConfiguration) base.CloneConfiguration (configuration, newId);
		}

		protected override void OnConfigurationAdded (ConfigurationEventArgs args)
		{
			var conf = (ProjectConfiguration)args.Configuration;

			// Initialize the property group only if the project is not being loaded (in which case it will
			// be initialized by the ReadProject method) or if the project is new (because it will be initialized
			// after the project is fully written, since only then all imports are in place
			if (!Loading && !sourceProject.IsNewProject)
				InitConfiguration (conf);

			base.OnConfigurationAdded (args);
		}

		void InitConfiguration (ProjectConfiguration conf)
		{
			var pi = CreateProjectInstaceForConfiguration (conf.Name, conf.Platform);
			conf.Properties = pi.GetPropertiesLinkedToGroup (conf.MainPropertyGroup);
			conf.ProjectInstance = pi;
		}

		protected override void OnConfigurationRemoved (ConfigurationEventArgs args)
		{
			var conf = (ProjectConfiguration) args.Configuration;
			if (conf.ProjectInstance != null) {
				// Dispose the project instance that was used to load the configuration
				conf.Properties = conf.MainPropertyGroup;
				conf.ProjectInstance.Dispose ();
				conf.ProjectInstance = null;
			}
			base.OnConfigurationRemoved (args);
		}

		protected override void OnItemReady ()
		{
			base.OnItemReady ();

			// If the project doesn't have a Default run configuration, create one
			if (!RunConfigurations.Any (c => c.IsDefaultConfiguration))
				RunConfigurations.Insert (0, CreateRunConfiguration ("Default"));
		}

		public ProjectRunConfiguration CreateRunConfiguration (string name)
		{
			return ProjectExtension.OnCreateRunConfiguration (name);
		}

		public ProjectRunConfiguration CloneRunConfiguration (ProjectRunConfiguration runConfig)
		{
			var clone = CreateRunConfiguration (runConfig.Name);
			clone.CopyFrom (runConfig, false);
			return clone;
		}

		public ProjectRunConfiguration CloneRunConfiguration (ProjectRunConfiguration runConfig, string newName)
		{
			var clone = CreateRunConfiguration (newName);
			clone.CopyFrom (runConfig, true);
			return clone;
		}

		protected override IEnumerable<RunConfiguration> OnGetRunConfigurations ()
		{
			return runConfigurations;
		}

		protected virtual void OnGetDefaultImports (List<string> imports)
		{
		}

		public string ToolsVersion { get; private set; }

		internal bool CheckAllFlavorsSupported ()
		{
			return FlavorGuids.All (g => ProjectExtension.SupportsFlavor (g));
		}

		ProjectExtension ProjectExtension {
			get {
				if (projectExtension == null)
					AssertExtensionChainCreated ();
				return projectExtension;
			}
		}

		public MSBuildSupport MSBuildEngineSupport { get; private set; }

		protected override void OnModified (SolutionItemModifiedEventArgs args)
		{
			if (!Loading) {
				modifiedInMemory = true;
				msbuildUpdatePending = true;
			}
			base.OnModified (args);
		}

		protected override Task OnLoad (ProgressMonitor monitor)
		{
			return Task.Run (async delegate {
				if (sourceProject == null || sourceProject.IsNewProject) {
					sourceProject = await MSBuildProject.LoadAsync (FileName);
					if (MSBuildEngineSupport == MSBuildSupport.NotSupported)
						sourceProject.UseMSBuildEngine = false;
					sourceProject.Evaluate ();
				}

				IMSBuildPropertySet globalGroup = sourceProject.GetGlobalPropertyGroup ();
				// Avoid crash if there is not global group
				if (globalGroup == null)
					sourceProject.AddNewPropertyGroup (false);

				ProjectExtension.OnPrepareForEvaluation (sourceProject);

				ReadProject (monitor, sourceProject);
			});
		}

		/// <summary>
		/// Runs the generator target and sends file change notifications if any files were modified, returns the build result
		/// </summary>
		public Task<TargetEvaluationResult> PerformGeneratorAsync (ConfigurationSelector configuration, string generatorTarget)
		{
			return BindTask<TargetEvaluationResult> (async cancelToken => {
				var cancelSource = new CancellationTokenSource ();
				cancelToken.Register (() => cancelSource.Cancel ());

				using (var monitor = new ProgressMonitor (cancelSource)) {
					return await this.PerformGeneratorAsync (monitor, configuration, generatorTarget);
				}
			});
		}

		/// <summary>
		/// Runs the generator target and sends file change notifications if any files were modified, returns the build result
		/// </summary>
		public async Task<TargetEvaluationResult> PerformGeneratorAsync (ProgressMonitor monitor, ConfigurationSelector configuration, string generatorTarget)
		{
			var fileInfo = await GetProjectFileTimestamps (monitor, configuration);
			var evalResult = await this.RunTarget (monitor, generatorTarget, configuration);
			SendFileChangeNotifications (monitor, configuration, fileInfo);

			return evalResult;
		}

		/// <summary>
		/// Returns a list containing FileInfo for all the source files in the project
		/// </summary>
		async Task<List<FileInfo>> GetProjectFileTimestamps (ProgressMonitor monitor, ConfigurationSelector configuration)
		{
			var infoList = new List<FileInfo> ();
			var projectFiles = await this.GetSourceFilesAsync (monitor, configuration);

			foreach (var projectFile in projectFiles) {
				var info = new FileInfo (projectFile.FilePath);
				infoList.Add (info);
				info.Refresh ();
			}

			return infoList;
		}

		/// <summary>
		/// Sends a file change notification via FileService for any file that has changed since the timestamps in beforeFileInfo
		/// </summary>
		void SendFileChangeNotifications (ProgressMonitor monitor, ConfigurationSelector configuration, List<FileInfo> beforeFileInfo)
		{
			var changedFiles = new List<FileInfo> ();

			foreach (var file in beforeFileInfo) {
				var info = new FileInfo (file.FullName);

				if (file.Exists && info.Exists) {
					if (file.LastWriteTime != info.LastWriteTime) {
						changedFiles.Add (info);
					}
				} else if (info.Exists) {
					changedFiles.Add (info);
				} else if (file.Exists) {
					// not sure if this should or could happen, it doesn't really make much sense
					FileService.NotifyFileRemoved (file.FullName);
				}
			}

			FileService.NotifyFilesChanged (changedFiles.Select (cf => new FilePath (cf.FullName)));
		}

		/// <summary>
		/// Gets the source files that are included in the project, including any that are added by `CoreCompileDependsOn`
		/// </summary>
		public Task<ProjectFile[]> GetSourceFilesAsync (ConfigurationSelector configuration)
		{
			if (sourceProject == null)
				return Task.FromResult (new ProjectFile [0]);

			return BindTask<ProjectFile []> (async cancelToken => {
				var cancelSource = new CancellationTokenSource ();
				cancelToken.Register (() => cancelSource.Cancel ());

				using (var monitor = new ProgressMonitor (cancelSource)) {
					return await GetSourceFilesAsync (monitor, configuration);
				}
			});
		}

		/// <summary>
		/// Gets the source files that are included in the project, including any that are added by `CoreCompileDependsOn`
		/// </summary>
		public Task<ProjectFile []> GetSourceFilesAsync (ProgressMonitor monitor, ConfigurationSelector configuration)
		{
			return ProjectExtension.OnGetSourceFiles (monitor, configuration);
		}

		/// <summary>
		/// Gets the source files that are included in the project, including any that are added by `CoreCompileDependsOn`
		/// </summary>
		protected virtual async Task<ProjectFile[]> OnGetSourceFiles (ProgressMonitor monitor, ConfigurationSelector configuration)
		{
			// pre-load the results with the current list of files in the project
			var results = new List<ProjectFile> ();

			var buildActions = GetBuildActions ().Where (a => a != "Folder" && a != "--").ToArray ();

			var config = configuration != null ? GetConfiguration (configuration) : null;
			var pri = await CreateProjectInstaceForConfigurationAsync (config?.Name, config?.Platform, false);
			foreach (var it in pri.EvaluatedItems.Where (i => buildActions.Contains (i.Name)))
				results.Add (CreateProjectFile (it));

			// add in any compile items that we discover from running the CoreCompile dependencies
			var evaluatedCompileItems = await GetCompileItemsFromCoreCompileDependenciesAsync (monitor, configuration);
			var addedItems = evaluatedCompileItems.Where (i => results.All (pi => pi.FilePath != i.FilePath)).ToList ();
			results.AddRange (addedItems);

			return results.ToArray ();
		}

		bool evaluatedCoreCompileDependencies;
		readonly TaskCompletionSource<ProjectFile[]> evaluatedCompileItemsTask = new TaskCompletionSource<ProjectFile[]> ();

		/// <summary>
		/// Gets the list of files that are included as Compile items from the evaluation of the CoreCompile dependecy targets
		/// </summary>
		async Task<ProjectFile[]> GetCompileItemsFromCoreCompileDependenciesAsync (ProgressMonitor monitor, ConfigurationSelector configuration)
		{
			List<ProjectFile> result = null;
			lock (evaluatedCompileItemsTask) {
				if (!evaluatedCoreCompileDependencies) {
					result = new List<ProjectFile> ();
					evaluatedCoreCompileDependencies = true;
				}
			}

			if (result != null) {
				var coreCompileDependsOn = sourceProject.EvaluatedProperties.GetValue<string> ("CoreCompileDependsOn");

				if (string.IsNullOrEmpty (coreCompileDependsOn)) {
					evaluatedCompileItemsTask.SetResult (new ProjectFile [0]);
					return evaluatedCompileItemsTask.Task.Result;
				}

				var dependsList = coreCompileDependsOn.Split (new [] { ";" }, StringSplitOptions.RemoveEmptyEntries);
				foreach (var dependTarget in dependsList) {
					try {
						// evaluate the Compile targets
						var ctx = new TargetEvaluationContext ();
						ctx.ItemsToEvaluate.Add ("Compile");

						var evalResult = await this.RunTarget (monitor, dependTarget, configuration, ctx);
						if (evalResult != null && !evalResult.BuildResult.HasErrors) {
							var evalItems = evalResult
								.Items
								.Select (i => CreateProjectFile (i))
								.ToList ();

							result.AddRange (evalItems);
						}
					} catch (Exception ex) {
						LoggingService.LogInternalError (string.Format ("Error running target {0}", dependTarget), ex);
					}
				}
				evaluatedCompileItemsTask.SetResult (result.ToArray ());
			}

			return await evaluatedCompileItemsTask.Task;
		}

		ProjectFile CreateProjectFile (IMSBuildItemEvaluated item)
		{
			return new ProjectFile (MSBuildProjectService.FromMSBuildPath (sourceProject.BaseDirectory, item.Include), item.Name) { Project = this };
		}

		/// <summary>
		/// Called just after the MSBuild project is loaded but before it is evaluated.
		/// </summary>
		/// <param name="project">The project</param>
		/// <remarks>
		/// Subclasses can override this method to transform the MSBuild project before it is evaluated.
		/// For example, it can be used to add or remove imports, or to set custom values for properties.
		/// Changes done in the MSBuild files are not saved.
		/// </remarks>
		protected virtual void OnPrepareForEvaluation (MSBuildProject project)
		{
		}

		internal protected override async Task OnSave (ProgressMonitor monitor)
		{
			SetFastBuildCheckDirty ();
			modifiedInMemory = false;

			await WriteProjectAsync (monitor);

			// Doesn't save the file to disk if the content did not change
			if (await sourceProject.SaveAsync (FileName)) {
				if (userProject != null) {
					if (!userProject.GetAllObjects ().Any ())
						File.Delete (userProject.FileName);
					else
						await userProject.SaveAsync (userProject.FileName);
				}
				
				var pb = GetCachedProjectBuilder ();
				if (pb != null) {
					try {
						await pb.Refresh ();
					} finally {
						pb.ReleaseReference ();
					}
				}
			}
		}

		protected override IEnumerable<WorkspaceObjectExtension> CreateDefaultExtensions ()
		{
			return base.CreateDefaultExtensions ().Concat (Enumerable.Repeat (new DefaultMSBuildProjectExtension (), 1));
		}

		internal protected override IEnumerable<string> GetItemTypeGuids ()
		{
			return base.GetItemTypeGuids ().Concat (flavorGuids);
		}

		protected override void OnGetProjectEventMetadata (IDictionary<string, string> metadata)
		{
			base.OnGetProjectEventMetadata (metadata);
			var sb = new System.Text.StringBuilder ();
			var first = true;

			var projectTypes = this.GetTypeTags ().ToList ();
			foreach (var p in projectTypes.Where (x => (x != "DotNet") || projectTypes.Count == 1)) {
				if (!first)
					sb.Append (", ");
				sb.Append (p);
				first = false;
			}
			metadata ["ProjectTypes"] = sb.ToString ();
		}

		protected override void OnEndLoad ()
		{
			base.OnEndLoad ();

			ProjectOpenedCounter.Inc (1, null, GetProjectEventMetadata (null));
		}

		/// <summary>
		/// Description of the project.
		/// </summary>
		private string description = "";
		public string Description {
			get { return description ?? ""; }
			set {
				description = value;
				NotifyModified ("Description");
			}
		}
		
		/// <summary>
		/// Determines whether the provided file can be as part of this project
		/// </summary>
		/// <returns>
		/// <c>true</c> if the file can be compiled; otherwise, <c>false</c>.
		/// </returns>
		/// <param name='fileName'>
		/// File name
		/// </param>
		public bool IsCompileable (string fileName)
		{
			return ProjectExtension.OnGetIsCompileable (fileName);
		}

		protected virtual bool OnGetIsCompileable (string fileName)
		{
			return false;
		}

		/// <summary>
		/// Determines whether the provided build action is a compile action
		/// </summary>
		/// <returns><c>true</c> if this instance is compile build action the specified buildAction; otherwise, <c>false</c>.</returns>
		/// <param name="buildAction">Build action.</param>
		public bool IsCompileBuildAction (string buildAction)
		{
			return ProjectExtension.OnGetIsCompileBuildAction (buildAction);
		}

		protected virtual bool OnGetIsCompileBuildAction (string buildAction)
		{
			return buildAction == BuildAction.Compile;
		}

		/// <summary>
		/// Files of the project
		/// </summary>
		public ProjectFileCollection Files {
			get { return files; }
		}
		private ProjectFileCollection files;

		FilePath baseIntermediateOutputPath;

		public FilePath BaseIntermediateOutputPath {
			get {
				if (!baseIntermediateOutputPath.IsNullOrEmpty)
					return baseIntermediateOutputPath;
				return BaseDirectory.Combine ("obj");
			}
			set {
				if (value.IsNullOrEmpty)
					value = FilePath.Null;
				if (baseIntermediateOutputPath == value)
					return;
				NotifyModified ("BaseIntermediateOutputPath");
			}
		}

		/// <summary>
		/// Gets the project type and its base types.
		/// </summary>
		public IEnumerable<string> GetTypeTags ()
		{
			HashSet<string> sset = new HashSet<string> ();
			ProjectExtension.OnGetTypeTags (sset);
			return sset;
		}

		protected virtual void OnGetTypeTags (HashSet<string> types)
		{
		}

		public bool HasFlavor<T> ()
		{
			return GetService (typeof(T)) != null;
		}

		public T GetFlavor<T> () where T:ProjectExtension
		{
			return (T) GetService (typeof(T));
		}

		internal IEnumerable<ProjectExtension> GetFlavors ()
		{
			return ExtensionChain.GetAllExtensions ().OfType<ProjectExtension> ();
		}

		/// <summary>
		/// Gets or sets the icon of the project.
		/// </summary>
		/// <value>
		/// The stock icon.
		/// </value>
		public IconId StockIcon {
			get {
				if (stockIcon != null)
					return stockIcon.Value;
				else
					return ProjectExtension.StockIcon;
			}
			set { this.stockIcon = value; NotifyModified ("StockIcon"); }
		}
		IconId? stockIcon;
		
		/// <summary>
		/// List of languages that this project supports
		/// </summary>
		/// <value>
		/// The identifiers of the supported languages.
		/// </value>
		public string[] SupportedLanguages {
			get { return ProjectExtension.SupportedLanguages; }
		}

		protected virtual string[] OnGetSupportedLanguages ()
		{
			return new String[] { "" };
		}

		/// <summary>
		/// Gets the default build action for a file
		/// </summary>
		/// <returns>
		/// The default build action.
		/// </returns>
		/// <param name='fileName'>
		/// File name.
		/// </param>
		public string GetDefaultBuildAction (string fileName)
		{
			return ProjectExtension.OnGetDefaultBuildAction (fileName);
		}

		protected virtual string OnGetDefaultBuildAction (string fileName)
		{
			return IsCompileable (fileName) ? BuildAction.Compile : BuildAction.None;
		}

		internal ProjectItem CreateProjectItem (IMSBuildItemEvaluated item)
		{
			return ProjectExtension.OnCreateProjectItem (item);
		}

		protected virtual ProjectItem OnCreateProjectItem (IMSBuildItemEvaluated item)
		{
			if (item.Name == "Folder")
				return new ProjectFile ();

			var type = MSBuildProjectService.GetProjectItemType (item.Name);
			if (type != null)
				return (ProjectItem) Activator.CreateInstance (type, true);

			// Unknown item. Must be a file.
			if (!string.IsNullOrEmpty (item.Include) && !UnsupportedItems.Contains (item.Name) && IsValidFile (item.Include))
				return new ProjectFile ();

			return new UnknownProjectItem (item.Name, item.Include);
		}

		bool IsValidFile (string path)
		{
			// If it is an absolute uri, it's not a valid file
			try {
				if (Uri.IsWellFormedUriString (path, UriKind.Absolute)) {
					var f = new Uri (path);
					return f.Scheme == "file";
				}
			} catch {
				// Old mono versions may crash in IsWellFormedUriString if the path
				// is not an uri.
			}
			return true;
		}

		// Items generated by VS but which MD is not using and should be ignored

		internal static readonly IList<string> UnsupportedItems = new string[] {
			"BootstrapperFile", "AppDesigner", "WebReferences", "WebReferenceUrl", "Service",
			"ProjectReference", "Reference", // Reference elements are included here because they are special-cased for DotNetProject, and they are unsupported in other types of projects
			"InternalsVisibleTo",
			"InternalsVisibleToTest"
		};

		/// <summary>
		/// Gets a project file.
		/// </summary>
		/// <returns>
		/// The project file.
		/// </returns>
		/// <param name='fileName'>
		/// File name.
		/// </param>
		public ProjectFile GetProjectFile (string fileName)
		{
			return files.GetFile (fileName);
		}
		
		/// <summary>
		/// Determines whether a file belongs to this project
		/// </summary>
		/// <param name='fileName'>
		/// File name
		/// </param>
		public bool IsFileInProject (string fileName)
		{
			return files.GetFile (fileName) != null;
		}

		/// <summary>
		/// Gets a list of build actions supported by this project
		/// </summary>
		/// <remarks>
		/// Common actions are grouped at the top, separated by a "--" entry *IF* there are 
		/// more "uncommon" actions than "common" actions
		/// </remarks>
		public string[] GetBuildActions ()
		{
			if (buildActions != null)
				return buildActions;

			// find all the actions in use and add them to the list of standard actions
			HashSet<string> actions = new HashSet<string> ();
			//ad the standard actions
			foreach (string action in ProjectExtension.OnGetStandardBuildActions ().Concat (loadedAvailableItemNames))
				actions.Add (action);

			//add any more actions that are in the project file
			foreach (ProjectFile pf in files)
				actions.Add (pf.BuildAction);

			//remove the "common" actions, since they're handled separately
			IList<string> commonActions = ProjectExtension.OnGetCommonBuildActions ();
			foreach (string action in commonActions)
				if (actions.Contains (action))
					actions.Remove (action);

			//calculate dimensions for our new array and create it
			int dashPos = commonActions.Count;
			bool hasDash = commonActions.Count > 0 && actions.Count > 0;
			int arrayLen = commonActions.Count + actions.Count;
			int uncommonStart = hasDash ? dashPos + 1 : dashPos;
			if (hasDash)
				arrayLen++;
			buildActions = new string[arrayLen];

			//populate it
			if (commonActions.Count > 0)
				commonActions.CopyTo (buildActions, 0);
			if (hasDash)
				buildActions[dashPos] = "--";
			if (actions.Count > 0)
				actions.CopyTo (buildActions, uncommonStart);

			//sort the actions
			if (hasDash) {
				//it may be better to leave common actions in the order that the project specified
				//Array.Sort (buildActions, 0, commonActions.Count, StringComparer.Ordinal);
				Array.Sort (buildActions, uncommonStart, arrayLen - uncommonStart, StringComparer.Ordinal);
			} else {
				Array.Sort (buildActions, StringComparer.Ordinal);
			}
			return buildActions;
		}
		
		/// <summary>
		/// Gets a list of standard build actions.
		/// </summary>
		protected virtual IEnumerable<string> OnGetStandardBuildActions ()
		{
			return BuildAction.StandardActions;
		}

		/// <summary>
		/// Gets a list of common build actions (common actions are shown first in the project build action list)
		/// </summary>
		protected virtual IList<string> OnGetCommonBuildActions ()
		{
			return BuildAction.StandardActions;
		}

		protected override void OnDispose ()
		{
			foreach (ProjectConfiguration c in Configurations)
				c.ProjectInstance.Dispose ();
			
			foreach (var item in items) {
				IDisposable disp = item as IDisposable;
				if (disp != null)
					disp.Dispose ();
			}

			FileService.FileChanged -= HandleFileChanged;
			Runtime.SystemAssemblyService.DefaultRuntimeChanged -= OnDefaultRuntimeChanged;
			CleanupProjectBuilder ();

			if (sourceProject != null) {
				sourceProject.Dispose ();
				sourceProject = null;
			}
			base.OnDispose ();
		}

		/// <summary>
		/// Runs a build or execution target.
		/// </summary>
		/// <returns>
		/// The result of the operation
		/// </returns>
		/// <param name='monitor'>
		/// A progress monitor
		/// </param>
		/// <param name='target'>
		/// Name of the target
		/// </param>
		/// <param name='configuration'>
		/// Configuration to use to run the target
		/// </param>
		public async Task<TargetEvaluationResult> RunTarget (ProgressMonitor monitor, string target, ConfigurationSelector configuration, TargetEvaluationContext context = null)
		{
			return await ProjectExtension.OnRunTarget (monitor, target, configuration, context);
		}

		public bool SupportsTarget (string target)
		{
			return !IsUnsupportedProject && ProjectExtension.OnGetSupportsTarget (target);
		}

		protected virtual bool OnGetSupportsTarget (string target)
		{
			return sourceProject.EvaluatedTargetsIgnoringCondition.Any (t => t.Name == target);
		}

		/// <summary>
		/// Runs a build or execution target.
		/// </summary>
		/// <returns>
		/// The result of the operation
		/// </returns>
		/// <param name='monitor'>
		/// A progress monitor
		/// </param>
		/// <param name='target'>
		/// Name of the target
		/// </param>
		/// <param name='configuration'>
		/// Configuration to use to run the target
		/// </param>
		/// <remarks>
		/// Subclasses can override this method to provide a custom implementation of project operations such as
		/// build or clean. The default implementation delegates the execution to the more specific OnBuild
		/// and OnClean methods, or to the item handler for other targets.
		/// </remarks>
		internal protected virtual Task<TargetEvaluationResult> OnRunTarget (ProgressMonitor monitor, string target, ConfigurationSelector configuration, TargetEvaluationContext context)
		{
			if (target == ProjectService.BuildTarget)
				return RunBuildTarget (monitor, configuration, context);
			else if (target == ProjectService.CleanTarget)
				return RunCleanTarget (monitor, configuration, context);
			return RunMSBuildTarget (monitor, target, configuration, context);
		}


		async Task<TargetEvaluationResult> DoRunTarget (ProgressMonitor monitor, string target, ConfigurationSelector configuration, TargetEvaluationContext context)
		{
			if (target == ProjectService.BuildTarget) {
				SolutionItemConfiguration conf = GetConfiguration (configuration);
				if (conf != null && conf.CustomCommands.HasCommands (CustomCommandType.Build)) {
					if (monitor.CancellationToken.IsCancellationRequested)
						return new TargetEvaluationResult (BuildResult.CreateCancelled ().SetSource (this));
					if (!await conf.CustomCommands.ExecuteCommand (monitor, this, CustomCommandType.Build, configuration)) {
						var r = new BuildResult ();
						r.AddError (GettextCatalog.GetString ("Custom command execution failed"));
						return new TargetEvaluationResult (r.SetSource (this));
					}
					return new TargetEvaluationResult (BuildResult.CreateSuccess ().SetSource (this));
				}
			} else if (target == ProjectService.CleanTarget) {
				SetFastBuildCheckDirty ();
				SolutionItemConfiguration config = GetConfiguration (configuration);
				if (config != null && config.CustomCommands.HasCommands (CustomCommandType.Clean)) {
					if (monitor.CancellationToken.IsCancellationRequested)
						return new TargetEvaluationResult (BuildResult.CreateCancelled ().SetSource (this));
					if (!await config.CustomCommands.ExecuteCommand (monitor, this, CustomCommandType.Clean, configuration)) {
						var r = new BuildResult ();
						r.AddError (GettextCatalog.GetString ("Custom command execution failed"));
						return new TargetEvaluationResult (r.SetSource (this));
					}
					return new TargetEvaluationResult (BuildResult.CreateSuccess ().SetSource (this));
				}
			}

			// Collect last write times for the files generated by this project
			var fileTimes = new Dictionary<FilePath, DateTime> ();
			foreach (var f in GetOutputFiles (configuration))
				fileTimes [f] = File.GetLastWriteTime (f);

			try {
				var tr = await OnRunTarget (monitor, target, configuration, context);
				tr.BuildResult.SourceTarget = this;
				return tr;
			} finally {
				// If any of the project generated files changes, notify it
				foreach (var e in fileTimes) {
					if (File.GetLastWriteTime (e.Key) != e.Value)
						FileService.NotifyFileChanged (e.Key);
				}
			}
		}

		async Task<TargetEvaluationResult> RunMSBuildTarget (ProgressMonitor monitor, string target, ConfigurationSelector configuration, TargetEvaluationContext context)
		{
			if (CheckUseMSBuildEngine (configuration)) {
				LogWriter logWriter = new LogWriter (monitor.Log);
				var configs = GetConfigurations (configuration);	

				string [] evaluateItems = context != null ? context.ItemsToEvaluate.ToArray () : new string [0];
				string [] evaluateProperties = context != null ? context.PropertiesToEvaluate.ToArray () : new string [0];

				var globalProperties = new Dictionary<string, string> ();
				if (context != null) {
					var md = (ProjectItemMetadata)context.GlobalProperties;
					md.SetProject (sourceProject);
					foreach (var p in md.GetProperties ())
						globalProperties [p.Name] = p.Value;
				}

				MSBuildResult result = null;
				await Task.Run (async delegate {

					TimerCounter buildTimer = null;
					switch (target) {
					case "Build": buildTimer = Counters.BuildMSBuildProjectTimer; break;
					case "Clean": buildTimer = Counters.CleanMSBuildProjectTimer; break;
					}

					var t1 = Counters.RunMSBuildTargetTimer.BeginTiming (GetProjectEventMetadata (configuration));
					var t2 = buildTimer != null ? buildTimer.BeginTiming (GetProjectEventMetadata (configuration)) : null;

					bool newBuilderRequested = false;

					RemoteProjectBuilder builder = await GetProjectBuilder ();
					if (builder.IsBusy) {
						builder.ReleaseReference ();
						newBuilderRequested = true;
						builder = await RequestLockedBuilder ();
					}
					else
						builder.Lock ();

					try {
						result = await builder.Run (configs, logWriter, MSBuildProjectService.DefaultMSBuildVerbosity, new [] { target }, evaluateItems, evaluateProperties, globalProperties, monitor.CancellationToken);
					} finally {
						builder.Unlock ();
						builder.ReleaseReference ();
						if (newBuilderRequested) {
							// Dispose the builder after a while, so that it can be reused
							#pragma warning disable 4014
							Task.Delay (10000).ContinueWith (t => builder.Dispose ());
							#pragma warning restore 4014
						}
						t1.End ();
						if (t2 != null)
							t2.End ();
					}

					System.Runtime.Remoting.RemotingServices.Disconnect (logWriter);
				});

				var br = new BuildResult ();
				foreach (var err in result.Errors) {
					FilePath file = null;
					if (err.File != null)
						file = Path.Combine (Path.GetDirectoryName (err.ProjectFile), err.File);

					br.Append (new BuildError (file, err.LineNumber, err.ColumnNumber, err.Code, err.Message) {
						Subcategory = err.Subcategory,
						EndLine = err.EndLineNumber,
						EndColumn = err.EndColumnNumber,
						IsWarning = err.IsWarning,
						HelpKeyword = err.HelpKeyword,
					});
				}

				// Get the evaluated properties

				var properties = new Dictionary<string, IMSBuildPropertyEvaluated> ();
				foreach (var p in result.Properties)
					properties [p.Key] = new MSBuildPropertyEvaluated (sourceProject, p.Key, p.Value, p.Value);

				var props = new MSBuildPropertyGroupEvaluated (sourceProject);
				props.SetProperties (properties);

				// Get the evaluated items

				var evItems = new List<IMSBuildItemEvaluated> ();
				foreach (var it in result.Items.SelectMany (d => d.Value)) {
					var eit = new MSBuildItemEvaluated (sourceProject, it.Name, it.ItemSpec, it.ItemSpec);
					if (it.Metadata.Count > 0) {
						var imd = (MSBuildPropertyGroupEvaluated)eit.Metadata;
						properties = new Dictionary<string, IMSBuildPropertyEvaluated> ();
						foreach (var m in it.Metadata)
							properties [m.Key] = new MSBuildPropertyEvaluated (sourceProject, m.Key, m.Value, m.Value);
						imd.SetProperties (properties);
					}
					evItems.Add (eit);
				}

				return new TargetEvaluationResult (br, evItems, props);
			}
			else {
				CleanupProjectBuilder ();
				if (this is DotNetProject) {
					var handler = new MonoDevelop.Projects.MD1.MD1DotNetProjectHandler ((DotNetProject)this);
					return new TargetEvaluationResult (await handler.RunTarget (monitor, target, configuration));
				}
			}
			return null;
		}

		internal ProjectConfigurationInfo [] GetConfigurations (ConfigurationSelector configuration, bool includeReferencedProjects = true)
		{
			var visitedProjects = new HashSet<Project> ();
			visitedProjects.Add (this);
			return GetConfigurations (configuration, includeReferencedProjects, visitedProjects);
		}

		ProjectConfigurationInfo[] GetConfigurations (ConfigurationSelector configuration, bool includeReferencedProjects, HashSet<Project> visited)
		{
			var sc = ParentSolution != null ? ParentSolution.GetConfiguration (configuration) : null;

			// Returns a list of project/configuration information for the provided item and all its references
			List<ProjectConfigurationInfo> configs = new List<ProjectConfigurationInfo> ();
			var c = GetConfiguration (configuration);
			configs.Add (new ProjectConfigurationInfo () {
				ProjectFile = FileName,
				Configuration = c != null ? c.Name : "",
				Platform = c != null ? GetExplicitPlatform (c) : "",
				ProjectGuid = ItemId,
				Enabled = sc == null || sc.BuildEnabledForItem (this)
			});
			if (includeReferencedProjects) {
				foreach (var refProject in GetReferencedItems (configuration).OfType<Project> ().Where (p => p.SupportsBuild ())) {
					if (!visited.Add (refProject))
						continue;
					// Recursively get all referenced projects. This is necessary if one of the referenced
					// projects is using the local copy flag.
					foreach (var rp in refProject.GetConfigurations (configuration, true, visited)) {
						if (!configs.Any (pc => pc.ProjectFile == rp.ProjectFile))
							configs.Add (rp);
					}
				}
			}
			return configs.ToArray ();
		}

		//for some reason, MD internally handles "AnyCPU" as "", but we need to be explicit when
		//passing it to the build engine
		static string GetExplicitPlatform (SolutionItemConfiguration configObject)
		{
			if (string.IsNullOrEmpty (configObject.Platform)) {
				return "AnyCPU";
			}
			return configObject.Platform;
		}

		#region Project builder management

		RemoteProjectBuilder projectBuilder;
		string lastBuildToolsVersion;
		string lastBuildRuntime;
		string lastFileName;
		string lastSlnFileName;
		AsyncCriticalSection builderLock = new AsyncCriticalSection ();

		internal async Task<RemoteProjectBuilder> GetProjectBuilder ()
		{
			//FIXME: we can't really have per-project runtimes, has to be per-solution
			TargetRuntime runtime = null;
			var ap = this as IAssemblyProject;
			runtime = ap != null ? ap.TargetRuntime : Runtime.SystemAssemblyService.CurrentRuntime;

			var sln = ParentSolution;
			var slnFile = sln != null ? sln.FileName : null;

			RemoteProjectBuilder result = null;

			using (await builderLock.EnterAsync ()) {
				bool refAdded = false;
				if (projectBuilder == null || !(refAdded = projectBuilder.AddReference ()) || lastBuildToolsVersion != ToolsVersion || lastBuildRuntime != runtime.Id || lastFileName != FileName || lastSlnFileName != slnFile) {
					if (projectBuilder != null && refAdded) {
						projectBuilder.Shutdown ();
						projectBuilder.ReleaseReference ();
					}
					var pb = await MSBuildProjectService.GetProjectBuilder (runtime, ToolsVersion, FileName, slnFile, 0);
					pb.AddReference ();
					pb.Disconnected += delegate {
						CleanupProjectBuilder ();
					};
					projectBuilder = pb;
					lastBuildToolsVersion = ToolsVersion;
					lastBuildRuntime = runtime.Id;
					lastFileName = FileName;
					lastSlnFileName = slnFile;
				}
				if (modifiedInMemory) {
					try {
						modifiedInMemory = false;
						await WriteProjectAsync (new ProgressMonitor ());
						await projectBuilder.RefreshWithContent (sourceProject.SaveToString ());
					} catch {
						projectBuilder.ReleaseReference ();
						throw;
					}
				}
				result = projectBuilder;
			}
			return result;
		}

		RemoteProjectBuilder GetCachedProjectBuilder ()
		{
			var pb = projectBuilder;
			if (pb != null && pb.AddReference ())
				return pb;
			return null;
		}

		async Task<RemoteProjectBuilder> RequestLockedBuilder ()
		{
			TargetRuntime runtime = null;
			var ap = this as IAssemblyProject;
			runtime = ap != null ? ap.TargetRuntime : Runtime.SystemAssemblyService.CurrentRuntime;

			var sln = ParentSolution;
			var slnFile = sln != null ? sln.FileName : null;

			var pb = await MSBuildProjectService.GetProjectBuilder (runtime, ToolsVersion, FileName, slnFile, 0, true);
			pb.AddReference ();
			if (modifiedInMemory) {
				try {
					await WriteProjectAsync (new ProgressMonitor ());
					await pb.RefreshWithContent (sourceProject.SaveToString ());
				} catch {
					pb.Dispose ();
					throw;
				}
			}
			return pb;
		}

		void CleanupProjectBuilder ()
		{
			var pb = GetCachedProjectBuilder ();
			if (pb != null) {
				pb.Shutdown ();
				pb.ReleaseReference ();
			}
		}

		public Task RefreshProjectBuilder ()
		{
			var pb = GetCachedProjectBuilder ();
			if (pb != null)
				return pb.Refresh ().ContinueWith (t => pb.ReleaseReference ());
			return Task.FromResult (true);
		}

		public void ReloadProjectBuilder ()
		{
			CleanupProjectBuilder ();
		}

		#endregion

		/// <summary>Whether to use the MSBuild engine for the specified item.</summary>
		internal bool CheckUseMSBuildEngine (ConfigurationSelector sel, bool checkReferences = true)
		{
			// if the item mandates MSBuild, always use it
			if (MSBuildEngineSupport.HasFlag (MSBuildSupport.Required))
				return true;
			// if the user has set the option, use the setting
			if (UseMSBuildEngine.HasValue)
				return UseMSBuildEngine.Value;

			// If the item type defaults to using MSBuild, only use MSBuild if its direct references also use MSBuild.
			// This prevents a not-uncommon common error referencing non-MSBuild projects from MSBuild projects
			// NOTE: This adds about 11ms to the load/build/etc times of the MonoDevelop solution. Doing it recursively
			// adds well over a second.
			return MSBuildEngineSupport.HasFlag (MSBuildSupport.Supported) && (
				!checkReferences || GetReferencedItems (sel).OfType<Project>().All (i => i.CheckUseMSBuildEngine (sel, false))
			);
		}

		/// <summary>
		/// Adds a file to the project
		/// </summary>
		/// <returns>
		/// The file instance.
		/// </returns>
		/// <param name='filename'>
		/// Absolute path to the file.
		/// </param>
		public ProjectFile AddFile (string filename)
		{
			return AddFile (filename, null);
		}
		
		public IEnumerable<ProjectFile> AddFiles (IEnumerable<FilePath> files)
		{
			return AddFiles (files, null);
		}
		
		/// <summary>
		/// Adds a file to the project
		/// </summary>
		/// <returns>
		/// The file instance.
		/// </returns>
		/// <param name='filename'>
		/// Absolute path to the file.
		/// </param>
		/// <param name='buildAction'>
		/// Build action to assign to the file.
		/// </param>
		public ProjectFile AddFile (string filename, string buildAction)
		{
			foreach (ProjectFile fInfo in Files) {
				if (fInfo.Name == filename) {
					return fInfo;
				}
			}

			if (String.IsNullOrEmpty (buildAction)) {
				buildAction = GetDefaultBuildAction (filename);
			}

			ProjectFile newFileInformation = new ProjectFile (filename, buildAction);
			Files.Add (newFileInformation);
			return newFileInformation;
		}
		
		public IEnumerable<ProjectFile> AddFiles (IEnumerable<FilePath> files, string buildAction)
		{
			List<ProjectFile> newFiles = new List<ProjectFile> ();
			foreach (FilePath filename in files) {
				string ba = buildAction;
				if (String.IsNullOrEmpty (ba))
					ba = GetDefaultBuildAction (filename);

				ProjectFile newFileInformation = new ProjectFile (filename, ba);
				newFiles.Add (newFileInformation);
			}
			Files.AddRange (newFiles);
			return newFiles;
		}
		
		/// <summary>
		/// Adds a file to the project
		/// </summary>
		/// <param name='projectFile'>
		/// The file.
		/// </param>
		public void AddFile (ProjectFile projectFile)
		{
			Files.Add (projectFile);
		}
		
		/// <summary>
		/// Adds a directory to the project.
		/// </summary>
		/// <returns>
		/// The directory instance.
		/// </returns>
		/// <param name='relativePath'>
		/// Relative path of the directory.
		/// </param>
		/// <remarks>
		/// The directory is created if it doesn't exist
		/// </remarks>
		public ProjectFile AddDirectory (string relativePath)
		{
			string newPath = Path.Combine (BaseDirectory, relativePath);

			foreach (ProjectFile fInfo in Files)
				if (fInfo.Name == newPath && fInfo.Subtype == Subtype.Directory)
					return fInfo;

			if (!Directory.Exists (newPath)) {
				if (File.Exists (newPath)) {
					string message = GettextCatalog.GetString ("Cannot create directory {0}, as a file with that name exists.", newPath);
					throw new InvalidOperationException (message);
				}
				FileService.CreateDirectory (newPath);
			}

			ProjectFile newDir = new ProjectFile (newPath);
			newDir.Subtype = Subtype.Directory;
			AddFile (newDir);
			return newDir;
		}
		
		//HACK: the build code is structured such that support file copying is in here instead of the item handler
		//so in order to avoid doing them twice when using the msbuild engine, we special-case them
		bool UsingMSBuildEngine (ConfigurationSelector sel)
		{
			return CheckUseMSBuildEngine (sel);
		}

		protected override async Task<BuildResult> OnBuild (ProgressMonitor monitor, ConfigurationSelector configuration, OperationContext operationContext)
		{
			return (await RunTarget (monitor, "Build", configuration, new TargetEvaluationContext (operationContext))).BuildResult;
		}

		async Task<TargetEvaluationResult> RunBuildTarget (ProgressMonitor monitor, ConfigurationSelector configuration, TargetEvaluationContext context)
		{
			// create output directory, if not exists
			ProjectConfiguration conf = GetConfiguration (configuration) as ProjectConfiguration;
			if (conf == null) {
				BuildResult cres = new BuildResult ();
				cres.AddError (GettextCatalog.GetString ("Configuration '{0}' not found in project '{1}'", configuration.ToString (), Name));
				return new TargetEvaluationResult (cres);
			}
			
			StringParserService.Properties["Project"] = Name;
			
			if (UsingMSBuildEngine (configuration)) {
				var result = await RunMSBuildTarget (monitor, "Build", configuration, context);
				if (!result.BuildResult.Failed)
					SetFastBuildCheckClean (configuration);
				return result;			
			}
			
			string outputDir = conf.OutputDirectory;
			try {
				DirectoryInfo directoryInfo = new DirectoryInfo (outputDir);
				if (!directoryInfo.Exists) {
					directoryInfo.Create ();
				}
			} catch (Exception e) {
				throw new ApplicationException ("Can't create project output directory " + outputDir + " original exception:\n" + e.ToString ());
			}

			//copy references and files marked to "CopyToOutputDirectory"
			CopySupportFiles (monitor, configuration);
		
			monitor.Log.WriteLine (GettextCatalog.GetString ("Performing main compilation…"));
			
			BuildResult res = await DoBuild (monitor, configuration);

			if (res != null) {
				string errorString = GettextCatalog.GetPluralString ("{0} error", "{0} errors", res.ErrorCount, res.ErrorCount);
				string warningString = GettextCatalog.GetPluralString ("{0} warning", "{0} warnings", res.WarningCount, res.WarningCount);

				monitor.Log.WriteLine (GettextCatalog.GetString ("Build complete -- ") + errorString + ", " + warningString);
			}

			return new TargetEvaluationResult (res);
		}

		bool disableFastUpToDateCheck;

		//the configuration of the last build that completed successfully
		//null if any file in the project has since changed
		string fastUpToDateCheckGoodConfig;

		public bool FastCheckNeedsBuild (ConfigurationSelector configuration)
		{
			return ProjectExtension.OnFastCheckNeedsBuild (configuration);
		}
		
		protected virtual bool OnFastCheckNeedsBuild (ConfigurationSelector configuration)
		{
			if (disableFastUpToDateCheck || fastUpToDateCheckGoodConfig == null)
				return true;
			var cfg = GetConfiguration (configuration);
			return cfg == null || cfg.Id != fastUpToDateCheckGoodConfig;
		}

		protected void SetFastBuildCheckDirty ()
		{
			fastUpToDateCheckGoodConfig = null;
		}
		
		void SetFastBuildCheckClean (ConfigurationSelector configuration)
		{
			var cfg = GetConfiguration (configuration);
			fastUpToDateCheckGoodConfig = cfg != null ? cfg.Id : null;
		}

		/// <summary>
		/// Copies the support files to the output directory
		/// </summary>
		/// <param name='monitor'>
		/// Progress monitor.
		/// </param>
		/// <param name='configuration'>
		/// Configuration for which to copy the files.
		/// </param>
		/// <remarks>
		/// Copies all support files to the output directory of the given configuration. Support files
		/// include: assembly references with the Local Copy flag, data files with the Copy to Output option, etc.
		/// </remarks>
		public void CopySupportFiles (ProgressMonitor monitor, ConfigurationSelector configuration)
		{
			ProjectConfiguration config = (ProjectConfiguration) GetConfiguration (configuration);

			foreach (FileCopySet.Item item in GetSupportFileList (configuration)) {
				FilePath dest = Path.GetFullPath (Path.Combine (config.OutputDirectory, item.Target));
				FilePath src = Path.GetFullPath (item.Src);

				try {
					if (dest == src)
						continue;

					if (item.CopyOnlyIfNewer && File.Exists (dest) && (File.GetLastWriteTimeUtc (dest) >= File.GetLastWriteTimeUtc (src)))
						continue;

					// Use Directory.Create so we don't trigger the VersionControl addin and try to
					// add the directory to version control.
					if (!Directory.Exists (Path.GetDirectoryName (dest)))
						Directory.CreateDirectory (Path.GetDirectoryName (dest));

					if (File.Exists (src)) {
						dest.Delete ();
						FileService.CopyFile (src, dest);
						
						// Copied files can't be read-only, so they can be removed when rebuilding the project
						FileAttributes atts = File.GetAttributes (dest);
						if (atts.HasFlag (FileAttributes.ReadOnly))
							File.SetAttributes (dest, atts & ~FileAttributes.ReadOnly);
					}
					else
						monitor.ReportError (GettextCatalog.GetString ("Could not find support file '{0}'.", src), null);

				} catch (IOException ex) {
					monitor.ReportError (GettextCatalog.GetString ("Error copying support file '{0}'.", dest), ex);
				}
			}
		}

		/// <summary>
		/// Removes all support files from the output directory
		/// </summary>
		/// <param name='monitor'>
		/// Progress monitor.
		/// </param>
		/// <param name='configuration'>
		/// Configuration for which to delete the files.
		/// </param>
		/// <remarks>
		/// Deletes all support files from the output directory of the given configuration. Support files
		/// include: assembly references with the Local Copy flag, data files with the Copy to Output option, etc.
		/// </remarks>
		public async Task DeleteSupportFiles (ProgressMonitor monitor, ConfigurationSelector configuration)
		{
			ProjectConfiguration config = (ProjectConfiguration) GetConfiguration (configuration);

			foreach (FileCopySet.Item item in GetSupportFileList (configuration)) {
				FilePath dest = Path.Combine (config.OutputDirectory, item.Target);

				// Ignore files which were not copied
				if (Path.GetFullPath (dest) == Path.GetFullPath (item.Src))
					continue;

				try {
					await dest.DeleteAsync ();
				} catch (IOException ex) {
					monitor.ReportError (GettextCatalog.GetString ("Error deleting support file '{0}'.", dest), ex);
				}
			}
		}
		
		/// <summary>
		/// Gets a list of files required to use the project output
		/// </summary>
		/// <returns>
		/// A list of files.
		/// </returns>
		/// <param name='configuration'>
		/// Build configuration for which get the list
		/// </param>
		/// <remarks>
		/// Returns a list of all files that are required to use the project output binary, for example: data files with
		/// the Copy to Output option, debug information files, generated resource files, etc.
		/// </remarks>
		public FileCopySet GetSupportFileList (ConfigurationSelector configuration)
		{
			var list = new FileCopySet ();
			PopulateSupportFileList (list, configuration);
			return list;
		}

		/// <summary>
		/// Gets a list of files required to use the project output
		/// </summary>
		/// <param name='list'>
		/// List where to add the support files.
		/// </param>
		/// <param name='configuration'>
		/// Build configuration for which get the list
		/// </param>
		/// <remarks>
		/// Returns a list of all files that are required to use the project output binary, for example: data files with
		/// the Copy to Output option, debug information files, generated resource files, etc.
		/// </remarks>
		internal protected virtual void PopulateSupportFileList (FileCopySet list, ConfigurationSelector configuration)
		{
			ProjectExtension.OnPopulateSupportFileList (list, configuration);
		}
		void DoPopulateSupportFileList (FileCopySet list, ConfigurationSelector configuration)
		{
			foreach (ProjectFile pf in Files) {
				if (pf.CopyToOutputDirectory == FileCopyMode.None)
					continue;
				list.Add (pf.FilePath, pf.CopyToOutputDirectory == FileCopyMode.PreserveNewest, pf.ProjectVirtualPath);
			}
		}

		/// <summary>
		/// Gets a list of files generated when building this project
		/// </summary>
		/// <returns>
		/// A list of files.
		/// </returns>
		/// <param name='configuration'>
		/// Build configuration for which get the list
		/// </param>
		/// <remarks>
		/// Returns a list of all files that are generated when this project is built, including: the generated binary,
		/// debug information files, satellite assemblies.
		/// </remarks>
		public List<FilePath> GetOutputFiles (ConfigurationSelector configuration)
		{
			List<FilePath> list = new List<FilePath> ();
			PopulateOutputFileList (list, configuration);
			return list;
		}

		/// <summary>
		/// Gets a list of files retuired to use the project output
		/// </summary>
		/// <param name='list'>
		/// List where to add the support files.
		/// </param>
		/// <param name='configuration'>
		/// Build configuration for which get the list
		/// </param>
		/// <remarks>
		/// Returns a list of all files that are required to use the project output binary, for example: data files with
		/// the Copy to Output option, debug information files, generated resource files, etc.
		/// </remarks>
		internal protected virtual void PopulateOutputFileList (List<FilePath> list, ConfigurationSelector configuration)
		{
			ProjectExtension.OnPopulateOutputFileList (list, configuration);
		}		
		void DoPopulateOutputFileList (List<FilePath> list, ConfigurationSelector configuration)
		{
			string file = GetOutputFileName (configuration);
			if (file != null)
				list.Add (file);
		}

		/// <summary>
		/// Builds the project
		/// </summary>
		/// <param name="monitor">A progress monitor</param>
		/// <param name="solutionConfiguration">Configuration to use to build the project</param>
		/// <param name="operationContext">Context information.</param>
		public Task<BuildResult> Build (ProgressMonitor monitor, ConfigurationSelector solutionConfiguration, ProjectOperationContext operationContext)
		{
			return base.Build (monitor, solutionConfiguration, false, operationContext);
		}

		/// <summary>
		/// Builds the project
		/// </summary>
		/// <param name="monitor">A progress monitor</param>
		/// <param name="solutionConfiguration">Configuration to use to build the project</param>
		/// <param name="buildReferences">When set to <c>true</c>, the referenced items will be built before building this item.</param>
		/// <param name="operationContext">Context information.</param>
		public Task<BuildResult> Build (ProgressMonitor monitor, ConfigurationSelector solutionConfiguration, bool buildReferences, ProjectOperationContext operationContext)
		{
			return base.Build (monitor, solutionConfiguration, buildReferences, operationContext);
		}

		/// <summary>
		/// Builds the project.
		/// </summary>
		/// <returns>
		/// The build result.
		/// </returns>
		/// <param name='monitor'>
		/// Progress monitor.
		/// </param>
		/// <param name='configuration'>
		/// Configuration to build.
		/// </param>
		/// <remarks>
		/// This method is invoked to build the project. Support files such as files with the Copy to Output flag will
		/// be copied before calling this method.
		/// </remarks>
		protected virtual Task<BuildResult> DoBuild (ProgressMonitor monitor, ConfigurationSelector configuration)
		{
			return Task.FromResult (BuildResult.CreateSuccess ());
		}

		protected override async Task<BuildResult> OnClean (ProgressMonitor monitor, ConfigurationSelector configuration, OperationContext operationContext)
		{
			return (await RunTarget (monitor, "Clean", configuration, new TargetEvaluationContext (operationContext))).BuildResult;
		}

		async Task<TargetEvaluationResult> RunCleanTarget (ProgressMonitor monitor, ConfigurationSelector configuration, TargetEvaluationContext context)
		{
			ProjectConfiguration config = GetConfiguration (configuration) as ProjectConfiguration;
			if (config == null) {
				monitor.ReportError (GettextCatalog.GetString ("Configuration '{0}' not found in project '{1}'", configuration, Name), null);
				return new TargetEvaluationResult (BuildResult.CreateSuccess ());
			}
			
			if (UsingMSBuildEngine (configuration)) {
				return await RunMSBuildTarget (monitor, "Clean", configuration, context);
			}
			
			monitor.Log.WriteLine ("Removing output files...");

			var filesToDelete = GetOutputFiles (configuration).ToArray ();

			await Task.Run (delegate {
				// Delete generated files
				foreach (FilePath file in filesToDelete) {
					if (File.Exists (file)) {
						file.Delete ();
						if (file.ParentDirectory.CanonicalPath != config.OutputDirectory.CanonicalPath && Directory.GetFiles (file.ParentDirectory).Length == 0)
							file.ParentDirectory.Delete ();
					}
				}
			});
	
			await DeleteSupportFiles (monitor, configuration);
			
			var res = await DoClean (monitor, config.Selector);
			monitor.Log.WriteLine (GettextCatalog.GetString ("Clean complete"));
			return new TargetEvaluationResult (res);
		}

		protected virtual Task<BuildResult> DoClean (ProgressMonitor monitor, ConfigurationSelector configuration)
		{
			return Task.FromResult (BuildResult.CreateSuccess ());
		}

<<<<<<< HEAD
		protected override Task OnExecute (ProgressMonitor monitor, ExecutionContext context, ConfigurationSelector configuration, RunConfiguration runConfiguration)
=======
		protected override Task OnExecute (ProgressMonitor monitor, ExecutionContext context, ConfigurationSelector configuration)
>>>>>>> f19fd2c0
		{
			ProjectConfiguration config = GetConfiguration (configuration) as ProjectConfiguration;
			if (config == null)
				monitor.ReportError (GettextCatalog.GetString ("Configuration '{0}' not found in project '{1}'", configuration, Name), null);
			return Task.FromResult (0);
		}
		
		/// <summary>
		/// Gets the absolute path to the output file generated by this project.
		/// </summary>
		/// <returns>
		/// Absolute path the the output file.
		/// </returns>
		/// <param name='configuration'>
		/// Build configuration.
		/// </param>
		public FilePath GetOutputFileName (ConfigurationSelector configuration)
		{
			return ProjectExtension.OnGetOutputFileName (configuration);
		}

		protected virtual FilePath OnGetOutputFileName (ConfigurationSelector configuration)
		{
			return FilePath.Null;
		}

		internal protected override bool OnGetNeedsBuilding (ConfigurationSelector configuration)
		{
			return CheckNeedsBuild (configuration);
		}

		protected override void OnSetNeedsBuilding (ConfigurationSelector configuration)
		{
			var of = GetOutputFileName (configuration);
			if (File.Exists (of))
				File.Delete (of);
		}

		/// <summary>
		/// Checks if the project needs to be built
		/// </summary>
		/// <returns>
		/// <c>True</c> if the project needs to be built (it has changes)
		/// </returns>
		/// <param name='configuration'>
		/// Build configuration.
		/// </param>
		protected virtual bool CheckNeedsBuild (ConfigurationSelector configuration)
		{
			DateTime tim = GetLastBuildTime (configuration);
			if (tim == DateTime.MinValue)
				return true;

			foreach (ProjectFile file in Files) {
				if (file.BuildAction == BuildAction.Content || file.BuildAction == BuildAction.None)
					continue;
				try {
					if (File.GetLastWriteTime (file.FilePath) > tim)
						return true;
				} catch (IOException) {
					// Ignore.
				}
			}

			foreach (SolutionFolderItem pref in GetReferencedItems (configuration)) {
				if (pref.GetLastBuildTime (configuration) > tim)
					return true;
			}

			try {
				if (File.GetLastWriteTime (FileName) > tim)
					return true;
			} catch {
				// Ignore
			}

			return false;
		}

		protected internal override DateTime OnGetLastBuildTime (ConfigurationSelector configuration)
		{
			string file = GetOutputFileName (configuration);
			if (file == null)
				return DateTime.MinValue;

			FileInfo finfo = new FileInfo (file);
			if (!finfo.Exists)
				return DateTime.MinValue;
			else
				return finfo.LastWriteTime;
		}

		void HandleFileChanged (object source, FileEventArgs e)
		{
			// File change events are fired asynchronously, so the project might already be
			// disposed when the event is received.
			if (Disposed)
				return;
			
			OnFileChanged (source, e);
		}

		internal virtual void OnFileChanged (object source, FileEventArgs e)
		{
			foreach (FileEventInfo fi in e) {
				ProjectFile file = GetProjectFile (fi.FileName);
				if (file != null) {
					SetFastBuildCheckDirty ();
					try {
						NotifyFileChangedInProject (file);
					} catch {
						// Workaround Mono bug. The watcher seems to
						// stop watching if an exception is thrown in
						// the event handler
					}
				}
			}
		}

		protected override IEnumerable<FilePath> OnGetItemFiles (bool includeReferencedFiles)
		{
			var baseFiles = base.OnGetItemFiles (includeReferencedFiles);

			if (includeReferencedFiles) {
				List<FilePath> col = new List<FilePath> ();
				foreach (ProjectFile pf in Files) {
					if (pf.Subtype != Subtype.Directory)
						col.Add (pf.FilePath);
				}
				baseFiles = baseFiles.Concat (col);
			}
			return baseFiles;
		}

		internal void NotifyItemsAdded (IEnumerable<ProjectItem> objs)
		{
			ProjectExtension.OnItemsAdded (objs);
		}

		internal void NotifyItemsRemoved (IEnumerable<ProjectItem> objs)
		{
			ProjectExtension.OnItemsRemoved (objs);
		}

		protected virtual void OnItemsAdded (IEnumerable<ProjectItem> objs)
		{
			foreach (var it in objs) {
				if (it.Project != null)
					throw new InvalidOperationException (it.GetType ().Name + " already belongs to a project");
				it.Project = this;
			}
		
			NotifyModified ("Items");
			if (ProjectItemAdded != null)
				ProjectItemAdded (this, new ProjectItemEventArgs (objs.Select (pi => new ProjectItemEventInfo (this, pi))));
		
			NotifyFileAddedToProject (objs.OfType<ProjectFile> ());
		}

		protected virtual void OnItemsRemoved (IEnumerable<ProjectItem> objs)
		{
			foreach (var it in objs)
				it.Project = null;
		
			NotifyModified ("Items");
			if (ProjectItemRemoved != null)
				ProjectItemRemoved (this, new ProjectItemEventArgs (objs.Select (pi => new ProjectItemEventInfo (this, pi))));
		
			NotifyFileRemovedFromProject (objs.OfType<ProjectFile> ());
		}

		internal void NotifyFileChangedInProject (ProjectFile file)
		{
			OnFileChangedInProject (new ProjectFileEventArgs (this, file));
		}

		internal void NotifyFilePropertyChangedInProject (ProjectFile file, string property)
		{
			NotifyModified ("Files");
			OnFilePropertyChangedInProject (new ProjectFileEventArgs (this, file, property));
		}

		// A collection of files that depend on other files for which the dependencies
		// have not yet been resolved.
		UnresolvedFileCollection unresolvedDeps;

		void NotifyFileRemovedFromProject (IEnumerable<ProjectFile> objs)
		{
			if (!objs.Any ())
				return;
			
			var args = new ProjectFileEventArgs ();
			
			foreach (ProjectFile file in objs) {
				args.Add (new ProjectFileEventInfo (this, file));
				if (DependencyResolutionEnabled) {
					unresolvedDeps.Remove (file);
					foreach (ProjectFile f in file.DependentChildren) {
						f.DependsOnFile = null;
						if (!string.IsNullOrEmpty (f.DependsOn))
							unresolvedDeps.Add (f);
					}
					file.DependsOn = null;
				}
			}
			NotifyModified ("Files");
			OnFileRemovedFromProject (args);
		}

		void NotifyFileAddedToProject (IEnumerable<ProjectFile> objs)
		{
			if (!objs.Any ())
				return;
			
			var args = new ProjectFileEventArgs ();
			
			foreach (ProjectFile file in objs) {
				args.Add (new ProjectFileEventInfo (this, file));
				ResolveDependencies (file);
			}

			NotifyModified ("Files");
			OnFileAddedToProject (args);
		}

		internal void UpdateDependency (ProjectFile file, FilePath oldPath)
		{
			unresolvedDeps.Remove (file, oldPath);
			ResolveDependencies (file);
		}

		internal void ResolveDependencies (ProjectFile file)
		{
			if (!DependencyResolutionEnabled)
				return;

			if (!file.ResolveParent ())
				unresolvedDeps.Add (file);

			List<ProjectFile> resolved = null;
			foreach (ProjectFile unres in unresolvedDeps.GetUnresolvedFilesForPath (file.FilePath)) {
				if (string.IsNullOrEmpty (unres.DependsOn)) {
					if (resolved == null)
						resolved = new List<ProjectFile> ();
					resolved.Add (unres);
				}
				if (unres.ResolveParent (file)) {
					if (resolved == null)
						resolved = new List<ProjectFile> ();
					resolved.Add (unres);
				}
			}
			if (resolved != null)
				foreach (ProjectFile pf in resolved)
					unresolvedDeps.Remove (pf);
		}

		bool DependencyResolutionEnabled {

			get { return unresolvedDeps != null; }
			set {
				if (value) {
					if (unresolvedDeps != null)
						return;
					unresolvedDeps = new UnresolvedFileCollection ();
					foreach (ProjectFile file in files)
						ResolveDependencies (file);
				} else {
					unresolvedDeps = null;
				}
			}
		}

		IPropertySet mainGroupProperties;

		void ReadProject (ProgressMonitor monitor, MSBuildProject msproject)
		{
			if (File.Exists (msproject.FileName + ".user")) {
				userProject = new MSBuildProject (msproject.EngineManager);
				userProject.Load (msproject.FileName + ".user");
			}
			ProjectExtension.OnReadProjectHeader (monitor, msproject);
			modifiedInMemory = false;
			msbuildUpdatePending = false;
			ProjectExtension.OnReadProject (monitor, msproject);
			NeedsReload = false;
		}

		AsyncCriticalSection writeProjectLock = new AsyncCriticalSection ();

		internal async Task WriteProjectAsync (ProgressMonitor monitor)
		{
			using (await writeProjectLock.EnterAsync ().ConfigureAwait (false)) {
				await Task.Run (() => {
					WriteProject (monitor);
				}).ConfigureAwait (false);
			}
		}

		void WriteProject (ProgressMonitor monitor)
		{
			if (saving) {
				LoggingService.LogError ("WriteProject called while the project is already being written");
				return;
			}
			
			saving = true;

			try {
				msbuildUpdatePending = false;
				sourceProject.FileName = FileName;

				OnWriteProjectHeader (monitor, sourceProject);
				ProjectExtension.OnWriteProject (monitor, sourceProject);

				var globalGroup = sourceProject.GetGlobalPropertyGroup ();
				globalGroup.PurgeDefaultProperties ();
				globalGroup.ResetIsNewFlags ();

				if (sourceProject.IsNewProject) {
					// If the project is new, the evaluated properties lists are empty. Now that the project is saved,
					// those lists can be filled, so that the project is left in the same state it would have if it
					// was just loaded.
					sourceProject.Evaluate ();
					InitMainGroupProperties (globalGroup);
					foreach (ProjectConfiguration conf in Configurations)
						InitConfiguration (conf);
					foreach (var es in runConfigurations)
						InitRunConfiguration ((ProjectRunConfiguration)es);
				}

				sourceProject.IsNewProject = false;
			} finally {
				saving = false;
			}
		}

		bool saving;

		class ConfigData
		{
			public ConfigData (string conf, string plt, MSBuildPropertyGroup grp)
			{
				Config = conf;
				Platform = plt;
				Group = grp;
			}

			public string Config;
			public string Platform;
			public MSBuildPropertyGroup Group;
			public bool Exists;
			public bool IsNew; // The group did not exist in the original file
		}

		const string Unspecified = null;
		ITimeTracker timer;

		protected virtual void OnReadProjectHeader (ProgressMonitor monitor, MSBuildProject msproject)
		{
			timer = Counters.ReadMSBuildProject.BeginTiming ();

			ToolsVersion = msproject.ToolsVersion;
			if (string.IsNullOrEmpty (ToolsVersion))
				ToolsVersion = "2.0";

			productVersion = msproject.EvaluatedProperties.GetValue ("ProductVersion");
			schemaVersion = msproject.EvaluatedProperties.GetValue ("SchemaVersion");

			// Get the project ID

			string itemGuid = msproject.EvaluatedProperties.GetValue ("ProjectGuid");
			if (itemGuid == null)
				throw new UserException (GettextCatalog.GetString ("Project file doesn't have a valid ProjectGuid"));

			// Workaround for a VS issue. VS doesn't include the curly braces in the ProjectGuid
			// of shared projects.
			if (!itemGuid.StartsWith ("{", StringComparison.Ordinal))
				itemGuid = "{" + itemGuid + "}";

			ItemId = itemGuid.ToUpper ();

			// Get the project GUIDs

			string projectTypeGuids = msproject.EvaluatedProperties.GetValue ("ProjectTypeGuids");

			var subtypeGuids = new List<string> ();
			if (projectTypeGuids != null) {
				foreach (string guid in projectTypeGuids.Split (';')) {
					string sguid = guid.Trim ();
					if (sguid.Length > 0 && string.Compare (sguid, TypeGuid, StringComparison.OrdinalIgnoreCase) != 0)
						subtypeGuids.Add (guid);
				}
			}
			flavorGuids = subtypeGuids.ToArray ();

			if (!CheckAllFlavorsSupported ()) {
				var guids = new [] { TypeGuid };
				var projectInfo = MSBuildProjectService.GetUnknownProjectTypeInfo (guids.Concat (flavorGuids).ToArray (), FileName);
				IsUnsupportedProject = true;
				if (projectInfo != null)
					UnsupportedProjectMessage = projectInfo.GetInstructions ();
			}

			// Common properties

			Description = msproject.EvaluatedProperties.GetValue ("Description", "");
			baseIntermediateOutputPath = msproject.EvaluatedProperties.GetPathValue ("BaseIntermediateOutputPath", defaultValue:BaseDirectory.Combine ("obj"), relativeToProject:true);
			disableFastUpToDateCheck = msproject.EvaluatedProperties.GetValue ("DisableFastUpToDateCheck", false);

			msproject.EvaluatedProperties.ReadObjectProperties (this, GetType (), true);
		}

		protected virtual void OnReadProject (ProgressMonitor monitor, MSBuildProject msproject)
		{
			timer.Trace ("Read project items");
			LoadProjectItems (msproject, ProjectItemFlags.None, usedMSBuildItems);

			timer.Trace ("Read configurations");

			List<ConfigData> configData = GetConfigData (msproject, true);

			foreach (var cgrp in configData)
				LoadConfiguration (monitor, cgrp, cgrp.Config, cgrp.Platform);

			timer.Trace ("Read run configurations");

			List<ConfigData> runConfigData = new List<ConfigData> ();
			GetRunConfigData (runConfigData, msproject, true);
			GetRunConfigData (runConfigData, userProject, true);

			foreach (var cgrp in runConfigData)
				LoadRunConfiguration (monitor, cgrp, cgrp.Config);

			// Read extended properties

			timer.Trace ("Read extended properties");

			msproject.ReadExternalProjectProperties (this, GetType (), true);

			// Read available item types

			loadedAvailableItemNames = msproject.EvaluatedItems.Where (i => i.Name == "AvailableItemName").Select (i => i.Include).ToArray ();
		}

		List<ConfigData> GetConfigData (MSBuildProject msproject, bool includeEvaluated)
		{
			List<ConfigData> configData = new List<ConfigData> ();
			foreach (MSBuildPropertyGroup cgrp in msproject.PropertyGroups) {
				string conf, platform;
				if (ParseConfigCondition (cgrp.Condition, out conf, out platform) && conf != null && platform != null) {
					// If a group for this configuration already was found, set the new group. If there are changes we want to modify the last group.
					var existing = configData.FirstOrDefault (cd => cd.Config == conf && cd.Platform == platform);
					if (existing == null)
						configData.Add (new ConfigData (conf, platform, cgrp));
					else
						existing.Group = cgrp;
				}
			}
			if (includeEvaluated) {
				var confValues = msproject.ConditionedProperties.GetCombinedPropertyValues ("Configuration");
				var platValues = msproject.ConditionedProperties.GetCombinedPropertyValues ("Platform");
				var confPlatValues = msproject.ConditionedProperties.GetCombinedPropertyValues ("Configuration", "Platform");

				// First of all, add configurations that have been specified using both the Configuration and Platform properties.
				foreach (var co in confPlatValues) {
					var c = co.GetValue ("Configuration");
					var ep = co.GetValue ("Platform");
					ep = ep == "AnyCPU" ? "" : ep;
					if (!configData.Any (cd => cd.Config == c && cd.Platform == ep))
						configData.Add (new ConfigData (c, ep, null));
				}

				// Now add configurations for which a platform has not been specified, but only if no other configuration
				// exists with the same name. Combine them with individually specified platforms, if available
				foreach (var c in confValues.Select (v => v.GetValue ("Configuration"))) {
					if (platValues.Count > 0) {
						foreach (var plat in platValues.Select (v => v.GetValue ("Platform"))) {
							var ep = plat == "AnyCPU" ? "" : plat;
							if (!configData.Any (cd => cd.Config == c && cd.Platform == ep))
								configData.Add (new ConfigData (c, ep, null));
						}
					} else {
						if (!configData.Any (cd => cd.Config == c))
							configData.Add (new ConfigData (c, "", null));
					}
				}
			}

			return configData;
		}

		bool ParseConfigCondition (string cond, out string config, out string platform)
		{
			config = platform = Unspecified;
			int i = cond.IndexOf ("==", StringComparison.Ordinal);
			if (i == -1)
				return false;
			if (cond.Substring (0, i).Trim () == "'$(Configuration)|$(Platform)'") {
				if (!ExtractConfigName (cond.Substring (i + 2), out cond))
					return false;
				i = cond.IndexOf ('|');
				if (i != -1) {
					config = cond.Substring (0, i);
					platform = cond.Substring (i+1);
				} else {
					// Invalid configuration
					return false;
				}
				if (platform == "AnyCPU")
					platform = string.Empty;
				return true;
			}
			else if (cond.Substring (0, i).Trim () == "'$(Configuration)'") {
				if (!ExtractConfigName (cond.Substring (i + 2), out config))
					return false;
				platform = Unspecified;
				return true;
			}
			else if (cond.Substring (0, i).Trim () == "'$(Platform)'") {
				config = Unspecified;
				if (!ExtractConfigName (cond.Substring (i + 2), out platform))
					return false;
				if (platform == "AnyCPU")
					platform = string.Empty;
				return true;
			}
			return false;
		}

		bool ExtractConfigName (string name, out string config)
		{
			config = name.Trim (' ');
			if (config.Length <= 2)
				return false;
			if (config [0] != '\'' || config [config.Length - 1] != '\'')
				return false;
			config = config.Substring (1, config.Length - 2);
			return config.IndexOf ('\'') == -1;
		}

		void LoadConfiguration (ProgressMonitor monitor, ConfigData cgrp, string conf, string platform)
		{
			ProjectConfiguration config = (ProjectConfiguration) CreateConfiguration (conf + "|" + (platform  != "AnyCPU" ? platform : ""));
			if (cgrp.Group != null)
				config.MainPropertyGroup = (MSBuildPropertyGroup) cgrp.Group;
			config.MainPropertyGroup.ResetIsNewFlags ();
			InitConfiguration (config);
			projectExtension.OnReadConfiguration (monitor, config, config.Properties);
			Configurations.Add (config);
		}

		MSBuildProjectInstance CreateProjectInstaceForConfiguration (string conf, string platform, bool onlyEvaluateProperties = true)
		{
			var pi = PrepareProjectInstaceForConfiguration (conf, platform, onlyEvaluateProperties);
			pi.Evaluate ();
			return pi;
		}

		async Task<MSBuildProjectInstance> CreateProjectInstaceForConfigurationAsync (string conf, string platform, bool onlyEvaluateProperties = true)
		{
			var pi = PrepareProjectInstaceForConfiguration (conf, platform, onlyEvaluateProperties);
			await pi.EvaluateAsync ();
			return pi;
		}

		MSBuildProjectInstance PrepareProjectInstaceForConfiguration (string conf, string platform, bool onlyEvaluateProperties)
		{
			var pi = sourceProject.CreateInstance ();
			pi.SetGlobalProperty ("BuildingInsideVisualStudio", "true");
			if (conf != null)
				pi.SetGlobalProperty ("Configuration", conf);
			if (platform != null) {
				if (platform == string.Empty)
					pi.SetGlobalProperty ("Platform", "AnyCPU");
				else
					pi.SetGlobalProperty ("Platform", platform);
			}
			pi.OnlyEvaluateProperties = onlyEvaluateProperties;
			return pi;
		}

		protected virtual void OnReadConfiguration (ProgressMonitor monitor, ProjectConfiguration config, IPropertySet grp)
		{
			config.Read (grp);
		}

		void GetRunConfigData (List<ConfigData> configData, MSBuildProject msproject, bool includeEvaluated)
		{
			if (msproject == null)
				return;
			
			foreach (MSBuildPropertyGroup cgrp in msproject.PropertyGroups) {
				string configName;
				if (ParseRunConfigurationCondition (cgrp.Condition, out configName)) {
					// If a group for this configuration already was found, set the new group. If there are changes we want to modify the last group.
					var existing = configData.FirstOrDefault (cd => cd.Config == configName);
					if (existing == null)
						configData.Add (new ConfigData (configName, null, cgrp));
					else
						existing.Group = cgrp;
				}
			}
			if (includeEvaluated) {
				var configValues = msproject.ConditionedProperties.GetAllPropertyValues ("RunConfiguration");

				foreach (var c in configValues) {
					if (!configData.Any (cd => cd.Config == c))
						configData.Add (new ConfigData (c, "", null));
				}
			}
		}

		bool ParseRunConfigurationCondition (string cond, out string configName)
		{
			configName = null;
			int i = cond.IndexOf ("==", StringComparison.Ordinal);
			if (i == -1)
				return false;
			if (cond.Substring (0, i).Trim () == "'$(RunConfiguration)'")
				return ExtractConfigName (cond.Substring (i + 2), out configName);
			return false;
		}

		void LoadRunConfiguration (ProgressMonitor monitor, ConfigData cgrp, string configName)
		{
			var runConfig = (ProjectRunConfiguration)CreateRunConfiguration (configName);
			if (cgrp.Group != null) {
				runConfig.MainPropertyGroup = cgrp.Group;
				runConfig.StoreInUserFile = cgrp.Group.ParentProject == userProject;
			}
			runConfig.MainPropertyGroup.ResetIsNewFlags ();
			InitRunConfiguration (runConfig);
			projectExtension.OnReadRunConfiguration (monitor, runConfig, runConfig.Properties);
			runConfigurations.Add (runConfig);
		}

		void InitRunConfiguration (ProjectRunConfiguration config)
		{
			var pi = CreateProjectInstaceForRunConfiguration (config.Name);
			config.Properties = pi.GetPropertiesLinkedToGroup (config.MainPropertyGroup);
			config.ProjectInstance = pi;
		}

		MSBuildProjectInstance CreateProjectInstaceForRunConfiguration (string name, bool onlyEvaluateProperties = true)
		{
			var pi = PrepareProjectInstaceForRunConfiguration (name, onlyEvaluateProperties);
			pi.Evaluate ();
			return pi;
		}

		async Task<MSBuildProjectInstance> CreateProjectInstaceForRunConfigurationAsync (string name, bool onlyEvaluateProperties = true)
		{
			var pi = PrepareProjectInstaceForRunConfiguration (name, onlyEvaluateProperties);
			await pi.EvaluateAsync ();
			return pi;
		}

		MSBuildProjectInstance PrepareProjectInstaceForRunConfiguration (string name, bool onlyEvaluateProperties)
		{
			var pi = sourceProject.CreateInstance ();
			pi.SetGlobalProperty ("BuildingInsideVisualStudio", "true");
			pi.SetGlobalProperty ("RunConfiguration", name);
			pi.OnlyEvaluateProperties = onlyEvaluateProperties;
			return pi;
		}

		protected virtual ProjectRunConfiguration OnCreateRunConfiguration (string name)
		{
			return new ProjectRunConfiguration (name);
		}

		protected virtual void OnReadRunConfiguration (ProgressMonitor monitor, ProjectRunConfiguration runConfig, IPropertySet grp)
		{
			runConfig.Read (grp);
		}

		internal void OnRunConfigurationsAdded (IEnumerable<RunConfiguration> items)
		{
			// Initialize the property group only if the project is not being loaded (in which case it will
			// be initialized by the ReadProject method) or if the project is new (because it will be initialized
			// after the project is fully written, since only then all imports are in place
			if (!Loading && !sourceProject.IsNewProject) {
				foreach (var s in items)
					InitRunConfiguration ((ProjectRunConfiguration)s);
			}
		}

		internal void OnRunConfigurationRemoved (IEnumerable<RunConfiguration> items)
		{

		}

		internal void LoadProjectItems (MSBuildProject msproject, ProjectItemFlags flags, HashSet<MSBuildItem> loadedItems)
		{
			if (loadedItems != null)
				loadedItems.Clear ();
			
			foreach (var buildItem in msproject.EvaluatedItemsIgnoringCondition) {
				if (buildItem.IsImported)
					continue;
				if (BuildAction.ReserverIdeActions.Contains (buildItem.Name))
					continue;
				ProjectItem it = ReadItem (buildItem);
				if (it == null)
					continue;
				it.Flags = flags;
				Items.Add (it);
				if (loadedItems != null)
					loadedItems.Add (buildItem.SourceItem);
			}
		}

		protected override void OnSetFormat (MSBuildFileFormat format)
		{
			base.OnSetFormat (format);
			InitFormatProperties ();
		}

		void InitFormatProperties ()
		{
			ToolsVersion = FileFormat.DefaultToolsVersion;
			schemaVersion = FileFormat.DefaultSchemaVersion;

			// Don't change the product version if it is already set. We don't really use this,
			// and we can avoid unnecessary changes in the proj file.
			if (string.IsNullOrEmpty (productVersion))
				productVersion = FileFormat.DefaultProductVersion;
		}

		internal ProjectItem ReadItem (IMSBuildItemEvaluated buildItem)
		{
			var item = CreateProjectItem (buildItem);
			item.Read (this, buildItem);
			item.BackingItem = buildItem.SourceItem;
			item.BackingEvalItem = buildItem;
			return item;
		}

		struct MergedPropertyValue
		{
			public readonly string XmlValue;
			public readonly MSBuildValueType ValueType;
			public readonly bool IsDefault;

			public MergedPropertyValue (string xmlValue, MSBuildValueType valueType, bool isDefault)
			{
				this.XmlValue = xmlValue;
				this.ValueType = valueType;
				this.IsDefault = isDefault;
			}
		}

		protected virtual void OnWriteProjectHeader (ProgressMonitor monitor, MSBuildProject msproject)
		{
			if (string.IsNullOrEmpty (sourceProject.DefaultTargets) && SupportsBuild ())
				sourceProject.DefaultTargets = "Build";
			
			IMSBuildPropertySet globalGroup = msproject.GetGlobalPropertyGroup ();
			if (globalGroup == null)
				globalGroup = msproject.AddNewPropertyGroup (false);

			if (Configurations.Count > 0) {
				// Set the default configuration of the project.
				// First of all get the properties that define the default configuration and platform
				var defaultConfProp = globalGroup.GetProperties ().FirstOrDefault (p => p.Name == "Configuration" && IsDefaultSetter (p));
				var defaultPlatProp = globalGroup.GetProperties ().FirstOrDefault (p => p.Name == "Platform" && IsDefaultSetter (p));

				if (msproject.IsNewProject || (defaultConfProp != null && defaultPlatProp != null)) {
					// If there is no config property, or if the config doesn't exist anymore, give it a new value
					if (defaultConfProp == null || !Configurations.Any<SolutionItemConfiguration> (c => c.Name == defaultConfProp.UnevaluatedValue)) {
						ItemConfiguration conf = Configurations.FirstOrDefault<ItemConfiguration> (c => c.Name == "Debug");
						if (conf == null) conf = Configurations [0];
						string platform = conf.Platform.Length == 0 ? "AnyCPU" : conf.Platform;
						globalGroup.SetValue ("Configuration", conf.Name, condition: " '$(Configuration)' == '' ");
						globalGroup.SetValue ("Platform", platform, condition: " '$(Platform)' == '' ");
					} else if (defaultPlatProp == null || !Configurations.Any<SolutionItemConfiguration> (c => c.Name == defaultConfProp.UnevaluatedValue && c.Platform == defaultPlatProp.UnevaluatedValue)) {
						ItemConfiguration conf = Configurations.FirstOrDefault<ItemConfiguration> (c => c.Name == defaultConfProp.UnevaluatedValue);
						string platform = conf.Platform.Length == 0 ? "AnyCPU" : conf.Platform;
						globalGroup.SetValue ("Platform", platform, condition: " '$(Platform)' == '' ");
					}
				}
			}

/*			if (runConfigurations.Count > 0) {
				// Set the default configuration of the project.
				// First of the properties that defines the default run configuration
				var defaultConfProp = globalGroup.GetProperties ().FirstOrDefault (p => p.Name == "RunConfiguration" && IsDefaultSetter (p));

				if (msproject.IsNewProject || (defaultConfProp != null)) {
					// If there is no run configuration property, or if the configuration doesn't exist anymore, give it a new value
					if (defaultConfProp == null || !runConfigurations.Any (c => c.Name == defaultConfProp.UnevaluatedValue)) {
						var runConfig = runConfigurations.FirstOrDefault (c => c.Name == "Default") ?? runConfigurations [0];
						globalGroup.SetValue ("RunConfiguration", runConfig.Name, condition: " '$(RunConfiguration)' == '' ");
					}
				}
			}*/

			if (TypeGuid == MSBuildProjectService.GenericItemGuid) {
				DataType dt = MSBuildProjectService.DataContext.GetConfigurationDataType (GetType ());
				globalGroup.SetValue ("ItemType", dt.Name);
			}

			globalGroup.SetValue ("ProductVersion", productVersion);
			globalGroup.SetValue ("SchemaVersion", schemaVersion);

			globalGroup.SetValue ("ProjectGuid", ItemId, valueType:MSBuildValueType.Guid);

			if (flavorGuids.Length > 0) {
				string gg = string.Join (";", flavorGuids);
				gg += ";" + TypeGuid;
				globalGroup.SetValue ("ProjectTypeGuids", gg.ToUpper (), preserveExistingCase:true);
			} else if (!string.Equals (globalGroup.GetValue ("ProjectTypeGuids"), TypeGuid, StringComparison.OrdinalIgnoreCase)) {
				// Keep the property if it already was there with the same value, remove otherwise
				globalGroup.RemoveProperty ("ProjectTypeGuids");
			}

			// having no ToolsVersion is equivalent to 2.0, roundtrip that correctly
			if (ToolsVersion != "2.0")
				msproject.ToolsVersion = ToolsVersion;
			else if (string.IsNullOrEmpty (msproject.ToolsVersion))
				msproject.ToolsVersion = null;
			else
				msproject.ToolsVersion = "2.0";

			msproject.GetGlobalPropertyGroup ().SetValue ("Description", Description, "");
			msproject.GetGlobalPropertyGroup ().SetValue ("BaseIntermediateOutputPath", BaseIntermediateOutputPath, defaultValue:BaseDirectory.Combine ("obj"), relativeToProject:true);
			msproject.GetGlobalPropertyGroup ().SetValue ("DisableFastUpToDateCheck", disableFastUpToDateCheck, false);

			globalGroup.WriteObjectProperties (this, GetType (), true);
		}

		protected virtual void OnWriteProject (ProgressMonitor monitor, MSBuildProject msproject)
		{
			IMSBuildPropertySet globalGroup = msproject.GetGlobalPropertyGroup ();

			WriteConfigurations (monitor, msproject, globalGroup);

			WriteRunConfigurations (monitor, msproject, globalGroup);

			SaveProjectItems (monitor, msproject, usedMSBuildItems);

			if (msproject.IsNewProject) {
				foreach (var im in DefaultImports)
					msproject.AddNewImport (im);
			}

			foreach (var im in importsAdded) {
				if (msproject.GetImport (im.Name, im.Condition) == null)
					msproject.AddNewImport (im.Name, im.Condition);
			}
			foreach (var im in importsRemoved) {
				var i = msproject.GetImport (im.Name, im.Condition);
				if (i != null)
					msproject.RemoveImport (i);
			}
			importsAdded.Clear ();
			importsRemoved.Clear ();
			msproject.WriteExternalProjectProperties (this, GetType (), true);
		}

		void WriteConfigurations (ProgressMonitor monitor, MSBuildProject msproject, IMSBuildPropertySet globalGroup)
		{
			if (Configurations.Count > 0) {

				List<ConfigData> configData = GetConfigData (msproject, false);

				// Write configuration data, creating new property groups if necessary

				foreach (ProjectConfiguration conf in Configurations) {

					MSBuildPropertyGroup pg = conf.MainPropertyGroup;
					ConfigData cdata = configData.FirstOrDefault (cd => cd.Group == pg);

					if (cdata == null) {
						// Try to keep the groups in the same order as the config list
						MSBuildObject nextConf = null;
						int i = Configurations.IndexOf (conf);
						if (i != -1 && i + 1 < Configurations.Count)
							nextConf = ((ProjectConfiguration)Configurations [i + 1]).MainPropertyGroup;

						msproject.AddPropertyGroup (pg, true, nextConf);
						pg.Condition = BuildConfigCondition (conf.Name, conf.Platform);
						cdata = new ConfigData (conf.Name, conf.Platform, pg);
						cdata.IsNew = true;
						configData.Add (cdata);
					} else {
						// The configuration name may have changed
						if (cdata.Config != conf.Name || cdata.Platform != conf.Platform) {
							((MSBuildPropertyGroup)cdata.Group).Condition = BuildConfigCondition (conf.Name, conf.Platform);
							cdata.Config = conf.Name;
							cdata.Platform = conf.Platform;
						}
					}

					cdata.Exists = true;
					ProjectExtension.OnWriteConfiguration (monitor, conf, conf.Properties);
				}

				// Find the properties in all configurations that have the MergeToProject flag set
				var mergeToProjectProperties = new HashSet<MergedProperty> (GetMergeToProjectProperties (configData));
				var mergeToProjectPropertyValues = new Dictionary<string, MergedPropertyValue> ();

				foreach (ProjectConfiguration conf in Configurations) {
					ConfigData cdata = FindPropertyGroup (configData, conf);
					var propGroup = (MSBuildPropertyGroup)cdata.Group;

					// Get properties wit the MergeToProject flag, and check that the value they have matches the
					// value all the other groups have so far. If one of the groups have a different value for
					// the same property, then the property is discarded as mergeable to parent.
					CollectMergetoprojectProperties (propGroup, mergeToProjectProperties, mergeToProjectPropertyValues);

					// Remove properties that have been modified and have the default value. Usually such properties
					// would be removed when assigning the value, but we set IgnoreDefaultValues=false so that
					// we can collect MergeToProject properties, so in this case properties are not removed.
					propGroup.PurgeDefaultProperties ();
				}

				// Move properties with common values from configurations to the main
				// property group
				foreach (KeyValuePair<string, MergedPropertyValue> prop in mergeToProjectPropertyValues) {
					if (!prop.Value.IsDefault)
						globalGroup.SetValue (prop.Key, prop.Value.XmlValue, valueType: prop.Value.ValueType);
					else {
						// if the value is default, only remove the property if it was not already the default to avoid unnecessary project file churn
						globalGroup.SetValue (prop.Key, prop.Value.XmlValue, defaultValue: prop.Value.XmlValue, valueType: prop.Value.ValueType);
					}
				}
				foreach (SolutionItemConfiguration conf in Configurations) {
					var propGroup = FindPropertyGroup (configData, conf).Group;
					foreach (string mp in mergeToProjectPropertyValues.Keys)
						propGroup.RemoveProperty (mp);
				}

				// Remove groups corresponding to configurations that have been removed
				// or groups which don't have any property and did not already exist
				foreach (ConfigData cd in configData) {
					if (!cd.Exists || (cd.IsNew && !cd.Group.GetProperties ().Any ()))
						msproject.Remove ((MSBuildPropertyGroup)cd.Group);
				}

				foreach (ProjectConfiguration config in Configurations)
					config.MainPropertyGroup.ResetIsNewFlags ();
			}
		}

		void WriteRunConfigurations (ProgressMonitor monitor, MSBuildProject msproject, IMSBuildPropertySet globalGroup)
		{
			List<ConfigData> configData = new List<ConfigData> ();
			GetRunConfigData (configData, msproject, false);
			GetRunConfigData (configData, userProject, false);

			if (runConfigurations.Count > 0) {

				// Write configuration data, creating new property groups if necessary

				foreach (ProjectRunConfiguration runConfig in runConfigurations) {

					MSBuildPropertyGroup pg = runConfig.MainPropertyGroup;
					ConfigData cdata = configData.FirstOrDefault (cd => cd.Group == pg);
					var targetProject = runConfig.StoreInUserFile ? userProject : msproject;

					if (runConfig.IsDefaultConfiguration && runConfig.Equals (CreateRunConfiguration ("Default"))) {
						// If the default configuration has the default values, then there is no need to save it.
						// If this configuration was added after loading the project, we are not adding it to the msproject and we are done.
						// If this configuration was loaded from the project and later modified to the default values, we dont set cdata.Exists=true,
						// so it will be removed from the msproject below.
						continue;
					}

					// Create the user project file if it doesn't yet exist
					if (targetProject == null)
						targetProject = userProject = CreateUserProject (msproject);

					if (cdata == null) {
						// Try to keep the groups in the same order as the config list
						MSBuildObject nextConfig = null;
						int i = runConfigurations.IndexOf (runConfig);
						if (i != -1 && i + 1 < runConfigurations.Count)
							nextConfig = runConfigurations.Skip (i).Cast<ProjectRunConfiguration> ().FirstOrDefault (s => s.MainPropertyGroup.ParentProject == targetProject)?.MainPropertyGroup;
						targetProject.AddPropertyGroup (pg, true, nextConfig);
						pg.Condition = BuildRunConfigurationCondition (runConfig.Name);
						cdata = new ConfigData (runConfig.Name, null, pg);
						cdata.IsNew = true;
						configData.Add (cdata);
					} else {
						// The configuration name may have changed
						if (cdata.Config != runConfig.Name) {
							((MSBuildPropertyGroup)cdata.Group).Condition = BuildRunConfigurationCondition (runConfig.Name);
							cdata.Config = runConfig.Name;
						}
						var groupInUserProject = cdata.Group.ParentProject == userProject;
						if (groupInUserProject != runConfig.StoreInUserFile) {
							cdata.Group.ParentProject.Remove (cdata.Group);
							targetProject.AddPropertyGroup (cdata.Group);
						}
					}

					cdata.Exists = true;
					ProjectExtension.OnWriteRunConfiguration (monitor, runConfig, runConfig.Properties);
				}
			}

			// Remove groups corresponding to configurations that have been removed
			foreach (ConfigData cd in configData) {
				if (!cd.Exists)
					cd.Group.ParentProject.Remove (cd.Group);
			}

			foreach (ProjectRunConfiguration runConfig in runConfigurations)
				runConfig.MainPropertyGroup.ResetIsNewFlags ();
		}

		MSBuildProject CreateUserProject (MSBuildProject msproject)
		{
			var p = new MSBuildProject (msproject.EngineManager);
			// Remove the main property group
			p.Remove (p.PropertyGroups.First ());
			p.FileName = msproject.FileName + ".user";
			return p;
		}

		protected virtual void OnWriteConfiguration (ProgressMonitor monitor, ProjectConfiguration config, IPropertySet pset)
		{
			config.Write (pset);
		}

		protected virtual void OnWriteRunConfiguration (ProgressMonitor monitor, ProjectRunConfiguration config, IPropertySet pset)
		{
			config.Write (pset);
		}

		IEnumerable<MergedProperty> GetMergeToProjectProperties (List<ConfigData> configData)
		{
			Dictionary<string,MergedProperty> mergeProps = new Dictionary<string, MergedProperty> ();
			foreach (var cd in configData) {
				foreach (var prop in cd.Group.GetProperties ()) {
					if (!prop.MergeToMainGroup) {
						mergeProps [prop.Name] = null;
					} else if (!mergeProps.ContainsKey (prop.Name))
						mergeProps [prop.Name] = prop.CreateMergedProperty ();
				}
			}
			return mergeProps.Values.Where (p => p != null);
		}

		void CollectMergetoprojectProperties (IMSBuildPropertySet pgroup, HashSet<MergedProperty> properties, Dictionary<string,MergedPropertyValue> mergeToProjectProperties)
		{
			// This method checks every property in pgroup which has the MergeToProject flag.
			// If the value of this property is the same as the one stored in mergeToProjectProperties
			// it means that the property can be merged to the main project property group (so far).

			foreach (var pinfo in new List<MergedProperty> (properties)) {
				MSBuildProperty prop = pgroup.GetProperty (pinfo.Name);

				MergedPropertyValue mvalue;
				if (!mergeToProjectProperties.TryGetValue (pinfo.Name, out mvalue)) {
					if (prop != null) {
						// This is the first time the value is checked. Just assign it.
						mergeToProjectProperties.Add (pinfo.Name, new MergedPropertyValue (prop.Value, pinfo.ValueType, pinfo.IsDefault));
						continue;
					}
					// If there is no value, it can't be merged
				}
				else if (prop != null && mvalue.ValueType.Equals (prop.Value, mvalue.XmlValue))
					// Same value. It can be merged.
					continue;

				// The property can't be merged because different configurations have different
				// values for it. Remove it from the list.
				properties.Remove (pinfo);
				mergeToProjectProperties.Remove (pinfo.Name);
			}
		}

		bool IsDefaultSetter (MSBuildProperty prop)
		{
			var val = prop.Condition;
			int i = val.IndexOf ("==");
			if (i == -1)
				return false;
			return val.Substring (0, i).Trim () == "'$(" + prop.Name + ")'" && val.Substring (i + 2).Trim () == "''";
		}

		class ExpandedItemList: List<ExpandedItemInfo>
		{
			public bool Modified { get; set; }
		}

		class ExpandedItemInfo
		{
			public ProjectItem ProjectItem;
			public MSBuildItem MSBuildItem;
		}

		HashSet<MSBuildItem> usedMSBuildItems = new HashSet<MSBuildItem> ();

		internal virtual void SaveProjectItems (ProgressMonitor monitor, MSBuildProject msproject, HashSet<MSBuildItem> loadedItems, string pathPrefix = null)
		{
			HashSet<MSBuildItem> unusedItems = new HashSet<MSBuildItem> (loadedItems);
			Dictionary<MSBuildItem,ExpandedItemList> expandedItems = new Dictionary<MSBuildItem, ExpandedItemList> ();

			// Add the new items

			foreach (ProjectItem ob in Items.Where (it => !it.Flags.HasFlag (ProjectItemFlags.DontPersist)))
				SaveProjectItem (monitor, msproject, ob, expandedItems, unusedItems, loadedItems, pathPrefix);

			// Process items generated from wildcards

			foreach (var itemInfo in expandedItems) {
				if (itemInfo.Value.Modified || msproject.EvaluatedItemsIgnoringCondition.Where (i => i.SourceItem == itemInfo.Key).Count () != itemInfo.Value.Count) {
					// Expand the list
					unusedItems.Add (itemInfo.Key);
					foreach (var it in itemInfo.Value) {
						it.ProjectItem.BackingItem = it.MSBuildItem;
						msproject.AddItem (it.MSBuildItem);
					}
				}
			}

			// Remove unused items

			foreach (var it in unusedItems) {
				if (it.ParentGroup != null) // It may already have been deleted
					msproject.RemoveItem (it);
				loadedItems.Remove (it);
			}
		}

		void SaveProjectItem (ProgressMonitor monitor, MSBuildProject msproject, ProjectItem item, Dictionary<MSBuildItem,ExpandedItemList> expandedItems, HashSet<MSBuildItem> unusedItems, HashSet<MSBuildItem> loadedItems, string pathPrefix = null)
		{
			if (item.IsFromWildcardItem) {
				// Store the item in the list of expanded items
				ExpandedItemList items;
				if (!expandedItems.TryGetValue (item.BackingItem, out items))
					items = expandedItems [item.BackingItem] = new ExpandedItemList ();

				// We need to check if the item has changed, in which case all the items included by the wildcard
				// must be individually included
				var bitem = msproject.CreateItem (item.ItemName, GetPrefixedInclude (pathPrefix, item.Include));
				item.Write (this, bitem);
				items.Add (new ExpandedItemInfo {
					ProjectItem = item,
					MSBuildItem = bitem
				});

				unusedItems.Remove (item.BackingItem);

				if (!items.Modified && (item.Metadata.PropertyCountHasChanged || !ItemsAreEqual (bitem, item.BackingEvalItem)))
					items.Modified = true;
				return;
			}

			var include = GetPrefixedInclude (pathPrefix, item.UnevaluatedInclude ?? item.Include);

			MSBuildItem buildItem;
			if (item.BackingItem?.ParentObject != null && item.BackingItem.Name == item.ItemName) {
				buildItem = item.BackingItem;
			} else {
				buildItem = msproject.AddNewItem (item.ItemName, include);
				item.BackingItem = buildItem;
				item.BackingEvalItem = null;
			}

			loadedItems.Add (buildItem);
			unusedItems.Remove (buildItem);

			item.Write (this, buildItem);
			if (buildItem.Include != include)
				buildItem.Include = include;
		}

		bool ItemsAreEqual (MSBuildItem item, IMSBuildItemEvaluated evalItem)
		{
			// Compare only metadata, since item name and include can't change

			var n = 0;
			foreach (var p in item.Metadata.GetProperties ()) {
				var p2 = evalItem.Metadata.GetProperty (p.Name);
				if (p2 == null)
					return false;
				if (!p.ValueType.Equals (p.Value, p2.UnevaluatedValue))
					return false;
				n++;
			}
			if (evalItem.SourceItem.Metadata.GetProperties ().Count () != n)
				return false;
			return true;
		}

		string GetPrefixedInclude (string pathPrefix, string include)
		{
			if (pathPrefix != null && !include.StartsWith (pathPrefix))
				return pathPrefix + include;
			else
				return include;
		}

		ConfigData FindPropertyGroup (List<ConfigData> configData, SolutionItemConfiguration config)
		{
			foreach (ConfigData data in configData) {
				if (data.Config == config.Name && data.Platform == config.Platform)
					return data;
			}
			return null;
		}

		ConfigData FindPropertyGroup (List<ConfigData> configData, ProjectRunConfiguration config)
		{
			foreach (ConfigData data in configData) {
				if (data.Config == config.Name)
					return data;
			}
			return null;
		}

		string BuildConfigCondition (string config, string platform)
		{
			if (platform.Length == 0)
				platform = "AnyCPU";
			return " '$(Configuration)|$(Platform)' == '" + config + "|" + platform + "' ";
		}

		string BuildRunConfigurationCondition (string name)
		{
			return " '$(RunConfiguration)' == '" + name + "' ";
		}

		bool IsMergeToProjectProperty (ItemProperty prop)
		{
			foreach (object at in prop.CustomAttributes) {
				if (at is MergeToProjectAttribute)
					return true;
			}
			return false;
		}

		public void AddImportIfMissing (string name, string condition)
		{
			importsAdded.Add (new DotNetProjectImport (name, condition));
		}

		public void RemoveImport (string name)
		{
			importsRemoved.Add (new DotNetProjectImport (name));
		}

		List <DotNetProjectImport> importsAdded = new List<DotNetProjectImport> ();

		internal IList<DotNetProjectImport> ImportsAdded {
			get { return importsAdded; }
		}

		List <DotNetProjectImport> importsRemoved = new List<DotNetProjectImport> ();

		internal IList<DotNetProjectImport> ImportsRemoved {
			get { return importsRemoved; }
		}

		internal void NotifyFileRenamedInProject (ProjectFileRenamedEventArgs args)
		{
			NotifyModified ("Files");
			OnFileRenamedInProject (args);
		}
		
		/// <summary>
		/// Raises the FileRemovedFromProject event.
		/// </summary>
		protected virtual void OnFileRemovedFromProject (ProjectFileEventArgs e)
		{
			ProjectExtension.OnFileRemovedFromProject (e);
		}
		void DoOnFileRemovedFromProject (ProjectFileEventArgs e)
		{
			buildActions = null;
			if (FileRemovedFromProject != null) {
				FileRemovedFromProject (this, e);
			}
		}

		/// <summary>
		/// Raises the FileAddedToProject event.
		/// </summary>
		protected virtual void OnFileAddedToProject (ProjectFileEventArgs e)
		{
			ProjectExtension.OnFileAddedToProject (e);
		}
		void DoOnFileAddedToProject (ProjectFileEventArgs e)
		{
			buildActions = null;
			if (FileAddedToProject != null) {
				FileAddedToProject (this, e);
			}
		}

		/// <summary>
		/// Raises the FileChangedInProject event.
		/// </summary>
		protected virtual void OnFileChangedInProject (ProjectFileEventArgs e)
		{
			ProjectExtension.OnFileChangedInProject (e);
		}
		void DoOnFileChangedInProject (ProjectFileEventArgs e)
		{
			if (FileChangedInProject != null) {
				FileChangedInProject (this, e);
			}
		}

		/// <summary>
		/// Raises the FilePropertyChangedInProject event.
		/// </summary>
		protected virtual void OnFilePropertyChangedInProject (ProjectFileEventArgs e)
		{
			ProjectExtension.OnFilePropertyChangedInProject (e);
		}
		void DoOnFilePropertyChangedInProject (ProjectFileEventArgs e)
		{
			buildActions = null;
			if (FilePropertyChangedInProject != null) {
				FilePropertyChangedInProject (this, e);
			}
		}

		/// <summary>
		/// Raises the FileRenamedInProject event.
		/// </summary>
		protected virtual void OnFileRenamedInProject (ProjectFileRenamedEventArgs e)
		{
			ProjectExtension.OnFileRenamedInProject (e);
		}
		void DoOnFileRenamedInProject (ProjectFileRenamedEventArgs e)
		{
			if (FileRenamedInProject != null) {
				FileRenamedInProject (this, e);
			}
		}

		public event EventHandler<ProjectItemEventArgs> ProjectItemAdded;

		public event EventHandler<ProjectItemEventArgs> ProjectItemRemoved;
	
		/// <summary>
		/// Occurs when a file is removed from this project.
		/// </summary>
		public event ProjectFileEventHandler FileRemovedFromProject;
		
		/// <summary>
		/// Occurs when a file is added to this project.
		/// </summary>
		public event ProjectFileEventHandler FileAddedToProject;

		/// <summary>
		/// Occurs when a file of this project has been modified
		/// </summary>
		public event ProjectFileEventHandler FileChangedInProject;
		
		/// <summary>
		/// Occurs when a property of a file of this project has changed
		/// </summary>
		public event ProjectFileEventHandler FilePropertyChangedInProject;
		
		/// <summary>
		/// Occurs when a file of this project has been renamed
		/// </summary>
		public event ProjectFileRenamedEventHandler FileRenamedInProject;


		class DefaultMSBuildProjectExtension: ProjectExtension
		{
			internal protected override bool SupportsFlavor (string guid)
			{
				return false;
			}

			internal protected override bool OnGetIsCompileable (string fileName)
			{
				return Project.OnGetIsCompileable (fileName);
			}

			internal protected override bool OnGetIsCompileBuildAction (string buildAction)
			{
				return Project.OnGetIsCompileBuildAction (buildAction);
			}

			internal protected override void OnGetTypeTags (HashSet<string> types)
			{
				Project.OnGetTypeTags (types);
			}

			internal protected override ProjectRunConfiguration OnCreateRunConfiguration (string name)
			{
				return Project.OnCreateRunConfiguration (name);
			}

			internal protected override void OnReadRunConfiguration (ProgressMonitor monitor, ProjectRunConfiguration runConfig, IPropertySet properties)
			{
				Project.OnReadRunConfiguration (monitor, runConfig, properties);
			}

			internal protected override void OnWriteRunConfiguration (ProgressMonitor monitor, ProjectRunConfiguration runConfig, IPropertySet properties)
			{
				Project.OnWriteRunConfiguration (monitor, runConfig, properties);
			}

			internal protected override Task<TargetEvaluationResult> OnRunTarget (ProgressMonitor monitor, string target, ConfigurationSelector configuration, TargetEvaluationContext context)
			{
				return Project.DoRunTarget (monitor, target, configuration, context);
			}

			internal protected override bool OnGetSupportsTarget (string target)
			{
				return Project.OnGetSupportsTarget (target);
			}

			internal protected override string OnGetDefaultBuildAction (string fileName)
			{
				return Project.OnGetDefaultBuildAction (fileName);
			}

			internal protected override IEnumerable<string> OnGetStandardBuildActions ()
			{
				return Project.OnGetStandardBuildActions ();
			}

			internal protected override IList<string> OnGetCommonBuildActions ()
			{
				return Project.OnGetCommonBuildActions ();
			}

			internal protected override ProjectItem OnCreateProjectItem (IMSBuildItemEvaluated item)
			{
				return Project.OnCreateProjectItem (item);
			}

			internal protected override void OnPopulateSupportFileList (FileCopySet list, ConfigurationSelector configuration)
			{
				Project.DoPopulateSupportFileList (list, configuration);
			}

			internal protected override void OnPopulateOutputFileList (List<FilePath> list, ConfigurationSelector configuration)
			{
				Project.DoPopulateOutputFileList (list, configuration);
			}

			internal protected override FilePath OnGetOutputFileName (ConfigurationSelector configuration)
			{
				return Project.OnGetOutputFileName (configuration);
			}

			internal protected override string[] SupportedLanguages {
				get {
					return Project.OnGetSupportedLanguages ();
				}
			}

			internal protected override void OnFileRemovedFromProject (ProjectFileEventArgs e)
			{
				Project.DoOnFileRemovedFromProject (e);
			}

			internal protected override void OnFileAddedToProject (ProjectFileEventArgs e)
			{
				Project.DoOnFileAddedToProject (e);
			}

			internal protected override void OnFileChangedInProject (ProjectFileEventArgs e)
			{
				Project.DoOnFileChangedInProject (e);
			}

			internal protected override void OnFilePropertyChangedInProject (ProjectFileEventArgs e)
			{
				Project.DoOnFilePropertyChangedInProject (e);
			}

			internal protected override void OnFileRenamedInProject (ProjectFileRenamedEventArgs e)
			{
				Project.DoOnFileRenamedInProject (e);
			}

			internal protected override void OnReadProjectHeader (ProgressMonitor monitor, MSBuildProject msproject)
			{
				Project.OnReadProjectHeader (monitor, msproject);
			}

			internal protected override void OnReadProject (ProgressMonitor monitor, MSBuildProject msproject)
			{
				Project.OnReadProject (monitor, msproject);
			}

			internal protected override void OnWriteProject (ProgressMonitor monitor, MSBuildProject msproject)
			{
				Project.OnWriteProject (monitor, msproject);
			}

			internal protected override void OnReadConfiguration (ProgressMonitor monitor, ProjectConfiguration config, IPropertySet grp)
			{
				Project.OnReadConfiguration (monitor, config, grp);
			}

			internal protected override void OnWriteConfiguration (ProgressMonitor monitor, ProjectConfiguration config, IPropertySet grp)
			{
				Project.OnWriteConfiguration (monitor, config, grp);
			}

			internal protected override void OnGetDefaultImports (List<string> imports)
			{
				Project.OnGetDefaultImports (imports);
			}

			internal protected override void OnPrepareForEvaluation (MSBuildProject project)
			{
				Project.OnPrepareForEvaluation (project);
			}

			internal protected override bool OnFastCheckNeedsBuild (ConfigurationSelector configuration)
			{
				return Project.OnFastCheckNeedsBuild (configuration);
			}

			internal protected override Task<ProjectFile []> OnGetSourceFiles (ProgressMonitor monitor, ConfigurationSelector configuration)
			{
				return Project.OnGetSourceFiles (monitor, configuration);
			}

			internal protected override void OnItemsAdded (IEnumerable<ProjectItem> objs)
			{
				Project.OnItemsAdded (objs);
			}

			internal protected override void OnItemsRemoved (IEnumerable<ProjectItem> objs)
			{
				Project.OnItemsRemoved (objs);
			}
		}
	}

	public delegate void ProjectEventHandler (Object sender, ProjectEventArgs e);
	public class ProjectEventArgs : EventArgs
	{
		public ProjectEventArgs (Project project)
		{
			this.project = project;
		}

		private Project project;
		public Project Project {
			get { return project; }
		}
	}

	class UnresolvedFileCollection
	{
		// Holds a dictionary of files that depend on other files, and for which the dependency
		// has not yet been resolved. The key of the dictionary is the path to a parent
		// file to be resolved, and the value can be a ProjectFile object or a List<ProjectFile>
		// (This may happen if several files depend on the same parent file)
		Dictionary<FilePath,object> unresolvedDeps = new Dictionary<FilePath, object> ();

		public void Remove (ProjectFile file)
		{
			Remove (file, null);
		}

		public void Remove (ProjectFile file, FilePath dependencyPath)
		{
			if (dependencyPath.IsNullOrEmpty) {
				if (string.IsNullOrEmpty (file.DependsOn))
					return;
				dependencyPath = file.DependencyPath;
			}

			object depFile;
			if (unresolvedDeps.TryGetValue (dependencyPath, out depFile)) {
				if ((depFile is ProjectFile) && ((ProjectFile)depFile == file))
					unresolvedDeps.Remove (dependencyPath);
				else if (depFile is List<ProjectFile>) {
					var list = (List<ProjectFile>) depFile;
					list.Remove (file);
					if (list.Count == 1)
						unresolvedDeps [dependencyPath] = list[0];
				}
			}
		}

		public void Add (ProjectFile file)
		{
			object depFile;
			if (unresolvedDeps.TryGetValue (file.DependencyPath, out depFile)) {
				if (depFile is ProjectFile) {
					if ((ProjectFile)depFile != file) {
						var list = new List<ProjectFile> ();
						list.Add ((ProjectFile)depFile);
						list.Add (file);
						unresolvedDeps [file.DependencyPath] = list;
					}
				}
				else if (depFile is List<ProjectFile>) {
					var list = (List<ProjectFile>) depFile;
					if (!list.Contains (file))
						list.Add (file);
				}
			} else
				unresolvedDeps [file.DependencyPath] = file;
		}

		public IEnumerable<ProjectFile> GetUnresolvedFilesForPath (FilePath filePath)
		{
			object depFile;
			if (unresolvedDeps.TryGetValue (filePath, out depFile)) {
				if (depFile is ProjectFile)
					yield return (ProjectFile) depFile;
				else {
					foreach (var f in (List<ProjectFile>) depFile)
						yield return f;
				}
			}
		}
	}

	public static class ProjectExtensions
	{
		/// <summary>
		/// Given a project, if the project implements the specified flavor type, this
		/// method returns the flavor instance. It returns null if the project is null or
		/// if the project doesn't implement the flavor.
		/// </summary>
		public static T AsFlavor<T> (this Project project) where T:ProjectExtension
		{
			return project != null ? project.GetFlavor<T> () : null;
		}
	}
}<|MERGE_RESOLUTION|>--- conflicted
+++ resolved
@@ -1789,11 +1789,7 @@
 			return Task.FromResult (BuildResult.CreateSuccess ());
 		}
 
-<<<<<<< HEAD
 		protected override Task OnExecute (ProgressMonitor monitor, ExecutionContext context, ConfigurationSelector configuration, RunConfiguration runConfiguration)
-=======
-		protected override Task OnExecute (ProgressMonitor monitor, ExecutionContext context, ConfigurationSelector configuration)
->>>>>>> f19fd2c0
 		{
 			ProjectConfiguration config = GetConfiguration (configuration) as ProjectConfiguration;
 			if (config == null)
@@ -2656,7 +2652,7 @@
 		}
 
 		void WriteConfigurations (ProgressMonitor monitor, MSBuildProject msproject, IMSBuildPropertySet globalGroup)
-		{
+		{
 			if (Configurations.Count > 0) {
 
 				List<ConfigData> configData = GetConfigData (msproject, false);
@@ -2741,7 +2737,7 @@
 		}
 
 		void WriteRunConfigurations (ProgressMonitor monitor, MSBuildProject msproject, IMSBuildPropertySet globalGroup)
-		{
+		{
 			List<ConfigData> configData = new List<ConfigData> ();
 			GetRunConfigData (configData, msproject, false);
 			GetRunConfigData (configData, userProject, false);
