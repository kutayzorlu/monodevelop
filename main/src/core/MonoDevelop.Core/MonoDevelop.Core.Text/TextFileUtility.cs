﻿//
// TextFileUtility.cs
//
// Author:
//       Mike Krüger <mkrueger@xamarin.com>
//
// Copyright (c) 2014 Xamarin Inc. (http://xamarin.com)
//
// Permission is hereby granted, free of charge, to any person obtaining a copy
// of this software and associated documentation files (the "Software"), to deal
// in the Software without restriction, including without limitation the rights
// to use, copy, modify, merge, publish, distribute, sublicense, and/or sell
// copies of the Software, and to permit persons to whom the Software is
// furnished to do so, subject to the following conditions:
//
// The above copyright notice and this permission notice shall be included in
// all copies or substantial portions of the Software.
//
// THE SOFTWARE IS PROVIDED "AS IS", WITHOUT WARRANTY OF ANY KIND, EXPRESS OR
// IMPLIED, INCLUDING BUT NOT LIMITED TO THE WARRANTIES OF MERCHANTABILITY,
// FITNESS FOR A PARTICULAR PURPOSE AND NONINFRINGEMENT. IN NO EVENT SHALL THE
// AUTHORS OR COPYRIGHT HOLDERS BE LIABLE FOR ANY CLAIM, DAMAGES OR OTHER
// LIABILITY, WHETHER IN AN ACTION OF CONTRACT, TORT OR OTHERWISE, ARISING FROM,
// OUT OF OR IN CONNECTION WITH THE SOFTWARE OR THE USE OR OTHER DEALINGS IN
// THE SOFTWARE.
using System;
using System.Linq;
using System.Collections.Generic;
using System.IO;
using System.Text;
using System.Threading.Tasks;
using System.Threading;

namespace MonoDevelop.Core.Text
{
	/// <summary>
	/// This class handles text input from files, streams and byte arrays with auto-detect encoding.
	/// </summary>
	public static class TextFileUtility
	{
		readonly static int maxBomLength = 0;
		readonly static Encoding[] encodingsWithBom;

		public readonly static Encoding DefaultEncoding = new UTF8Encoding(encoderShouldEmitUTF8Identifier: false);

		static TextFileUtility ()
		{
			var encodings = new List<Encoding> ();

			foreach (var info in Encoding.GetEncodings ()) {
				Encoding encoding;
				try {
					encoding = info.GetEncoding ();
				} catch (NotSupportedException) {
					continue;
				}
				var bom = encoding.GetPreamble ();
				if (bom == null || bom.Length == 0)
					continue;
				maxBomLength = System.Math.Max (maxBomLength, bom.Length);
				encodings.Add (encoding);
			}

			encodingsWithBom = encodings.ToArray ();

			// Encoding verifiers
			var verifierList = new List<Verifier> {
				new Utf8Verifier (),
				new GB18030CodePageVerifier (),
				new WindowsCodePageVerifier (),
				new UnicodeVerifier (),
				new BigEndianUnicodeVerifier (),
				new CodePage858Verifier ()
			};

			verifiers = verifierList.Where (v => v.IsSupported).ToArray ();

			// cache the verifier machine state tables, to do the virtual StateTable only once.
			stateTables = new byte[verifiers.Length][][];
			for (int i = 0; i < verifiers.Length; i++) {
				verifiers [i].Initialize ();
				stateTables [i] = verifiers [i].StateTable;
			}
		}

		#region stream reader methods
		public static StreamReader OpenStream (string fileName)
		{
			return OpenStream (File.ReadAllBytes (fileName));
		}

		public static StreamReader OpenStream (byte[] bytes)
		{
			if (bytes == null)
				throw new ArgumentNullException ("bytes");
			return OpenStream (new MemoryStream (bytes, false));
		}

		public static StreamReader OpenStream (Stream stream)
		{
			if (stream == null)
				throw new ArgumentNullException ("stream");
			byte[] possibleBom = new byte[maxBomLength];
			stream.Read (possibleBom, 0, System.Math.Min ((int)stream.Length, maxBomLength));

			foreach (var encoding in encodingsWithBom) {
				var bom = encoding.GetPreamble ();
				bool invalid = false;
				for (int i = 0; i < bom.Length; i++) {
					if (bom [i] != possibleBom [i]) {
						invalid = true;
						break;
					}
				}

				if (!invalid) {
					stream.Position = bom.Length;
					return new StreamReader (stream, encoding);
				}
			}
			stream.Position = 0;
			return new StreamReader (stream, AutoDetectEncoding (stream));
		}
		#endregion

		#region string methods
		public static string GetText (byte[] bytes)
		{
			Encoding encoding;
			return GetText (bytes, out encoding);
		}

		public static string GetText (byte[] bytes, out Encoding encoding)
		{
			if (bytes == null)
				throw new ArgumentNullException ("bytes");
			encoding = null;
			int start = 0;
			foreach (var enc in encodingsWithBom) {
				var bom = enc.GetPreamble ();
				bool invalid = false;
				if (bom.Length > bytes.Length)
					continue;
				for (int i = 0; i < bom.Length; i++) {
					if (bom [i] != bytes [i]) {
						invalid = true;
						break;
					}
				}

				if (!invalid) {
					encoding = enc;
					start = bom.Length;
					break;
				}
			}
			if (encoding == null) {
				int max = System.Math.Min (bytes.Length, maxBufferLength);
				encoding = AutoDetectEncoding (bytes, max);
			}
			return encoding.GetString (bytes, start, bytes.Length - start);
		}

<<<<<<< HEAD
		public static string GetText (byte[] bytes, Encoding encoding)
		{
			return encoding.GetString (bytes);
		}

=======
>>>>>>> 233a8fb9
		public static string GetText (Stream inputStream)
		{
			using (var stream = OpenStream (inputStream)) {
				return stream.ReadToEnd ();
			}
		}

		public static string GetText (Stream inputStream, out Encoding encoding)
		{
			if (inputStream == null)
				throw new ArgumentNullException ("inputStream");
			using (var stream = OpenStream (inputStream)) {
				encoding = stream.CurrentEncoding;
				return stream.ReadToEnd ();
			}
		}

		public static async Task<TextContent> GetTextAsync (Stream inputStream)
		{
			if (inputStream == null)
				throw new ArgumentNullException ("inputStream");
			var tc = new TextContent ();
			using (var stream = OpenStream (inputStream)) {
				tc.Encoding = stream.CurrentEncoding;
				tc.Text = await stream.ReadToEndAsync ().ConfigureAwait (false);
			}
			return tc;
		}

		public static string GetText (string fileName)
		{
			return GetText (File.ReadAllBytes (fileName));
		}

		public static async Task<string> GetTextAsync (string fileName, CancellationToken token)
		{
			return GetText (await ReadAllBytesAsync (fileName, token).ConfigureAwait (false));
		}

		public static string GetText (string fileName, out Encoding encoding)
		{
			if (fileName == null)
				throw new ArgumentNullException ("fileName");
			return GetText (File.ReadAllBytes (fileName), out encoding);
		}

		#endregion

		#region file methods
		static void ArgumentCheck (string fileName)
		{
			if (fileName == null)
				throw new ArgumentNullException ("fileName");
		}

		static void ArgumentCheck (string fileName, string text, Encoding encoding)
		{
			if (fileName == null)
				throw new ArgumentNullException ("fileName");
			if (text == null)
				throw new ArgumentNullException ("text");
			if (encoding == null)
				throw new ArgumentNullException ("encoding");
		}

		static string WriteTextInit (string fileName)
		{
			// atomic rename only works in the same directory on linux. The tmp files may be on another partition -> breaks save.
			string tmpPath = Path.Combine (Path.GetDirectoryName (fileName), ".#" + Path.GetFileName (fileName));
			return tmpPath;
		}

		static void WriteTextFinal (string tmpPath, string fileName)
		{
			try {
				FileService.SystemRename (tmpPath, fileName);
			} catch (Exception) {
				try {
					File.Delete (tmpPath);
				} catch {
					// nothing
				}
				throw;
			}
		}

		public static void WriteText (string fileName, ITextSource source)
		{
			ArgumentCheck (fileName);
			var tmpPath = WriteTextInit (fileName);
			using (var stream = new FileStream (tmpPath, FileMode.OpenOrCreate, FileAccess.Write, FileShare.Write)) {
				using (var sw = new StreamWriter (stream, source.Encoding)) {
					source.WriteTextTo (sw);
				}
			}
			WriteTextFinal (tmpPath, fileName);
		}

		public static void WriteText (string fileName, string text, Encoding encoding)
		{
			ArgumentCheck (fileName, text, encoding);
			var tmpPath = WriteTextInit (fileName);
			using (var stream = new FileStream (tmpPath, FileMode.OpenOrCreate, FileAccess.Write, FileShare.Write)) {
				var bom = encoding.GetPreamble ();
				if (bom != null && bom.Length > 0)
					stream.Write (bom, 0, bom.Length);
				byte[] bytes = encoding.GetBytes (text);
				stream.Write (bytes, 0, bytes.Length);
			}
			WriteTextFinal (tmpPath, fileName);
		}

		const int DefaultBufferSize = 4096;
		public static async Task WriteTextAsync (string fileName, string text, Encoding encoding, bool hadBom)
		{
			ArgumentCheck (fileName, text, encoding);
			var tmpPath = WriteTextInit (fileName);
			using (var stream = new FileStream (tmpPath, FileMode.OpenOrCreate, FileAccess.Write, FileShare.Write, bufferSize: DefaultBufferSize, options: FileOptions.Asynchronous)) {
				if (hadBom) {
					var bom = encoding.GetPreamble ();
					if (bom != null && bom.Length > 0)
						await stream.WriteAsync (bom, 0, bom.Length).ConfigureAwait (false);
				}
				byte[] bytes = encoding.GetBytes (text);
				await stream.WriteAsync (bytes, 0, bytes.Length).ConfigureAwait (false);
			}
			WriteTextFinal (tmpPath, fileName);
		}

		/// <summary>
		/// Returns a byte array containing the text encoded by a specified encoding &amp; bom.
		/// </summary>
		/// <param name="text">The text to encode.</param>
		/// <param name="encoding">The encoding.</param>
		/// <param name="hadBom">If set to <c>true</c> a bom will be prepended.</param>
		public static byte[] GetBuffer (string text, Encoding encoding, bool hadBom)
		{
			using (var stream = new MemoryStream ()) {
				if (hadBom) {
					var bom = encoding.GetPreamble ();
					if (bom != null && bom.Length > 0)
						stream.Write (bom, 0, bom.Length);
				}
				byte[] bytes = encoding.GetBytes (text);
				stream.Write (bytes, 0, bytes.Length);
				return stream.GetBuffer ();
			}
		}

		public static string ReadAllText (string fileName)
		{
			Encoding encoding;
			return ReadAllText (fileName, out encoding);
		}

		public static string ReadAllText (string fileName, out Encoding encoding)
		{
			if (fileName == null)
				throw new ArgumentNullException ("fileName");
			byte[] content = File.ReadAllBytes (fileName);
			return GetText (content, out encoding);
		}

		public static async Task<TextContent> ReadAllTextAsync (string fileName)
		{
			if (fileName == null)
				throw new ArgumentNullException ("fileName");
			byte[] content = await ReadAllBytesAsync (fileName).ConfigureAwait (false);

			Encoding encoding;
			var txt = GetText (content, out encoding);
			return new TextContent {
				Text = txt,
				Encoding = encoding
			};
		}

		public static string ReadAllText (string fileName, Encoding encoding)
		{
			if (fileName == null)
				throw new ArgumentNullException ("fileName");
			if (encoding == null)
				throw new ArgumentNullException ("encoding");

			byte[] content = File.ReadAllBytes (fileName);
			return encoding.GetString (content); 
		}

		public static async Task<TextContent> ReadAllTextAsync (string fileName, Encoding encoding)
		{
			if (fileName == null)
				throw new ArgumentNullException ("fileName");
			if (encoding == null)
				throw new ArgumentNullException ("encoding");

			byte[] content = await ReadAllBytesAsync (fileName).ConfigureAwait (false);

			var txt = encoding.GetString (content); 
			return new TextContent {
				Text = txt,
				Encoding = encoding
			};
		}

		public static Task<byte []> ReadAllBytesAsync (string file)
		{
			return ReadAllBytesAsync (file, CancellationToken.None);
		}

		public static async Task<byte[]> ReadAllBytesAsync (string file, CancellationToken token)
		{
			using (var f = new FileStream (file, FileMode.Open, FileAccess.Read, FileShare.Read, bufferSize: DefaultBufferSize, options: FileOptions.Asynchronous | FileOptions.SequentialScan))
			using (var bs = new BufferedStream (f)) {
				var res = new byte [bs.Length];
				int nr = 0;
				int c = 0;
				while (nr < res.Length && (c = await bs.ReadAsync (res, nr, res.Length - nr, token).ConfigureAwait (false)) > 0)
					nr += c;
				return res;
			}
		}

		#endregion

		#region ASCII encoding check
		public static bool IsASCII (string text)
		{
			if (text == null)
				throw new ArgumentNullException ("text");
			for (int i = 0; i < text.Length; i++) {
				var ch = text [i];
				if (ch > 0x7F)
					return false;
			}
			return true;
		}
		#endregion

		#region Binary check
		public static bool IsBinary (byte[] bytes)
		{
			if (bytes == null)
				throw new ArgumentNullException ("bytes");
			var enc = AutoDetectEncoding (bytes, Math.Min (bytes.Length, maxBufferLength));
			return enc == Encoding.ASCII;
		}

		public static bool IsBinary (string fileName)
		{
			if (fileName == null)
				throw new ArgumentNullException ("fileName");
			using (var stream = new FileStream (fileName, FileMode.Open, FileAccess.Read, FileShare.Read, bufferSize: DefaultBufferSize, options: FileOptions.SequentialScan)) {
				return IsBinary (stream);
			}
		}

		public static bool IsBinary (Stream stream)
		{
			if (stream == null)
				throw new ArgumentNullException ("stream");

			var enc = AutoDetectEncoding (stream);
			return enc == Encoding.ASCII;
		}
		#endregion

		#region Encoding autodetection
		static readonly Verifier[] verifiers;
		static readonly byte[][][] stateTables;

		const int maxBufferLength = 50 * 1024;

		static unsafe Encoding AutoDetectEncoding (Stream stream)
		{
			try {
				int max = (int)System.Math.Min (stream.Length, maxBufferLength);
				var readBuf = new byte[max];
				int readLength = stream.Read (readBuf, 0, max);
				stream.Position = 0;
				return AutoDetectEncoding (readBuf, readLength);
			} catch (Exception e) {
				Console.WriteLine (e);
			}
			return Encoding.ASCII;
		}

		static unsafe Encoding AutoDetectEncoding (byte[] bytes, int readLength)
		{
			try {
				var readBuf = bytes;

				// run the verifiers
				fixed (byte* bBeginPtr = readBuf) {
					byte* bEndPtr = bBeginPtr + readLength;
					for (int i = 0; i < verifiers.Length; i++) {
						byte curState = verifiers [i].InitalState;
						byte* bPtr = bBeginPtr;
						while (bPtr != bEndPtr) {
							if (curState != 0) {
								curState = stateTables [i] [curState] [*bPtr];
								if (curState == 0) {
									break;
								}
							}
							bPtr++;
						}
						if (verifiers [i].IsEncodingValid (curState))
							return verifiers [i].Encoding;
					}
				}
			} catch (Exception e) {
				Console.WriteLine (e);
			}
			return Encoding.ASCII;
		}

		abstract class Verifier
		{
			internal const byte Error = 0;
			protected static readonly byte[] errorTable = new byte[(int)byte.MaxValue + 1];

			public abstract byte InitalState { get; }

			public abstract Encoding Encoding { get; }

			public abstract byte[][] StateTable { get; }

			protected abstract void Init ();

			bool isInitialized = false;

			public void Initialize ()
			{
				if (isInitialized)
					throw new InvalidOperationException ("Already initialized");
				isInitialized = true;
				Init ();
			}

			public abstract bool IsSupported { get; }

			public virtual bool IsEncodingValid (byte state)
			{
				return state != Error; 
			}
		}

		class Utf8Verifier : Verifier
		{
			const byte UTF1 = 1;
			const byte UTFTail1 = 2;
			const byte UTFTail2 = 3;
			const byte UTFTail3 = 4;
			const byte UTF8_3_TailPre1 = 5;
			const byte UTF8_3_TailPre2 = 6;
			const byte UTF8_4_TailPre1 = 7;
			const byte UTF8_4_TailPre2 = 8;
			const byte LAST = 9;
			static byte[][] table;

			public override bool IsSupported {
				get {
					try {
						return Encoding.UTF8 != null;
					} catch (Exception) {
						return false;
					}
				}
			}

			protected override void Init ()
			{
				table = new byte[LAST][];
				table [0] = errorTable;
				for (int i = 1; i < LAST; i++)
					table [i] = new byte[(int)byte.MaxValue + 1];

				// UTF8-1      = %x00-7F
				// Take out the 0 case, that indicates a UTF16/32 file.
				for (int i = 0x00; i <= 0x7F; i++) {
					table [UTF1] [i] = UTF1;
				}

				// UTF8-tail   = %x80-BF
				for (int i = 0x80; i <= 0xBF; i++) {
					table [UTFTail1] [i] = UTF1;
					table [UTFTail2] [i] = UTFTail1;
					table [UTFTail3] [i] = UTFTail2;
				}

				// UTF8-2 = %xC2-DF UTF8-tail
				for (int i = 0xC2; i <= 0xDF; i++)
					table [UTF1] [i] = UTFTail1;

				// UTF8-3      = %xE0 %xA0-BF UTF8-tail / %xE1-EC 2( UTF8-tail ) /
				//               %xED %x80-9F UTF8-tail / %xEE-EF 2( UTF8-tail )
				for (int i = 0xA0; i <= 0xBF; i++) {
					table [UTF8_3_TailPre1] [i] = UTFTail1;
				}
				for (int i = 0x80; i <= 0x9F; i++) {
					table [UTF8_3_TailPre2] [i] = UTFTail1;
				}

				table [UTF1] [0xE0] = UTF8_3_TailPre1;
				for (int i = 0xE1; i <= 0xEC; i++)
					table [UTF1] [i] = UTFTail2;
				table [UTF1] [0xED] = UTF8_3_TailPre2;
				for (int i = 0xEE; i <= 0xEF; i++)
					table [UTF1] [i] = UTFTail2;

				// UTF8-4      = %xF0 %x90-BF 2( UTF8-tail ) / %xF1-F3 3( UTF8-tail ) /
				//               %xF4 %x80-8F 2( UTF8-tail )

				for (int i = 0x90; i <= 0xBF; i++) {
					table [UTF8_4_TailPre1] [i] = UTFTail2;
				}
				for (int i = 0x80; i <= 0xBF; i++) {
					table [UTF8_4_TailPre2] [i] = UTFTail2;
				}
				table [UTF1] [0xF0] = UTF8_4_TailPre1;
				for (int i = 0xF1; i <= 0xF3; i++)
					table [UTF1] [i] = UTFTail3;
				table [UTF1] [0xF4] = UTF8_4_TailPre2;

				// always invalid.
				for (int i = 0; i < table.Length; i++) {
					table [i] [0xC0] = Error;
					table [i] [0xC1] = Error;
					table [i] [0xF5] = Error;
					table [i] [0xFF] = Error;
				}
			}

			public override byte InitalState { get { return UTF1; } }

			static Encoding utf8WithoutBom = new UTF8Encoding (false);
			public override Encoding Encoding { get { return utf8WithoutBom; } }

			public override byte[][] StateTable { get { return table; } }
		}

		/// <summary>
		/// Unicode verifier
		/// </summary> 
		class UnicodeVerifier : Verifier
		{
			const byte Even = 1;
			const byte Odd = 2;
			const byte EvenPossible = 3;
			const byte OddPossible = 4;
			const byte LAST = 5;
			static byte[][] table;

			protected override void Init ()
			{
				// Simple approach - detect 0 at odd posititons, then it's likely a utf16
				// if 0 at an even position it's regarded as no utf-16.
				table = new byte[LAST][];
				table [0] = errorTable;
				for (int i = 1; i < LAST; i++)
					table [i] = new byte[(int)byte.MaxValue + 1];

				for (int i = 0x00; i <= 0xFF; i++) {
					table [Even] [i] = Odd;
					table [Odd] [i] = Even;
					table [EvenPossible] [i] = OddPossible;
					table [OddPossible] [i] = EvenPossible;
				}
				table [Odd] [0] = EvenPossible;
				table [Even] [0] = Error;
				table [EvenPossible] [0] = Error;
			}

			public override byte InitalState { get { return Even; } }

			static Encoding unicodeWithoutBom = new UnicodeEncoding (false, false);
			public override Encoding Encoding { get { return unicodeWithoutBom; } }

			public override byte[][] StateTable { get { return table; } }

			public override bool IsSupported {
				get {
					try {
						return Encoding.Unicode != null;
					} catch (Exception) {
						return false;
					}
				}
			}

			public override bool IsEncodingValid (byte state)
			{
				return state == EvenPossible || state == OddPossible;
			}
		}

		class BigEndianUnicodeVerifier : Verifier
		{
			const byte Even = 1;
			const byte Odd = 2;
			const byte EvenPossible = 3;
			const byte OddPossible = 4;
			const byte LAST = 5;

			public override byte InitalState { get { return Even; } }

			static Encoding unicodeWithoutBom = new UnicodeEncoding (true, false);
			public override Encoding Encoding { get { return unicodeWithoutBom; } }

			public override byte[][] StateTable { get { return table; } }

			public override bool IsSupported {
				get {
					try {
						return Encoding.BigEndianUnicode != null;
					} catch (Exception) {
						return false;
					}
				}
			}

			public override bool IsEncodingValid (byte state)
			{
				return state == EvenPossible || state == OddPossible;
			}

			static byte[][] table;

			protected override void Init ()
			{
				// Simple approach - detect 0 at even posititons, then it's likely a utf16be
				// if 0 at an odd position it's regarded as no utf-16be.
				table = new byte[LAST][];
				table [0] = errorTable;
				for (int i = 1; i < LAST; i++)
					table [i] = new byte[(int)byte.MaxValue + 1];

				for (int i = 0x00; i <= 0xFF; i++) {
					table [Even] [i] = Odd;
					table [Odd] [i] = Even;
					table [EvenPossible] [i] = OddPossible;
					table [OddPossible] [i] = EvenPossible;
				}
				table [Odd] [0] = Error;
				table [OddPossible] [0] = Error;
				table [Even] [0] = OddPossible;
			}
		}

		/// <summary>
		/// Code page 1252 was the long time default on windows. This encoding is a superset of ISO 8859-1.
		/// </summary>
		class WindowsCodePageVerifier : Verifier
		{
			const byte Valid = 1;
			const byte LAST = 2;
			static byte[][] table;
			static Encoding EncodingWindows;

			public override byte InitalState { get { return Valid; } }

			public override Encoding Encoding { get { return EncodingWindows; } }

			public override byte[][] StateTable { get { return table; } }


			const int westernEncodingCodePage = 1252;
			/// <summary>
			/// Try to guess the windows code page using the default encoding, on non windows system default
			/// to 1252 (western encoding).
			/// </summary>
			int WindowsCodePage {
				get {
					if (Platform.IsWindows) {
						int cp = Encoding.Default.CodePage;
						if (cp >= 1250 && cp < 1260)
							return cp;
					}
					return westernEncodingCodePage;
				}
			}

			public override bool IsSupported {
				get {
					try {
						return Encoding.GetEncoding (WindowsCodePage) != null;
					} catch (Exception) {
						return false;
					}
				}
			}

			protected override void Init ()
			{
				EncodingWindows = Encoding.GetEncoding (WindowsCodePage);
				table = new byte[LAST][];
				table [0] = errorTable;
				for (int i = 1; i < LAST; i++)
					table [i] = new byte[(int)byte.MaxValue + 1];

				for (int i = 0x00; i <= 0xFF; i++) {
					table [Valid] [i] = Valid;
				}
				table [Valid] [0x81] = Error;
				table [Valid] [0x8D] = Error;
				table [Valid] [0x8F] = Error;
				table [Valid] [0x90] = Error;
				table [Valid] [0x9D] = Error;
			}
		}

		/// <summary>
		/// Code page 858 supports old DOS style files extended with the euro sign.
		/// </summary>
		class CodePage858Verifier : Verifier
		{
			const byte Valid = 1;
			const byte LAST = 2;
			static byte[][] table;
			static Encoding EncodingCp858;

			public override byte InitalState { get { return Valid; } }

			public override Encoding Encoding { get { return EncodingCp858; } }

			public override byte[][] StateTable { get { return table; } }

			public override bool IsSupported {
				get {
					try {
						return Encoding.GetEncoding (858) != null;
					} catch (Exception) {
						return false;
					}
				}
			}

			protected override void Init ()
			{
				EncodingCp858 = Encoding.GetEncoding (858);
				table = new byte[LAST][];
				table [0] = errorTable;
				for (int i = 1; i < LAST; i++)
					table [i] = new byte[(int)byte.MaxValue + 1];

				for (int i = 0x20; i <= 0xFF; i++) {
					table [Valid] [i] = Valid;
				}
			}
		}

		/// <summary>
		/// Try to detect chinese encoding.
		/// </summary>
		class GB18030CodePageVerifier : Verifier
		{
			const byte Valid  = 1;
			const byte Second = 2;
			const byte Third  = 3;
			const byte Fourth  = 4;
			const byte NotValid  = 5;

			const byte LAST = 6;
			static byte[][] table;
			static Encoding EncodingWindows;

			public override byte InitalState { get { return NotValid; } }

			public override Encoding Encoding { get { return EncodingWindows; } }

			public override byte[][] StateTable { get { return table; } }

			public override bool IsEncodingValid (byte state)
			{
				return state == Valid; 
			}

			int WindowsCodePage {
				get {
					return 54936;
				}
			}

			public override bool IsSupported {
				get {
					try {
						return Encoding.GetEncoding (WindowsCodePage) != null;
					} catch (Exception) {
						return false;
					}
				}
			}

			protected override void Init ()
			{
				EncodingWindows = Encoding.GetEncoding (WindowsCodePage);
				table = new byte[LAST][];
				table [0] = errorTable;
				for (int i = 1; i < LAST; i++)
					table [i] = new byte[(int)byte.MaxValue + 1];

				for (int i = 0x00; i <= 0x80; i++)
					table [Valid] [i] = Valid;
				for (int i = 0x81; i <= 0xFE; i++)
					table [Valid] [i] = Second;
				table [Valid] [0xFF] = Error;

				// need to encounter a multi byte sequence first.
				for (int i = 0x00; i <= 0x80; i++)
					table [NotValid] [i] = NotValid;
				for (int i = 0x81; i <= 0xFE; i++)
					table [NotValid] [i] = Second;
				table [NotValid] [0xFF] = Error;

				for (int i = 0x00; i <= 0xFF; i++)
					table [Second] [i] = Error;
				for (int i = 0x40; i <= 0xFE; i++)
					table [Second] [i] = Valid;
				for (int i = 0x30; i <= 0x39; i++)
					table [Second] [i] = Third;

				for (int i = 0x00; i <= 0xFF; i++)
					table [Third] [i] = Error;
				for (int i = 0x81; i <= 0xFE; i++)
					table [Third] [i] = Fourth;

				for (int i = 0x00; i <= 0xFF; i++)
					table [Fourth] [i] = Error;
				for (int i = 0x30; i <= 0x39; i++)
					table [Fourth] [i] = Valid;
			}
		}
		#endregion
	}

	public class TextContent
	{
		public string Text { get; internal set; }
		public Encoding Encoding { get; internal set; }
	}
}<|MERGE_RESOLUTION|>--- conflicted
+++ resolved
@@ -41,8 +41,8 @@
 		readonly static int maxBomLength = 0;
 		readonly static Encoding[] encodingsWithBom;
 
-		public readonly static Encoding DefaultEncoding = new UTF8Encoding(encoderShouldEmitUTF8Identifier: false);
-
+		public readonly static Encoding DefaultEncoding = new UTF8Encoding(encoderShouldEmitUTF8Identifier: false);
+
 		static TextFileUtility ()
 		{
 			var encodings = new List<Encoding> ();
@@ -161,14 +161,6 @@
 			return encoding.GetString (bytes, start, bytes.Length - start);
 		}
 
-<<<<<<< HEAD
-		public static string GetText (byte[] bytes, Encoding encoding)
-		{
-			return encoding.GetString (bytes);
-		}
-
-=======
->>>>>>> 233a8fb9
 		public static string GetText (Stream inputStream)
 		{
 			using (var stream = OpenStream (inputStream)) {
@@ -213,10 +205,10 @@
 			if (fileName == null)
 				throw new ArgumentNullException ("fileName");
 			return GetText (File.ReadAllBytes (fileName), out encoding);
-		}
-
+		}
+
 		#endregion
-
+
 		#region file methods
 		static void ArgumentCheck (string fileName)
 		{
@@ -226,7 +218,7 @@
 
 		static void ArgumentCheck (string fileName, string text, Encoding encoding)
 		{
-			if (fileName == null)
+			if (fileName == null)
 				throw new ArgumentNullException ("fileName");
 			if (text == null)
 				throw new ArgumentNullException ("text");
