--- conflicted
+++ resolved
@@ -326,11 +326,7 @@
 	run_md_bundle_if_needed(appDir, argc, argv);
 
 	// can be overridden with plist string MonoMinVersion
-<<<<<<< HEAD
-	NSString *req_mono_version = @"5.18.0.234";
-=======
 	NSString *req_mono_version = @"5.18.0.244";
->>>>>>> 0dc11f89
 
 	// can be overridden with either plist bool MonoUseSGen or MONODEVELOP_USE_SGEN env
 	bool use_sgen = YES;
