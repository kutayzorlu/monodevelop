--- conflicted
+++ resolved
@@ -561,11 +561,6 @@
     checker.InvalidateConfiguration(options)
 
   //flush all caches and garbage collect
-<<<<<<< HEAD
   member x.ClearRootCaches() =
-    Debug.WriteLine("LanguageService: Clearing root caches and finalizing transients")
-=======
-  member x.ClearLanguageServiceRootCachesAndCollectAndFinalizeAllTransients() =
     LoggingService.LogDebug("LanguageService: Clearing root caches and finalizing transients")
->>>>>>> f7dbf1e3
     checker.ClearLanguageServiceRootCachesAndCollectAndFinalizeAllTransients()