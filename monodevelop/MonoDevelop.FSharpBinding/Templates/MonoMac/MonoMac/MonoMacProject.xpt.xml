<?xml version="1.0"?>
<Template originator="Michael Hutchinson" created="2010/06/05">
	
	<!-- Template Header -->
	<TemplateConfiguration>
<<<<<<< HEAD
		<_Name>Cocoa App</_Name>
		<Category>other/unsupported/monomac</Category>
		<Image id="md-mac-application" />
=======
		<_Name>MonoMac Project</_Name>
		<_Category>F#/Mac/Open source</_Category>
>>>>>>> 42607d3c
		<LanguageName>F#</LanguageName>
		<_Description>A basic Cocoa Mac App.</_Description>
		<GroupId>md-monomac-project</GroupId>
	</TemplateConfiguration>
	
	<!-- Actions -->
	<Actions>
		<Open filename = "AppDelegate.fs"/>
	</Actions>
	
	<!-- Template Content -->
	<Combine name = "${ProjectName}" directory = ".">
		<Options>
			<StartupProject>${ProjectName}</StartupProject>
			<OtherFlags>--noframework</OtherFlags>
		</Options>
		
		<Project name = "${ProjectName}" directory = "." type = "MonoMac">
			<Options />
			<References>
				<Reference type="Gac" refto="mscorlib" />
				<Reference type="Gac" refto="System" />
				<Reference type="Gac" refto="System.Xml" />
				<Reference type="Gac" refto="System.Core" />
				<Reference type="Gac" refto="System.Xml.Linq" />
				<Reference type="Gac" refto="System.Drawing" />
				<Reference type="Gac" refto="FSharp.Core" />
				<Reference type="Gac" refto="MonoMac" SpecificVersion="false" />
			</References>
			<Files>
				<Directory name="Resources" />
				<FileTemplateReference TemplateID="MonoMacApplicationManifest" />
				<FileTemplateReference TemplateID="FSharpMonoMacWindowWithControllerXib" name="MainWindow" />
				<File name="AppDelegate.fs" >
<![CDATA[
namespace ${Namespace}

open System
open System.Drawing

open MonoMac.ObjCRuntime
open MonoMac.Foundation
open MonoMac.AppKit

[<Register ("AppDelegate")>]
type AppDelegate () =
    inherit NSApplicationDelegate ()

    override x.FinishedLaunching (notification) =
        let mainWindowController = new ${Namespace}.MainWindowController ()
        mainWindowController.Window.MakeKeyAndOrderFront (x)

module main =
    [<EntryPoint>]
    let main args =
        NSApplication.Init ()
        NSApplication.Main (args)
        0
]]></File>
				<File name="MainMenu.xib">
<![CDATA[<?xml version="1.0" encoding="UTF-8"?>
<archive type="com.apple.InterfaceBuilder3.Cocoa.XIB" version="7.10">
	<data>
		<int key="IBDocument.SystemTarget">1060</int>
		<string key="IBDocument.SystemVersion">10D573</string>
		<string key="IBDocument.InterfaceBuilderVersion">762</string>
		<string key="IBDocument.AppKitVersion">1038.29</string>
		<string key="IBDocument.HIToolboxVersion">460.00</string>
		<object class="NSMutableDictionary" key="IBDocument.PluginVersions">
			<string key="NS.key.0">com.apple.InterfaceBuilder.CocoaPlugin</string>
			<string key="NS.object.0">762</string>
		</object>
		<object class="NSMutableArray" key="IBDocument.EditedObjectIDs">
			<bool key="EncodedWithXMLCoder">YES</bool>
			<integer value="29"/>
		</object>
		<object class="NSArray" key="IBDocument.PluginDependencies">
			<bool key="EncodedWithXMLCoder">YES</bool>
			<string>com.apple.InterfaceBuilder.CocoaPlugin</string>
		</object>
		<object class="NSMutableDictionary" key="IBDocument.Metadata">
			<bool key="EncodedWithXMLCoder">YES</bool>
			<object class="NSArray" key="dict.sortedKeys" id="0">
				<bool key="EncodedWithXMLCoder">YES</bool>
			</object>
			<object class="NSMutableArray" key="dict.values">
				<bool key="EncodedWithXMLCoder">YES</bool>
			</object>
		</object>
		<object class="NSMutableArray" key="IBDocument.RootObjects" id="1048">
			<bool key="EncodedWithXMLCoder">YES</bool>
			<object class="NSCustomObject" id="1021">
				<string key="NSClassName">NSApplication</string>
			</object>
			<object class="NSCustomObject" id="1014">
				<string key="NSClassName">FirstResponder</string>
			</object>
			<object class="NSCustomObject" id="1050">
				<string key="NSClassName">NSApplication</string>
			</object>
			<object class="NSMenu" id="649796088">
				<string key="NSTitle">AMainMenu</string>
				<object class="NSMutableArray" key="NSMenuItems">
					<bool key="EncodedWithXMLCoder">YES</bool>
					<object class="NSMenuItem" id="694149608">
						<reference key="NSMenu" ref="649796088"/>
						<string key="NSTitle">${ProjectName}</string>
						<string key="NSKeyEquiv"/>
						<int key="NSKeyEquivModMask">1048576</int>
						<int key="NSMnemonicLoc">2147483647</int>
						<object class="NSCustomResource" key="NSOnImage" id="35465992">
							<string key="NSClassName">NSImage</string>
							<string key="NSResourceName">NSMenuCheckmark</string>
						</object>
						<object class="NSCustomResource" key="NSMixedImage" id="502551668">
							<string key="NSClassName">NSImage</string>
							<string key="NSResourceName">NSMenuMixedState</string>
						</object>
						<string key="NSAction">submenuAction:</string>
						<object class="NSMenu" key="NSSubmenu" id="110575045">
							<string key="NSTitle">MacCocoaApp</string>
							<object class="NSMutableArray" key="NSMenuItems">
								<bool key="EncodedWithXMLCoder">YES</bool>
								<object class="NSMenuItem" id="238522557">
									<reference key="NSMenu" ref="110575045"/>
									<string key="NSTitle">About ${ProjectName}</string>
									<string key="NSKeyEquiv"/>
									<int key="NSMnemonicLoc">2147483647</int>
									<reference key="NSOnImage" ref="35465992"/>
									<reference key="NSMixedImage" ref="502551668"/>
								</object>
								<object class="NSMenuItem" id="304266470">
									<reference key="NSMenu" ref="110575045"/>
									<bool key="NSIsDisabled">YES</bool>
									<bool key="NSIsSeparator">YES</bool>
									<string key="NSTitle"/>
									<string key="NSKeyEquiv"/>
									<int key="NSKeyEquivModMask">1048576</int>
									<int key="NSMnemonicLoc">2147483647</int>
									<reference key="NSOnImage" ref="35465992"/>
									<reference key="NSMixedImage" ref="502551668"/>
								</object>
								<object class="NSMenuItem" id="609285721">
									<reference key="NSMenu" ref="110575045"/>
									<string key="NSTitle">Preferences…</string>
									<string key="NSKeyEquiv">,</string>
									<int key="NSKeyEquivModMask">1048576</int>
									<int key="NSMnemonicLoc">2147483647</int>
									<reference key="NSOnImage" ref="35465992"/>
									<reference key="NSMixedImage" ref="502551668"/>
								</object>
								<object class="NSMenuItem" id="481834944">
									<reference key="NSMenu" ref="110575045"/>
									<bool key="NSIsDisabled">YES</bool>
									<bool key="NSIsSeparator">YES</bool>
									<string key="NSTitle"/>
									<string key="NSKeyEquiv"/>
									<int key="NSKeyEquivModMask">1048576</int>
									<int key="NSMnemonicLoc">2147483647</int>
									<reference key="NSOnImage" ref="35465992"/>
									<reference key="NSMixedImage" ref="502551668"/>
								</object>
								<object class="NSMenuItem" id="1046388886">
									<reference key="NSMenu" ref="110575045"/>
									<string key="NSTitle">Services</string>
									<string key="NSKeyEquiv"/>
									<int key="NSKeyEquivModMask">1048576</int>
									<int key="NSMnemonicLoc">2147483647</int>
									<reference key="NSOnImage" ref="35465992"/>
									<reference key="NSMixedImage" ref="502551668"/>
									<string key="NSAction">submenuAction:</string>
									<object class="NSMenu" key="NSSubmenu" id="752062318">
										<string key="NSTitle">Services</string>
										<object class="NSMutableArray" key="NSMenuItems">
											<bool key="EncodedWithXMLCoder">YES</bool>
										</object>
										<string key="NSName">_NSServicesMenu</string>
									</object>
								</object>
								<object class="NSMenuItem" id="646227648">
									<reference key="NSMenu" ref="110575045"/>
									<bool key="NSIsDisabled">YES</bool>
									<bool key="NSIsSeparator">YES</bool>
									<string key="NSTitle"/>
									<string key="NSKeyEquiv"/>
									<int key="NSKeyEquivModMask">1048576</int>
									<int key="NSMnemonicLoc">2147483647</int>
									<reference key="NSOnImage" ref="35465992"/>
									<reference key="NSMixedImage" ref="502551668"/>
								</object>
								<object class="NSMenuItem" id="755159360">
									<reference key="NSMenu" ref="110575045"/>
									<string key="NSTitle">Hide ${ProjectName}</string>
									<string key="NSKeyEquiv">h</string>
									<int key="NSKeyEquivModMask">1048576</int>
									<int key="NSMnemonicLoc">2147483647</int>
									<reference key="NSOnImage" ref="35465992"/>
									<reference key="NSMixedImage" ref="502551668"/>
								</object>
								<object class="NSMenuItem" id="342932134">
									<reference key="NSMenu" ref="110575045"/>
									<string key="NSTitle">Hide Others</string>
									<string key="NSKeyEquiv">h</string>
									<int key="NSKeyEquivModMask">1572864</int>
									<int key="NSMnemonicLoc">2147483647</int>
									<reference key="NSOnImage" ref="35465992"/>
									<reference key="NSMixedImage" ref="502551668"/>
								</object>
								<object class="NSMenuItem" id="908899353">
									<reference key="NSMenu" ref="110575045"/>
									<string key="NSTitle">Show All</string>
									<string key="NSKeyEquiv"/>
									<int key="NSKeyEquivModMask">1048576</int>
									<int key="NSMnemonicLoc">2147483647</int>
									<reference key="NSOnImage" ref="35465992"/>
									<reference key="NSMixedImage" ref="502551668"/>
								</object>
								<object class="NSMenuItem" id="1056857174">
									<reference key="NSMenu" ref="110575045"/>
									<bool key="NSIsDisabled">YES</bool>
									<bool key="NSIsSeparator">YES</bool>
									<string key="NSTitle"/>
									<string key="NSKeyEquiv"/>
									<int key="NSKeyEquivModMask">1048576</int>
									<int key="NSMnemonicLoc">2147483647</int>
									<reference key="NSOnImage" ref="35465992"/>
									<reference key="NSMixedImage" ref="502551668"/>
								</object>
								<object class="NSMenuItem" id="632727374">
									<reference key="NSMenu" ref="110575045"/>
									<string key="NSTitle">Quit ${ProjectName}</string>
									<string key="NSKeyEquiv">q</string>
									<int key="NSKeyEquivModMask">1048576</int>
									<int key="NSMnemonicLoc">2147483647</int>
									<reference key="NSOnImage" ref="35465992"/>
									<reference key="NSMixedImage" ref="502551668"/>
								</object>
							</object>
							<string key="NSName">_NSAppleMenu</string>
						</object>
					</object>
					<object class="NSMenuItem" id="379814623">
						<reference key="NSMenu" ref="649796088"/>
						<string key="NSTitle">File</string>
						<string key="NSKeyEquiv"/>
						<int key="NSKeyEquivModMask">1048576</int>
						<int key="NSMnemonicLoc">2147483647</int>
						<reference key="NSOnImage" ref="35465992"/>
						<reference key="NSMixedImage" ref="502551668"/>
						<string key="NSAction">submenuAction:</string>
						<object class="NSMenu" key="NSSubmenu" id="720053764">
							<string key="NSTitle">File</string>
							<object class="NSMutableArray" key="NSMenuItems">
								<bool key="EncodedWithXMLCoder">YES</bool>
								<object class="NSMenuItem" id="705341025">
									<reference key="NSMenu" ref="720053764"/>
									<string key="NSTitle">New</string>
									<string key="NSKeyEquiv">n</string>
									<int key="NSKeyEquivModMask">1048576</int>
									<int key="NSMnemonicLoc">2147483647</int>
									<reference key="NSOnImage" ref="35465992"/>
									<reference key="NSMixedImage" ref="502551668"/>
								</object>
								<object class="NSMenuItem" id="722745758">
									<reference key="NSMenu" ref="720053764"/>
									<string key="NSTitle">Open…</string>
									<string key="NSKeyEquiv">o</string>
									<int key="NSKeyEquivModMask">1048576</int>
									<int key="NSMnemonicLoc">2147483647</int>
									<reference key="NSOnImage" ref="35465992"/>
									<reference key="NSMixedImage" ref="502551668"/>
								</object>
								<object class="NSMenuItem" id="1025936716">
									<reference key="NSMenu" ref="720053764"/>
									<string key="NSTitle">Open Recent</string>
									<string key="NSKeyEquiv"/>
									<int key="NSKeyEquivModMask">1048576</int>
									<int key="NSMnemonicLoc">2147483647</int>
									<reference key="NSOnImage" ref="35465992"/>
									<reference key="NSMixedImage" ref="502551668"/>
									<string key="NSAction">submenuAction:</string>
									<object class="NSMenu" key="NSSubmenu" id="1065607017">
										<string key="NSTitle">Open Recent</string>
										<object class="NSMutableArray" key="NSMenuItems">
											<bool key="EncodedWithXMLCoder">YES</bool>
											<object class="NSMenuItem" id="759406840">
												<reference key="NSMenu" ref="1065607017"/>
												<string key="NSTitle">Clear Menu</string>
												<string key="NSKeyEquiv"/>
												<int key="NSKeyEquivModMask">1048576</int>
												<int key="NSMnemonicLoc">2147483647</int>
												<reference key="NSOnImage" ref="35465992"/>
												<reference key="NSMixedImage" ref="502551668"/>
											</object>
										</object>
										<string key="NSName">_NSRecentDocumentsMenu</string>
									</object>
								</object>
								<object class="NSMenuItem" id="425164168">
									<reference key="NSMenu" ref="720053764"/>
									<bool key="NSIsDisabled">YES</bool>
									<bool key="NSIsSeparator">YES</bool>
									<string key="NSTitle"/>
									<string key="NSKeyEquiv"/>
									<int key="NSKeyEquivModMask">1048576</int>
									<int key="NSMnemonicLoc">2147483647</int>
									<reference key="NSOnImage" ref="35465992"/>
									<reference key="NSMixedImage" ref="502551668"/>
								</object>
								<object class="NSMenuItem" id="776162233">
									<reference key="NSMenu" ref="720053764"/>
									<string key="NSTitle">Close</string>
									<string key="NSKeyEquiv">w</string>
									<int key="NSKeyEquivModMask">1048576</int>
									<int key="NSMnemonicLoc">2147483647</int>
									<reference key="NSOnImage" ref="35465992"/>
									<reference key="NSMixedImage" ref="502551668"/>
								</object>
								<object class="NSMenuItem" id="1023925487">
									<reference key="NSMenu" ref="720053764"/>
									<string key="NSTitle">Save</string>
									<string key="NSKeyEquiv">s</string>
									<int key="NSKeyEquivModMask">1048576</int>
									<int key="NSMnemonicLoc">2147483647</int>
									<reference key="NSOnImage" ref="35465992"/>
									<reference key="NSMixedImage" ref="502551668"/>
								</object>
								<object class="NSMenuItem" id="117038363">
									<reference key="NSMenu" ref="720053764"/>
									<string key="NSTitle">Save As…</string>
									<string key="NSKeyEquiv">S</string>
									<int key="NSKeyEquivModMask">1179648</int>
									<int key="NSMnemonicLoc">2147483647</int>
									<reference key="NSOnImage" ref="35465992"/>
									<reference key="NSMixedImage" ref="502551668"/>
								</object>
								<object class="NSMenuItem" id="579971712">
									<reference key="NSMenu" ref="720053764"/>
									<string key="NSTitle">Revert to Saved</string>
									<string key="NSKeyEquiv"/>
									<int key="NSMnemonicLoc">2147483647</int>
									<reference key="NSOnImage" ref="35465992"/>
									<reference key="NSMixedImage" ref="502551668"/>
								</object>
								<object class="NSMenuItem" id="1010469920">
									<reference key="NSMenu" ref="720053764"/>
									<bool key="NSIsDisabled">YES</bool>
									<bool key="NSIsSeparator">YES</bool>
									<string key="NSTitle"/>
									<string key="NSKeyEquiv"/>
									<int key="NSKeyEquivModMask">1048576</int>
									<int key="NSMnemonicLoc">2147483647</int>
									<reference key="NSOnImage" ref="35465992"/>
									<reference key="NSMixedImage" ref="502551668"/>
								</object>
								<object class="NSMenuItem" id="294629803">
									<reference key="NSMenu" ref="720053764"/>
									<string key="NSTitle">Page Setup...</string>
									<string key="NSKeyEquiv">P</string>
									<int key="NSKeyEquivModMask">1179648</int>
									<int key="NSMnemonicLoc">2147483647</int>
									<reference key="NSOnImage" ref="35465992"/>
									<reference key="NSMixedImage" ref="502551668"/>
									<string key="NSToolTip"/>
								</object>
								<object class="NSMenuItem" id="49223823">
									<reference key="NSMenu" ref="720053764"/>
									<string key="NSTitle">Print…</string>
									<string key="NSKeyEquiv">p</string>
									<int key="NSKeyEquivModMask">1048576</int>
									<int key="NSMnemonicLoc">2147483647</int>
									<reference key="NSOnImage" ref="35465992"/>
									<reference key="NSMixedImage" ref="502551668"/>
								</object>
							</object>
						</object>
					</object>
					<object class="NSMenuItem" id="952259628">
						<reference key="NSMenu" ref="649796088"/>
						<string key="NSTitle">Edit</string>
						<string key="NSKeyEquiv"/>
						<int key="NSKeyEquivModMask">1048576</int>
						<int key="NSMnemonicLoc">2147483647</int>
						<reference key="NSOnImage" ref="35465992"/>
						<reference key="NSMixedImage" ref="502551668"/>
						<string key="NSAction">submenuAction:</string>
						<object class="NSMenu" key="NSSubmenu" id="789758025">
							<string key="NSTitle">Edit</string>
							<object class="NSMutableArray" key="NSMenuItems">
								<bool key="EncodedWithXMLCoder">YES</bool>
								<object class="NSMenuItem" id="1058277027">
									<reference key="NSMenu" ref="789758025"/>
									<string key="NSTitle">Undo</string>
									<string key="NSKeyEquiv">z</string>
									<int key="NSKeyEquivModMask">1048576</int>
									<int key="NSMnemonicLoc">2147483647</int>
									<reference key="NSOnImage" ref="35465992"/>
									<reference key="NSMixedImage" ref="502551668"/>
								</object>
								<object class="NSMenuItem" id="790794224">
									<reference key="NSMenu" ref="789758025"/>
									<string key="NSTitle">Redo</string>
									<string key="NSKeyEquiv">Z</string>
									<int key="NSKeyEquivModMask">1179648</int>
									<int key="NSMnemonicLoc">2147483647</int>
									<reference key="NSOnImage" ref="35465992"/>
									<reference key="NSMixedImage" ref="502551668"/>
								</object>
								<object class="NSMenuItem" id="1040322652">
									<reference key="NSMenu" ref="789758025"/>
									<bool key="NSIsDisabled">YES</bool>
									<bool key="NSIsSeparator">YES</bool>
									<string key="NSTitle"/>
									<string key="NSKeyEquiv"/>
									<int key="NSKeyEquivModMask">1048576</int>
									<int key="NSMnemonicLoc">2147483647</int>
									<reference key="NSOnImage" ref="35465992"/>
									<reference key="NSMixedImage" ref="502551668"/>
								</object>
								<object class="NSMenuItem" id="296257095">
									<reference key="NSMenu" ref="789758025"/>
									<string key="NSTitle">Cut</string>
									<string key="NSKeyEquiv">x</string>
									<int key="NSKeyEquivModMask">1048576</int>
									<int key="NSMnemonicLoc">2147483647</int>
									<reference key="NSOnImage" ref="35465992"/>
									<reference key="NSMixedImage" ref="502551668"/>
								</object>
								<object class="NSMenuItem" id="860595796">
									<reference key="NSMenu" ref="789758025"/>
									<string key="NSTitle">Copy</string>
									<string key="NSKeyEquiv">c</string>
									<int key="NSKeyEquivModMask">1048576</int>
									<int key="NSMnemonicLoc">2147483647</int>
									<reference key="NSOnImage" ref="35465992"/>
									<reference key="NSMixedImage" ref="502551668"/>
								</object>
								<object class="NSMenuItem" id="29853731">
									<reference key="NSMenu" ref="789758025"/>
									<string key="NSTitle">Paste</string>
									<string key="NSKeyEquiv">v</string>
									<int key="NSKeyEquivModMask">1048576</int>
									<int key="NSMnemonicLoc">2147483647</int>
									<reference key="NSOnImage" ref="35465992"/>
									<reference key="NSMixedImage" ref="502551668"/>
								</object>
								<object class="NSMenuItem" id="82994268">
									<reference key="NSMenu" ref="789758025"/>
									<string key="NSTitle">Paste and Match Style</string>
									<string key="NSKeyEquiv">V</string>
									<int key="NSKeyEquivModMask">1572864</int>
									<int key="NSMnemonicLoc">2147483647</int>
									<reference key="NSOnImage" ref="35465992"/>
									<reference key="NSMixedImage" ref="502551668"/>
								</object>
								<object class="NSMenuItem" id="437104165">
									<reference key="NSMenu" ref="789758025"/>
									<string key="NSTitle">Delete</string>
									<string key="NSKeyEquiv"/>
									<int key="NSKeyEquivModMask">1048576</int>
									<int key="NSMnemonicLoc">2147483647</int>
									<reference key="NSOnImage" ref="35465992"/>
									<reference key="NSMixedImage" ref="502551668"/>
								</object>
								<object class="NSMenuItem" id="583158037">
									<reference key="NSMenu" ref="789758025"/>
									<string key="NSTitle">Select All</string>
									<string key="NSKeyEquiv">a</string>
									<int key="NSKeyEquivModMask">1048576</int>
									<int key="NSMnemonicLoc">2147483647</int>
									<reference key="NSOnImage" ref="35465992"/>
									<reference key="NSMixedImage" ref="502551668"/>
								</object>
								<object class="NSMenuItem" id="212016141">
									<reference key="NSMenu" ref="789758025"/>
									<bool key="NSIsDisabled">YES</bool>
									<bool key="NSIsSeparator">YES</bool>
									<string key="NSTitle"/>
									<string key="NSKeyEquiv"/>
									<int key="NSKeyEquivModMask">1048576</int>
									<int key="NSMnemonicLoc">2147483647</int>
									<reference key="NSOnImage" ref="35465992"/>
									<reference key="NSMixedImage" ref="502551668"/>
								</object>
								<object class="NSMenuItem" id="892235320">
									<reference key="NSMenu" ref="789758025"/>
									<string key="NSTitle">Find</string>
									<string key="NSKeyEquiv"/>
									<int key="NSKeyEquivModMask">1048576</int>
									<int key="NSMnemonicLoc">2147483647</int>
									<reference key="NSOnImage" ref="35465992"/>
									<reference key="NSMixedImage" ref="502551668"/>
									<string key="NSAction">submenuAction:</string>
									<object class="NSMenu" key="NSSubmenu" id="963351320">
										<string key="NSTitle">Find</string>
										<object class="NSMutableArray" key="NSMenuItems">
											<bool key="EncodedWithXMLCoder">YES</bool>
											<object class="NSMenuItem" id="447796847">
												<reference key="NSMenu" ref="963351320"/>
												<string key="NSTitle">Find…</string>
												<string key="NSKeyEquiv">f</string>
												<int key="NSKeyEquivModMask">1048576</int>
												<int key="NSMnemonicLoc">2147483647</int>
												<reference key="NSOnImage" ref="35465992"/>
												<reference key="NSMixedImage" ref="502551668"/>
												<int key="NSTag">1</int>
											</object>
											<object class="NSMenuItem" id="326711663">
												<reference key="NSMenu" ref="963351320"/>
												<string key="NSTitle">Find Next</string>
												<string key="NSKeyEquiv">g</string>
												<int key="NSKeyEquivModMask">1048576</int>
												<int key="NSMnemonicLoc">2147483647</int>
												<reference key="NSOnImage" ref="35465992"/>
												<reference key="NSMixedImage" ref="502551668"/>
												<int key="NSTag">2</int>
											</object>
											<object class="NSMenuItem" id="270902937">
												<reference key="NSMenu" ref="963351320"/>
												<string key="NSTitle">Find Previous</string>
												<string key="NSKeyEquiv">G</string>
												<int key="NSKeyEquivModMask">1179648</int>
												<int key="NSMnemonicLoc">2147483647</int>
												<reference key="NSOnImage" ref="35465992"/>
												<reference key="NSMixedImage" ref="502551668"/>
												<int key="NSTag">3</int>
											</object>
											<object class="NSMenuItem" id="159080638">
												<reference key="NSMenu" ref="963351320"/>
												<string key="NSTitle">Use Selection for Find</string>
												<string key="NSKeyEquiv">e</string>
												<int key="NSKeyEquivModMask">1048576</int>
												<int key="NSMnemonicLoc">2147483647</int>
												<reference key="NSOnImage" ref="35465992"/>
												<reference key="NSMixedImage" ref="502551668"/>
												<int key="NSTag">7</int>
											</object>
											<object class="NSMenuItem" id="88285865">
												<reference key="NSMenu" ref="963351320"/>
												<string key="NSTitle">Jump to Selection</string>
												<string key="NSKeyEquiv">j</string>
												<int key="NSKeyEquivModMask">1048576</int>
												<int key="NSMnemonicLoc">2147483647</int>
												<reference key="NSOnImage" ref="35465992"/>
												<reference key="NSMixedImage" ref="502551668"/>
											</object>
										</object>
									</object>
								</object>
								<object class="NSMenuItem" id="972420730">
									<reference key="NSMenu" ref="789758025"/>
									<string key="NSTitle">Spelling and Grammar</string>
									<string key="NSKeyEquiv"/>
									<int key="NSKeyEquivModMask">1048576</int>
									<int key="NSMnemonicLoc">2147483647</int>
									<reference key="NSOnImage" ref="35465992"/>
									<reference key="NSMixedImage" ref="502551668"/>
									<string key="NSAction">submenuAction:</string>
									<object class="NSMenu" key="NSSubmenu" id="769623530">
										<string key="NSTitle">Spelling and Grammar</string>
										<object class="NSMutableArray" key="NSMenuItems">
											<bool key="EncodedWithXMLCoder">YES</bool>
											<object class="NSMenuItem" id="679648819">
												<reference key="NSMenu" ref="769623530"/>
												<string key="NSTitle">Show Spelling and Grammar</string>
												<string key="NSKeyEquiv">:</string>
												<int key="NSKeyEquivModMask">1048576</int>
												<int key="NSMnemonicLoc">2147483647</int>
												<reference key="NSOnImage" ref="35465992"/>
												<reference key="NSMixedImage" ref="502551668"/>
											</object>
											<object class="NSMenuItem" id="96193923">
												<reference key="NSMenu" ref="769623530"/>
												<string key="NSTitle">Check Document Now</string>
												<string key="NSKeyEquiv">;</string>
												<int key="NSKeyEquivModMask">1048576</int>
												<int key="NSMnemonicLoc">2147483647</int>
												<reference key="NSOnImage" ref="35465992"/>
												<reference key="NSMixedImage" ref="502551668"/>
											</object>
											<object class="NSMenuItem" id="859480356">
												<reference key="NSMenu" ref="769623530"/>
												<bool key="NSIsDisabled">YES</bool>
												<bool key="NSIsSeparator">YES</bool>
												<string key="NSTitle"/>
												<string key="NSKeyEquiv"/>
												<int key="NSMnemonicLoc">2147483647</int>
												<reference key="NSOnImage" ref="35465992"/>
												<reference key="NSMixedImage" ref="502551668"/>
											</object>
											<object class="NSMenuItem" id="948374510">
												<reference key="NSMenu" ref="769623530"/>
												<string key="NSTitle">Check Spelling While Typing</string>
												<string key="NSKeyEquiv"/>
												<int key="NSKeyEquivModMask">1048576</int>
												<int key="NSMnemonicLoc">2147483647</int>
												<reference key="NSOnImage" ref="35465992"/>
												<reference key="NSMixedImage" ref="502551668"/>
											</object>
											<object class="NSMenuItem" id="967646866">
												<reference key="NSMenu" ref="769623530"/>
												<string key="NSTitle">Check Grammar With Spelling</string>
												<string key="NSKeyEquiv"/>
												<int key="NSKeyEquivModMask">1048576</int>
												<int key="NSMnemonicLoc">2147483647</int>
												<reference key="NSOnImage" ref="35465992"/>
												<reference key="NSMixedImage" ref="502551668"/>
											</object>
											<object class="NSMenuItem" id="795346622">
												<reference key="NSMenu" ref="769623530"/>
												<string key="NSTitle">Correct Spelling Automatically</string>
												<string key="NSKeyEquiv"/>
												<int key="NSMnemonicLoc">2147483647</int>
												<reference key="NSOnImage" ref="35465992"/>
												<reference key="NSMixedImage" ref="502551668"/>
											</object>
										</object>
									</object>
								</object>
								<object class="NSMenuItem" id="507821607">
									<reference key="NSMenu" ref="789758025"/>
									<string key="NSTitle">Substitutions</string>
									<string key="NSKeyEquiv"/>
									<int key="NSKeyEquivModMask">1048576</int>
									<int key="NSMnemonicLoc">2147483647</int>
									<reference key="NSOnImage" ref="35465992"/>
									<reference key="NSMixedImage" ref="502551668"/>
									<string key="NSAction">submenuAction:</string>
									<object class="NSMenu" key="NSSubmenu" id="698887838">
										<string key="NSTitle">Substitutions</string>
										<object class="NSMutableArray" key="NSMenuItems">
											<bool key="EncodedWithXMLCoder">YES</bool>
											<object class="NSMenuItem" id="65139061">
												<reference key="NSMenu" ref="698887838"/>
												<string key="NSTitle">Show Substitutions</string>
												<string key="NSKeyEquiv"/>
												<int key="NSMnemonicLoc">2147483647</int>
												<reference key="NSOnImage" ref="35465992"/>
												<reference key="NSMixedImage" ref="502551668"/>
											</object>
											<object class="NSMenuItem" id="19036812">
												<reference key="NSMenu" ref="698887838"/>
												<bool key="NSIsDisabled">YES</bool>
												<bool key="NSIsSeparator">YES</bool>
												<string key="NSTitle"/>
												<string key="NSKeyEquiv"/>
												<int key="NSMnemonicLoc">2147483647</int>
												<reference key="NSOnImage" ref="35465992"/>
												<reference key="NSMixedImage" ref="502551668"/>
											</object>
											<object class="NSMenuItem" id="605118523">
												<reference key="NSMenu" ref="698887838"/>
												<string key="NSTitle">Smart Copy/Paste</string>
												<string key="NSKeyEquiv">f</string>
												<int key="NSKeyEquivModMask">1048576</int>
												<int key="NSMnemonicLoc">2147483647</int>
												<reference key="NSOnImage" ref="35465992"/>
												<reference key="NSMixedImage" ref="502551668"/>
												<int key="NSTag">1</int>
											</object>
											<object class="NSMenuItem" id="197661976">
												<reference key="NSMenu" ref="698887838"/>
												<string key="NSTitle">Smart Quotes</string>
												<string key="NSKeyEquiv">g</string>
												<int key="NSKeyEquivModMask">1048576</int>
												<int key="NSMnemonicLoc">2147483647</int>
												<reference key="NSOnImage" ref="35465992"/>
												<reference key="NSMixedImage" ref="502551668"/>
												<int key="NSTag">2</int>
											</object>
											<object class="NSMenuItem" id="672708820">
												<reference key="NSMenu" ref="698887838"/>
												<string key="NSTitle">Smart Dashes</string>
												<string key="NSKeyEquiv"/>
												<int key="NSMnemonicLoc">2147483647</int>
												<reference key="NSOnImage" ref="35465992"/>
												<reference key="NSMixedImage" ref="502551668"/>
											</object>
											<object class="NSMenuItem" id="708854459">
												<reference key="NSMenu" ref="698887838"/>
												<string key="NSTitle">Smart Links</string>
												<string key="NSKeyEquiv">G</string>
												<int key="NSKeyEquivModMask">1179648</int>
												<int key="NSMnemonicLoc">2147483647</int>
												<reference key="NSOnImage" ref="35465992"/>
												<reference key="NSMixedImage" ref="502551668"/>
												<int key="NSTag">3</int>
											</object>
											<object class="NSMenuItem" id="537092702">
												<reference key="NSMenu" ref="698887838"/>
												<string key="NSTitle">Text Replacement</string>
												<string key="NSKeyEquiv"/>
												<int key="NSMnemonicLoc">2147483647</int>
												<reference key="NSOnImage" ref="35465992"/>
												<reference key="NSMixedImage" ref="502551668"/>
											</object>
										</object>
									</object>
								</object>
								<object class="NSMenuItem" id="288088188">
									<reference key="NSMenu" ref="789758025"/>
									<string key="NSTitle">Transformations</string>
									<string key="NSKeyEquiv"/>
									<int key="NSMnemonicLoc">2147483647</int>
									<reference key="NSOnImage" ref="35465992"/>
									<reference key="NSMixedImage" ref="502551668"/>
									<string key="NSAction">submenuAction:</string>
									<object class="NSMenu" key="NSSubmenu" id="579392910">
										<string key="NSTitle">Transformations</string>
										<object class="NSMutableArray" key="NSMenuItems">
											<bool key="EncodedWithXMLCoder">YES</bool>
											<object class="NSMenuItem" id="1060694897">
												<reference key="NSMenu" ref="579392910"/>
												<string key="NSTitle">Make Upper Case</string>
												<string key="NSKeyEquiv"/>
												<int key="NSMnemonicLoc">2147483647</int>
												<reference key="NSOnImage" ref="35465992"/>
												<reference key="NSMixedImage" ref="502551668"/>
											</object>
											<object class="NSMenuItem" id="879586729">
												<reference key="NSMenu" ref="579392910"/>
												<string key="NSTitle">Make Lower Case</string>
												<string key="NSKeyEquiv"/>
												<int key="NSMnemonicLoc">2147483647</int>
												<reference key="NSOnImage" ref="35465992"/>
												<reference key="NSMixedImage" ref="502551668"/>
											</object>
											<object class="NSMenuItem" id="56570060">
												<reference key="NSMenu" ref="579392910"/>
												<string key="NSTitle">Capitalize</string>
												<string key="NSKeyEquiv"/>
												<int key="NSMnemonicLoc">2147483647</int>
												<reference key="NSOnImage" ref="35465992"/>
												<reference key="NSMixedImage" ref="502551668"/>
											</object>
										</object>
									</object>
								</object>
								<object class="NSMenuItem" id="676164635">
									<reference key="NSMenu" ref="789758025"/>
									<string key="NSTitle">Speech</string>
									<string key="NSKeyEquiv"/>
									<int key="NSKeyEquivModMask">1048576</int>
									<int key="NSMnemonicLoc">2147483647</int>
									<reference key="NSOnImage" ref="35465992"/>
									<reference key="NSMixedImage" ref="502551668"/>
									<string key="NSAction">submenuAction:</string>
									<object class="NSMenu" key="NSSubmenu" id="785027613">
										<string key="NSTitle">Speech</string>
										<object class="NSMutableArray" key="NSMenuItems">
											<bool key="EncodedWithXMLCoder">YES</bool>
											<object class="NSMenuItem" id="731782645">
												<reference key="NSMenu" ref="785027613"/>
												<string key="NSTitle">Start Speaking</string>
												<string key="NSKeyEquiv"/>
												<int key="NSKeyEquivModMask">1048576</int>
												<int key="NSMnemonicLoc">2147483647</int>
												<reference key="NSOnImage" ref="35465992"/>
												<reference key="NSMixedImage" ref="502551668"/>
											</object>
											<object class="NSMenuItem" id="680220178">
												<reference key="NSMenu" ref="785027613"/>
												<string key="NSTitle">Stop Speaking</string>
												<string key="NSKeyEquiv"/>
												<int key="NSKeyEquivModMask">1048576</int>
												<int key="NSMnemonicLoc">2147483647</int>
												<reference key="NSOnImage" ref="35465992"/>
												<reference key="NSMixedImage" ref="502551668"/>
											</object>
										</object>
									</object>
								</object>
							</object>
						</object>
					</object>
					<object class="NSMenuItem" id="302598603">
						<reference key="NSMenu" ref="649796088"/>
						<string key="NSTitle">Format</string>
						<string key="NSKeyEquiv"/>
						<int key="NSMnemonicLoc">2147483647</int>
						<reference key="NSOnImage" ref="35465992"/>
						<reference key="NSMixedImage" ref="502551668"/>
						<string key="NSAction">submenuAction:</string>
						<object class="NSMenu" key="NSSubmenu" id="941447902">
							<string key="NSTitle">Format</string>
							<object class="NSMutableArray" key="NSMenuItems">
								<bool key="EncodedWithXMLCoder">YES</bool>
								<object class="NSMenuItem" id="792887677">
									<reference key="NSMenu" ref="941447902"/>
									<string key="NSTitle">Font</string>
									<string key="NSKeyEquiv"/>
									<int key="NSMnemonicLoc">2147483647</int>
									<reference key="NSOnImage" ref="35465992"/>
									<reference key="NSMixedImage" ref="502551668"/>
									<string key="NSAction">submenuAction:</string>
									<object class="NSMenu" key="NSSubmenu" id="786677654">
										<string key="NSTitle">Font</string>
										<object class="NSMutableArray" key="NSMenuItems">
											<bool key="EncodedWithXMLCoder">YES</bool>
											<object class="NSMenuItem" id="159677712">
												<reference key="NSMenu" ref="786677654"/>
												<string key="NSTitle">Show Fonts</string>
												<string key="NSKeyEquiv">t</string>
												<int key="NSKeyEquivModMask">1048576</int>
												<int key="NSMnemonicLoc">2147483647</int>
												<reference key="NSOnImage" ref="35465992"/>
												<reference key="NSMixedImage" ref="502551668"/>
											</object>
											<object class="NSMenuItem" id="305399458">
												<reference key="NSMenu" ref="786677654"/>
												<string key="NSTitle">Bold</string>
												<string key="NSKeyEquiv">b</string>
												<int key="NSKeyEquivModMask">1048576</int>
												<int key="NSMnemonicLoc">2147483647</int>
												<reference key="NSOnImage" ref="35465992"/>
												<reference key="NSMixedImage" ref="502551668"/>
												<int key="NSTag">2</int>
											</object>
											<object class="NSMenuItem" id="814362025">
												<reference key="NSMenu" ref="786677654"/>
												<string key="NSTitle">Italic</string>
												<string key="NSKeyEquiv">i</string>
												<int key="NSKeyEquivModMask">1048576</int>
												<int key="NSMnemonicLoc">2147483647</int>
												<reference key="NSOnImage" ref="35465992"/>
												<reference key="NSMixedImage" ref="502551668"/>
												<int key="NSTag">1</int>
											</object>
											<object class="NSMenuItem" id="330926929">
												<reference key="NSMenu" ref="786677654"/>
												<string key="NSTitle">Underline</string>
												<string key="NSKeyEquiv">u</string>
												<int key="NSKeyEquivModMask">1048576</int>
												<int key="NSMnemonicLoc">2147483647</int>
												<reference key="NSOnImage" ref="35465992"/>
												<reference key="NSMixedImage" ref="502551668"/>
											</object>
											<object class="NSMenuItem" id="533507878">
												<reference key="NSMenu" ref="786677654"/>
												<bool key="NSIsDisabled">YES</bool>
												<bool key="NSIsSeparator">YES</bool>
												<string key="NSTitle"/>
												<string key="NSKeyEquiv"/>
												<int key="NSMnemonicLoc">2147483647</int>
												<reference key="NSOnImage" ref="35465992"/>
												<reference key="NSMixedImage" ref="502551668"/>
											</object>
											<object class="NSMenuItem" id="158063935">
												<reference key="NSMenu" ref="786677654"/>
												<string key="NSTitle">Bigger</string>
												<string key="NSKeyEquiv">+</string>
												<int key="NSKeyEquivModMask">1048576</int>
												<int key="NSMnemonicLoc">2147483647</int>
												<reference key="NSOnImage" ref="35465992"/>
												<reference key="NSMixedImage" ref="502551668"/>
												<int key="NSTag">3</int>
											</object>
											<object class="NSMenuItem" id="885547335">
												<reference key="NSMenu" ref="786677654"/>
												<string key="NSTitle">Smaller</string>
												<string key="NSKeyEquiv">-</string>
												<int key="NSKeyEquivModMask">1048576</int>
												<int key="NSMnemonicLoc">2147483647</int>
												<reference key="NSOnImage" ref="35465992"/>
												<reference key="NSMixedImage" ref="502551668"/>
												<int key="NSTag">4</int>
											</object>
											<object class="NSMenuItem" id="901062459">
												<reference key="NSMenu" ref="786677654"/>
												<bool key="NSIsDisabled">YES</bool>
												<bool key="NSIsSeparator">YES</bool>
												<string key="NSTitle"/>
												<string key="NSKeyEquiv"/>
												<int key="NSMnemonicLoc">2147483647</int>
												<reference key="NSOnImage" ref="35465992"/>
												<reference key="NSMixedImage" ref="502551668"/>
											</object>
											<object class="NSMenuItem" id="767671776">
												<reference key="NSMenu" ref="786677654"/>
												<string key="NSTitle">Kern</string>
												<string key="NSKeyEquiv"/>
												<int key="NSMnemonicLoc">2147483647</int>
												<reference key="NSOnImage" ref="35465992"/>
												<reference key="NSMixedImage" ref="502551668"/>
												<string key="NSAction">submenuAction:</string>
												<object class="NSMenu" key="NSSubmenu" id="175441468">
													<string key="NSTitle">Kern</string>
													<object class="NSMutableArray" key="NSMenuItems">
														<bool key="EncodedWithXMLCoder">YES</bool>
														<object class="NSMenuItem" id="252969304">
															<reference key="NSMenu" ref="175441468"/>
															<string key="NSTitle">Use Default</string>
															<string key="NSKeyEquiv"/>
															<int key="NSMnemonicLoc">2147483647</int>
															<reference key="NSOnImage" ref="35465992"/>
															<reference key="NSMixedImage" ref="502551668"/>
														</object>
														<object class="NSMenuItem" id="766922938">
															<reference key="NSMenu" ref="175441468"/>
															<string key="NSTitle">Use None</string>
															<string key="NSKeyEquiv"/>
															<int key="NSMnemonicLoc">2147483647</int>
															<reference key="NSOnImage" ref="35465992"/>
															<reference key="NSMixedImage" ref="502551668"/>
														</object>
														<object class="NSMenuItem" id="677519740">
															<reference key="NSMenu" ref="175441468"/>
															<string key="NSTitle">Tighten</string>
															<string key="NSKeyEquiv"/>
															<int key="NSMnemonicLoc">2147483647</int>
															<reference key="NSOnImage" ref="35465992"/>
															<reference key="NSMixedImage" ref="502551668"/>
														</object>
														<object class="NSMenuItem" id="238351151">
															<reference key="NSMenu" ref="175441468"/>
															<string key="NSTitle">Loosen</string>
															<string key="NSKeyEquiv"/>
															<int key="NSMnemonicLoc">2147483647</int>
															<reference key="NSOnImage" ref="35465992"/>
															<reference key="NSMixedImage" ref="502551668"/>
														</object>
													</object>
												</object>
											</object>
											<object class="NSMenuItem" id="691570813">
												<reference key="NSMenu" ref="786677654"/>
												<string key="NSTitle">Ligature</string>
												<string key="NSKeyEquiv"/>
												<int key="NSMnemonicLoc">2147483647</int>
												<reference key="NSOnImage" ref="35465992"/>
												<reference key="NSMixedImage" ref="502551668"/>
												<string key="NSAction">submenuAction:</string>
												<object class="NSMenu" key="NSSubmenu" id="1058217995">
													<string key="NSTitle">Ligature</string>
													<object class="NSMutableArray" key="NSMenuItems">
														<bool key="EncodedWithXMLCoder">YES</bool>
														<object class="NSMenuItem" id="706297211">
															<reference key="NSMenu" ref="1058217995"/>
															<string key="NSTitle">Use Default</string>
															<string key="NSKeyEquiv"/>
															<int key="NSMnemonicLoc">2147483647</int>
															<reference key="NSOnImage" ref="35465992"/>
															<reference key="NSMixedImage" ref="502551668"/>
														</object>
														<object class="NSMenuItem" id="568384683">
															<reference key="NSMenu" ref="1058217995"/>
															<string key="NSTitle">Use None</string>
															<string key="NSKeyEquiv"/>
															<int key="NSMnemonicLoc">2147483647</int>
															<reference key="NSOnImage" ref="35465992"/>
															<reference key="NSMixedImage" ref="502551668"/>
														</object>
														<object class="NSMenuItem" id="663508465">
															<reference key="NSMenu" ref="1058217995"/>
															<string key="NSTitle">Use All</string>
															<string key="NSKeyEquiv"/>
															<int key="NSMnemonicLoc">2147483647</int>
															<reference key="NSOnImage" ref="35465992"/>
															<reference key="NSMixedImage" ref="502551668"/>
														</object>
													</object>
												</object>
											</object>
											<object class="NSMenuItem" id="769124883">
												<reference key="NSMenu" ref="786677654"/>
												<string key="NSTitle">Baseline</string>
												<string key="NSKeyEquiv"/>
												<int key="NSMnemonicLoc">2147483647</int>
												<reference key="NSOnImage" ref="35465992"/>
												<reference key="NSMixedImage" ref="502551668"/>
												<string key="NSAction">submenuAction:</string>
												<object class="NSMenu" key="NSSubmenu" id="18263474">
													<string key="NSTitle">Baseline</string>
													<object class="NSMutableArray" key="NSMenuItems">
														<bool key="EncodedWithXMLCoder">YES</bool>
														<object class="NSMenuItem" id="257962622">
															<reference key="NSMenu" ref="18263474"/>
															<string key="NSTitle">Use Default</string>
															<string key="NSKeyEquiv"/>
															<int key="NSMnemonicLoc">2147483647</int>
															<reference key="NSOnImage" ref="35465992"/>
															<reference key="NSMixedImage" ref="502551668"/>
														</object>
														<object class="NSMenuItem" id="644725453">
															<reference key="NSMenu" ref="18263474"/>
															<string key="NSTitle">Superscript</string>
															<string key="NSKeyEquiv"/>
															<int key="NSMnemonicLoc">2147483647</int>
															<reference key="NSOnImage" ref="35465992"/>
															<reference key="NSMixedImage" ref="502551668"/>
														</object>
														<object class="NSMenuItem" id="1037576581">
															<reference key="NSMenu" ref="18263474"/>
															<string key="NSTitle">Subscript</string>
															<string key="NSKeyEquiv"/>
															<int key="NSMnemonicLoc">2147483647</int>
															<reference key="NSOnImage" ref="35465992"/>
															<reference key="NSMixedImage" ref="502551668"/>
														</object>
														<object class="NSMenuItem" id="941806246">
															<reference key="NSMenu" ref="18263474"/>
															<string key="NSTitle">Raise</string>
															<string key="NSKeyEquiv"/>
															<int key="NSMnemonicLoc">2147483647</int>
															<reference key="NSOnImage" ref="35465992"/>
															<reference key="NSMixedImage" ref="502551668"/>
														</object>
														<object class="NSMenuItem" id="1045724900">
															<reference key="NSMenu" ref="18263474"/>
															<string key="NSTitle">Lower</string>
															<string key="NSKeyEquiv"/>
															<int key="NSMnemonicLoc">2147483647</int>
															<reference key="NSOnImage" ref="35465992"/>
															<reference key="NSMixedImage" ref="502551668"/>
														</object>
													</object>
												</object>
											</object>
											<object class="NSMenuItem" id="739652853">
												<reference key="NSMenu" ref="786677654"/>
												<bool key="NSIsDisabled">YES</bool>
												<bool key="NSIsSeparator">YES</bool>
												<string key="NSTitle"/>
												<string key="NSKeyEquiv"/>
												<int key="NSMnemonicLoc">2147483647</int>
												<reference key="NSOnImage" ref="35465992"/>
												<reference key="NSMixedImage" ref="502551668"/>
											</object>
											<object class="NSMenuItem" id="1012600125">
												<reference key="NSMenu" ref="786677654"/>
												<string key="NSTitle">Show Colors</string>
												<string key="NSKeyEquiv">C</string>
												<int key="NSKeyEquivModMask">1048576</int>
												<int key="NSMnemonicLoc">2147483647</int>
												<reference key="NSOnImage" ref="35465992"/>
												<reference key="NSMixedImage" ref="502551668"/>
											</object>
											<object class="NSMenuItem" id="214559597">
												<reference key="NSMenu" ref="786677654"/>
												<bool key="NSIsDisabled">YES</bool>
												<bool key="NSIsSeparator">YES</bool>
												<string key="NSTitle"/>
												<string key="NSKeyEquiv"/>
												<int key="NSMnemonicLoc">2147483647</int>
												<reference key="NSOnImage" ref="35465992"/>
												<reference key="NSMixedImage" ref="502551668"/>
											</object>
											<object class="NSMenuItem" id="596732606">
												<reference key="NSMenu" ref="786677654"/>
												<string key="NSTitle">Copy Style</string>
												<string key="NSKeyEquiv">c</string>
												<int key="NSKeyEquivModMask">1572864</int>
												<int key="NSMnemonicLoc">2147483647</int>
												<reference key="NSOnImage" ref="35465992"/>
												<reference key="NSMixedImage" ref="502551668"/>
											</object>
											<object class="NSMenuItem" id="393423671">
												<reference key="NSMenu" ref="786677654"/>
												<string key="NSTitle">Paste Style</string>
												<string key="NSKeyEquiv">v</string>
												<int key="NSKeyEquivModMask">1572864</int>
												<int key="NSMnemonicLoc">2147483647</int>
												<reference key="NSOnImage" ref="35465992"/>
												<reference key="NSMixedImage" ref="502551668"/>
											</object>
										</object>
										<string key="NSName">_NSFontMenu</string>
									</object>
								</object>
								<object class="NSMenuItem" id="215659978">
									<reference key="NSMenu" ref="941447902"/>
									<string key="NSTitle">Text</string>
									<string key="NSKeyEquiv"/>
									<int key="NSMnemonicLoc">2147483647</int>
									<reference key="NSOnImage" ref="35465992"/>
									<reference key="NSMixedImage" ref="502551668"/>
									<string key="NSAction">submenuAction:</string>
									<object class="NSMenu" key="NSSubmenu" id="446991534">
										<string key="NSTitle">Text</string>
										<object class="NSMutableArray" key="NSMenuItems">
											<bool key="EncodedWithXMLCoder">YES</bool>
											<object class="NSMenuItem" id="875092757">
												<reference key="NSMenu" ref="446991534"/>
												<string key="NSTitle">Align Left</string>
												<string key="NSKeyEquiv">{</string>
												<int key="NSKeyEquivModMask">1048576</int>
												<int key="NSMnemonicLoc">2147483647</int>
												<reference key="NSOnImage" ref="35465992"/>
												<reference key="NSMixedImage" ref="502551668"/>
											</object>
											<object class="NSMenuItem" id="630155264">
												<reference key="NSMenu" ref="446991534"/>
												<string key="NSTitle">Center</string>
												<string key="NSKeyEquiv">|</string>
												<int key="NSKeyEquivModMask">1048576</int>
												<int key="NSMnemonicLoc">2147483647</int>
												<reference key="NSOnImage" ref="35465992"/>
												<reference key="NSMixedImage" ref="502551668"/>
											</object>
											<object class="NSMenuItem" id="945678886">
												<reference key="NSMenu" ref="446991534"/>
												<string key="NSTitle">Justify</string>
												<string key="NSKeyEquiv"/>
												<int key="NSMnemonicLoc">2147483647</int>
												<reference key="NSOnImage" ref="35465992"/>
												<reference key="NSMixedImage" ref="502551668"/>
											</object>
											<object class="NSMenuItem" id="512868991">
												<reference key="NSMenu" ref="446991534"/>
												<string key="NSTitle">Align Right</string>
												<string key="NSKeyEquiv">}</string>
												<int key="NSKeyEquivModMask">1048576</int>
												<int key="NSMnemonicLoc">2147483647</int>
												<reference key="NSOnImage" ref="35465992"/>
												<reference key="NSMixedImage" ref="502551668"/>
											</object>
											<object class="NSMenuItem" id="163117631">
												<reference key="NSMenu" ref="446991534"/>
												<bool key="NSIsDisabled">YES</bool>
												<bool key="NSIsSeparator">YES</bool>
												<string key="NSTitle"/>
												<string key="NSKeyEquiv"/>
												<int key="NSMnemonicLoc">2147483647</int>
												<reference key="NSOnImage" ref="35465992"/>
												<reference key="NSMixedImage" ref="502551668"/>
											</object>
											<object class="NSMenuItem" id="31516759">
												<reference key="NSMenu" ref="446991534"/>
												<string key="NSTitle">Writing Direction</string>
												<string key="NSKeyEquiv"/>
												<int key="NSMnemonicLoc">2147483647</int>
												<reference key="NSOnImage" ref="35465992"/>
												<reference key="NSMixedImage" ref="502551668"/>
												<string key="NSAction">submenuAction:</string>
												<object class="NSMenu" key="NSSubmenu" id="956096989">
													<string key="NSTitle">Writing Direction</string>
													<object class="NSMutableArray" key="NSMenuItems">
														<bool key="EncodedWithXMLCoder">YES</bool>
														<object class="NSMenuItem" id="257099033">
															<reference key="NSMenu" ref="956096989"/>
															<bool key="NSIsDisabled">YES</bool>
															<string key="NSTitle">Paragraph</string>
															<string key="NSKeyEquiv"/>
															<int key="NSMnemonicLoc">2147483647</int>
															<reference key="NSOnImage" ref="35465992"/>
															<reference key="NSMixedImage" ref="502551668"/>
														</object>
														<object class="NSMenuItem" id="551969625">
															<reference key="NSMenu" ref="956096989"/>
															<string type="base64-UTF8" key="NSTitle">CURlZmF1bHQ</string>
															<string key="NSKeyEquiv"/>
															<int key="NSMnemonicLoc">2147483647</int>
															<reference key="NSOnImage" ref="35465992"/>
															<reference key="NSMixedImage" ref="502551668"/>
														</object>
														<object class="NSMenuItem" id="249532473">
															<reference key="NSMenu" ref="956096989"/>
															<string type="base64-UTF8" key="NSTitle">CUxlZnQgdG8gUmlnaHQ</string>
															<string key="NSKeyEquiv"/>
															<int key="NSMnemonicLoc">2147483647</int>
															<reference key="NSOnImage" ref="35465992"/>
															<reference key="NSMixedImage" ref="502551668"/>
														</object>
														<object class="NSMenuItem" id="607364498">
															<reference key="NSMenu" ref="956096989"/>
															<string type="base64-UTF8" key="NSTitle">CVJpZ2h0IHRvIExlZnQ</string>
															<string key="NSKeyEquiv"/>
															<int key="NSMnemonicLoc">2147483647</int>
															<reference key="NSOnImage" ref="35465992"/>
															<reference key="NSMixedImage" ref="502551668"/>
														</object>
														<object class="NSMenuItem" id="508151438">
															<reference key="NSMenu" ref="956096989"/>
															<bool key="NSIsDisabled">YES</bool>
															<bool key="NSIsSeparator">YES</bool>
															<string key="NSTitle"/>
															<string key="NSKeyEquiv"/>
															<int key="NSMnemonicLoc">2147483647</int>
															<reference key="NSOnImage" ref="35465992"/>
															<reference key="NSMixedImage" ref="502551668"/>
														</object>
														<object class="NSMenuItem" id="981751889">
															<reference key="NSMenu" ref="956096989"/>
															<bool key="NSIsDisabled">YES</bool>
															<string key="NSTitle">Selection</string>
															<string key="NSKeyEquiv"/>
															<int key="NSMnemonicLoc">2147483647</int>
															<reference key="NSOnImage" ref="35465992"/>
															<reference key="NSMixedImage" ref="502551668"/>
														</object>
														<object class="NSMenuItem" id="380031999">
															<reference key="NSMenu" ref="956096989"/>
															<string type="base64-UTF8" key="NSTitle">CURlZmF1bHQ</string>
															<string key="NSKeyEquiv"/>
															<int key="NSMnemonicLoc">2147483647</int>
															<reference key="NSOnImage" ref="35465992"/>
															<reference key="NSMixedImage" ref="502551668"/>
														</object>
														<object class="NSMenuItem" id="825984362">
															<reference key="NSMenu" ref="956096989"/>
															<string type="base64-UTF8" key="NSTitle">CUxlZnQgdG8gUmlnaHQ</string>
															<string key="NSKeyEquiv"/>
															<int key="NSMnemonicLoc">2147483647</int>
															<reference key="NSOnImage" ref="35465992"/>
															<reference key="NSMixedImage" ref="502551668"/>
														</object>
														<object class="NSMenuItem" id="560145579">
															<reference key="NSMenu" ref="956096989"/>
															<string type="base64-UTF8" key="NSTitle">CVJpZ2h0IHRvIExlZnQ</string>
															<string key="NSKeyEquiv"/>
															<int key="NSMnemonicLoc">2147483647</int>
															<reference key="NSOnImage" ref="35465992"/>
															<reference key="NSMixedImage" ref="502551668"/>
														</object>
													</object>
												</object>
											</object>
											<object class="NSMenuItem" id="908105787">
												<reference key="NSMenu" ref="446991534"/>
												<bool key="NSIsDisabled">YES</bool>
												<bool key="NSIsSeparator">YES</bool>
												<string key="NSTitle"/>
												<string key="NSKeyEquiv"/>
												<int key="NSMnemonicLoc">2147483647</int>
												<reference key="NSOnImage" ref="35465992"/>
												<reference key="NSMixedImage" ref="502551668"/>
											</object>
											<object class="NSMenuItem" id="644046920">
												<reference key="NSMenu" ref="446991534"/>
												<string key="NSTitle">Show Ruler</string>
												<string key="NSKeyEquiv"/>
												<int key="NSMnemonicLoc">2147483647</int>
												<reference key="NSOnImage" ref="35465992"/>
												<reference key="NSMixedImage" ref="502551668"/>
											</object>
											<object class="NSMenuItem" id="231811626">
												<reference key="NSMenu" ref="446991534"/>
												<string key="NSTitle">Copy Ruler</string>
												<string key="NSKeyEquiv">c</string>
												<int key="NSKeyEquivModMask">1310720</int>
												<int key="NSMnemonicLoc">2147483647</int>
												<reference key="NSOnImage" ref="35465992"/>
												<reference key="NSMixedImage" ref="502551668"/>
											</object>
											<object class="NSMenuItem" id="883618387">
												<reference key="NSMenu" ref="446991534"/>
												<string key="NSTitle">Paste Ruler</string>
												<string key="NSKeyEquiv">v</string>
												<int key="NSKeyEquivModMask">1310720</int>
												<int key="NSMnemonicLoc">2147483647</int>
												<reference key="NSOnImage" ref="35465992"/>
												<reference key="NSMixedImage" ref="502551668"/>
											</object>
										</object>
									</object>
								</object>
							</object>
						</object>
					</object>
					<object class="NSMenuItem" id="586577488">
						<reference key="NSMenu" ref="649796088"/>
						<string key="NSTitle">View</string>
						<string key="NSKeyEquiv"/>
						<int key="NSKeyEquivModMask">1048576</int>
						<int key="NSMnemonicLoc">2147483647</int>
						<reference key="NSOnImage" ref="35465992"/>
						<reference key="NSMixedImage" ref="502551668"/>
						<string key="NSAction">submenuAction:</string>
						<object class="NSMenu" key="NSSubmenu" id="466310130">
							<string key="NSTitle">View</string>
							<object class="NSMutableArray" key="NSMenuItems">
								<bool key="EncodedWithXMLCoder">YES</bool>
								<object class="NSMenuItem" id="102151532">
									<reference key="NSMenu" ref="466310130"/>
									<string key="NSTitle">Show Toolbar</string>
									<string key="NSKeyEquiv">t</string>
									<int key="NSKeyEquivModMask">1572864</int>
									<int key="NSMnemonicLoc">2147483647</int>
									<reference key="NSOnImage" ref="35465992"/>
									<reference key="NSMixedImage" ref="502551668"/>
								</object>
								<object class="NSMenuItem" id="237841660">
									<reference key="NSMenu" ref="466310130"/>
									<string key="NSTitle">Customize Toolbar…</string>
									<string key="NSKeyEquiv"/>
									<int key="NSKeyEquivModMask">1048576</int>
									<int key="NSMnemonicLoc">2147483647</int>
									<reference key="NSOnImage" ref="35465992"/>
									<reference key="NSMixedImage" ref="502551668"/>
								</object>
							</object>
						</object>
					</object>
					<object class="NSMenuItem" id="713487014">
						<reference key="NSMenu" ref="649796088"/>
						<string key="NSTitle">Window</string>
						<string key="NSKeyEquiv"/>
						<int key="NSKeyEquivModMask">1048576</int>
						<int key="NSMnemonicLoc">2147483647</int>
						<reference key="NSOnImage" ref="35465992"/>
						<reference key="NSMixedImage" ref="502551668"/>
						<string key="NSAction">submenuAction:</string>
						<object class="NSMenu" key="NSSubmenu" id="835318025">
							<string key="NSTitle">Window</string>
							<object class="NSMutableArray" key="NSMenuItems">
								<bool key="EncodedWithXMLCoder">YES</bool>
								<object class="NSMenuItem" id="1011231497">
									<reference key="NSMenu" ref="835318025"/>
									<string key="NSTitle">Minimize</string>
									<string key="NSKeyEquiv">m</string>
									<int key="NSKeyEquivModMask">1048576</int>
									<int key="NSMnemonicLoc">2147483647</int>
									<reference key="NSOnImage" ref="35465992"/>
									<reference key="NSMixedImage" ref="502551668"/>
								</object>
								<object class="NSMenuItem" id="575023229">
									<reference key="NSMenu" ref="835318025"/>
									<string key="NSTitle">Zoom</string>
									<string key="NSKeyEquiv"/>
									<int key="NSKeyEquivModMask">1048576</int>
									<int key="NSMnemonicLoc">2147483647</int>
									<reference key="NSOnImage" ref="35465992"/>
									<reference key="NSMixedImage" ref="502551668"/>
								</object>
								<object class="NSMenuItem" id="299356726">
									<reference key="NSMenu" ref="835318025"/>
									<bool key="NSIsDisabled">YES</bool>
									<bool key="NSIsSeparator">YES</bool>
									<string key="NSTitle"/>
									<string key="NSKeyEquiv"/>
									<int key="NSKeyEquivModMask">1048576</int>
									<int key="NSMnemonicLoc">2147483647</int>
									<reference key="NSOnImage" ref="35465992"/>
									<reference key="NSMixedImage" ref="502551668"/>
								</object>
								<object class="NSMenuItem" id="625202149">
									<reference key="NSMenu" ref="835318025"/>
									<string key="NSTitle">Bring All to Front</string>
									<string key="NSKeyEquiv"/>
									<int key="NSKeyEquivModMask">1048576</int>
									<int key="NSMnemonicLoc">2147483647</int>
									<reference key="NSOnImage" ref="35465992"/>
									<reference key="NSMixedImage" ref="502551668"/>
								</object>
							</object>
							<string key="NSName">_NSWindowsMenu</string>
						</object>
					</object>
					<object class="NSMenuItem" id="448692316">
						<reference key="NSMenu" ref="649796088"/>
						<string key="NSTitle">Help</string>
						<string key="NSKeyEquiv"/>
						<int key="NSMnemonicLoc">2147483647</int>
						<reference key="NSOnImage" ref="35465992"/>
						<reference key="NSMixedImage" ref="502551668"/>
						<string key="NSAction">submenuAction:</string>
						<object class="NSMenu" key="NSSubmenu" id="992780483">
							<string key="NSTitle">Help</string>
							<object class="NSMutableArray" key="NSMenuItems">
								<bool key="EncodedWithXMLCoder">YES</bool>
								<object class="NSMenuItem" id="105068016">
									<reference key="NSMenu" ref="992780483"/>
									<string key="NSTitle">${ProjectName} Help</string>
									<string key="NSKeyEquiv">?</string>
									<int key="NSKeyEquivModMask">1048576</int>
									<int key="NSMnemonicLoc">2147483647</int>
									<reference key="NSOnImage" ref="35465992"/>
									<reference key="NSMixedImage" ref="502551668"/>
								</object>
							</object>
							<string key="NSName">_NSHelpMenu</string>
						</object>
					</object>
				</object>
				<string key="NSName">_NSMainMenu</string>
			</object>
			<object class="NSCustomObject" id="755631768">
				<string key="NSClassName">NSFontManager</string>
			</object>
			<object class="NSCustomObject" id="947627720">
				<string key="NSClassName">AppDelegate</string>
			</object>
		</object>
		<object class="IBObjectContainer" key="IBDocument.Objects">
			<object class="NSMutableArray" key="connectionRecords">
				<bool key="EncodedWithXMLCoder">YES</bool>
				<object class="IBConnectionRecord">
					<object class="IBActionConnection" key="connection">
						<string key="label">performMiniaturize:</string>
						<reference key="source" ref="1014"/>
						<reference key="destination" ref="1011231497"/>
					</object>
					<int key="connectionID">37</int>
				</object>
				<object class="IBConnectionRecord">
					<object class="IBActionConnection" key="connection">
						<string key="label">arrangeInFront:</string>
						<reference key="source" ref="1014"/>
						<reference key="destination" ref="625202149"/>
					</object>
					<int key="connectionID">39</int>
				</object>
				<object class="IBConnectionRecord">
					<object class="IBActionConnection" key="connection">
						<string key="label">print:</string>
						<reference key="source" ref="1014"/>
						<reference key="destination" ref="49223823"/>
					</object>
					<int key="connectionID">86</int>
				</object>
				<object class="IBConnectionRecord">
					<object class="IBActionConnection" key="connection">
						<string key="label">runPageLayout:</string>
						<reference key="source" ref="1014"/>
						<reference key="destination" ref="294629803"/>
					</object>
					<int key="connectionID">87</int>
				</object>
				<object class="IBConnectionRecord">
					<object class="IBActionConnection" key="connection">
						<string key="label">clearRecentDocuments:</string>
						<reference key="source" ref="1014"/>
						<reference key="destination" ref="759406840"/>
					</object>
					<int key="connectionID">127</int>
				</object>
				<object class="IBConnectionRecord">
					<object class="IBActionConnection" key="connection">
						<string key="label">orderFrontStandardAboutPanel:</string>
						<reference key="source" ref="1021"/>
						<reference key="destination" ref="238522557"/>
					</object>
					<int key="connectionID">142</int>
				</object>
				<object class="IBConnectionRecord">
					<object class="IBActionConnection" key="connection">
						<string key="label">performClose:</string>
						<reference key="source" ref="1014"/>
						<reference key="destination" ref="776162233"/>
					</object>
					<int key="connectionID">193</int>
				</object>
				<object class="IBConnectionRecord">
					<object class="IBActionConnection" key="connection">
						<string key="label">toggleContinuousSpellChecking:</string>
						<reference key="source" ref="1014"/>
						<reference key="destination" ref="948374510"/>
					</object>
					<int key="connectionID">222</int>
				</object>
				<object class="IBConnectionRecord">
					<object class="IBActionConnection" key="connection">
						<string key="label">undo:</string>
						<reference key="source" ref="1014"/>
						<reference key="destination" ref="1058277027"/>
					</object>
					<int key="connectionID">223</int>
				</object>
				<object class="IBConnectionRecord">
					<object class="IBActionConnection" key="connection">
						<string key="label">copy:</string>
						<reference key="source" ref="1014"/>
						<reference key="destination" ref="860595796"/>
					</object>
					<int key="connectionID">224</int>
				</object>
				<object class="IBConnectionRecord">
					<object class="IBActionConnection" key="connection">
						<string key="label">checkSpelling:</string>
						<reference key="source" ref="1014"/>
						<reference key="destination" ref="96193923"/>
					</object>
					<int key="connectionID">225</int>
				</object>
				<object class="IBConnectionRecord">
					<object class="IBActionConnection" key="connection">
						<string key="label">paste:</string>
						<reference key="source" ref="1014"/>
						<reference key="destination" ref="29853731"/>
					</object>
					<int key="connectionID">226</int>
				</object>
				<object class="IBConnectionRecord">
					<object class="IBActionConnection" key="connection">
						<string key="label">stopSpeaking:</string>
						<reference key="source" ref="1014"/>
						<reference key="destination" ref="680220178"/>
					</object>
					<int key="connectionID">227</int>
				</object>
				<object class="IBConnectionRecord">
					<object class="IBActionConnection" key="connection">
						<string key="label">cut:</string>
						<reference key="source" ref="1014"/>
						<reference key="destination" ref="296257095"/>
					</object>
					<int key="connectionID">228</int>
				</object>
				<object class="IBConnectionRecord">
					<object class="IBActionConnection" key="connection">
						<string key="label">showGuessPanel:</string>
						<reference key="source" ref="1014"/>
						<reference key="destination" ref="679648819"/>
					</object>
					<int key="connectionID">230</int>
				</object>
				<object class="IBConnectionRecord">
					<object class="IBActionConnection" key="connection">
						<string key="label">redo:</string>
						<reference key="source" ref="1014"/>
						<reference key="destination" ref="790794224"/>
					</object>
					<int key="connectionID">231</int>
				</object>
				<object class="IBConnectionRecord">
					<object class="IBActionConnection" key="connection">
						<string key="label">selectAll:</string>
						<reference key="source" ref="1014"/>
						<reference key="destination" ref="583158037"/>
					</object>
					<int key="connectionID">232</int>
				</object>
				<object class="IBConnectionRecord">
					<object class="IBActionConnection" key="connection">
						<string key="label">startSpeaking:</string>
						<reference key="source" ref="1014"/>
						<reference key="destination" ref="731782645"/>
					</object>
					<int key="connectionID">233</int>
				</object>
				<object class="IBConnectionRecord">
					<object class="IBActionConnection" key="connection">
						<string key="label">delete:</string>
						<reference key="source" ref="1014"/>
						<reference key="destination" ref="437104165"/>
					</object>
					<int key="connectionID">235</int>
				</object>
				<object class="IBConnectionRecord">
					<object class="IBActionConnection" key="connection">
						<string key="label">performZoom:</string>
						<reference key="source" ref="1014"/>
						<reference key="destination" ref="575023229"/>
					</object>
					<int key="connectionID">240</int>
				</object>
				<object class="IBConnectionRecord">
					<object class="IBActionConnection" key="connection">
						<string key="label">performFindPanelAction:</string>
						<reference key="source" ref="1014"/>
						<reference key="destination" ref="447796847"/>
					</object>
					<int key="connectionID">241</int>
				</object>
				<object class="IBConnectionRecord">
					<object class="IBActionConnection" key="connection">
						<string key="label">centerSelectionInVisibleArea:</string>
						<reference key="source" ref="1014"/>
						<reference key="destination" ref="88285865"/>
					</object>
					<int key="connectionID">245</int>
				</object>
				<object class="IBConnectionRecord">
					<object class="IBActionConnection" key="connection">
						<string key="label">toggleGrammarChecking:</string>
						<reference key="source" ref="1014"/>
						<reference key="destination" ref="967646866"/>
					</object>
					<int key="connectionID">347</int>
				</object>
				<object class="IBConnectionRecord">
					<object class="IBActionConnection" key="connection">
						<string key="label">toggleSmartInsertDelete:</string>
						<reference key="source" ref="1014"/>
						<reference key="destination" ref="605118523"/>
					</object>
					<int key="connectionID">355</int>
				</object>
				<object class="IBConnectionRecord">
					<object class="IBActionConnection" key="connection">
						<string key="label">toggleAutomaticQuoteSubstitution:</string>
						<reference key="source" ref="1014"/>
						<reference key="destination" ref="197661976"/>
					</object>
					<int key="connectionID">356</int>
				</object>
				<object class="IBConnectionRecord">
					<object class="IBActionConnection" key="connection">
						<string key="label">toggleAutomaticLinkDetection:</string>
						<reference key="source" ref="1014"/>
						<reference key="destination" ref="708854459"/>
					</object>
					<int key="connectionID">357</int>
				</object>
				<object class="IBConnectionRecord">
					<object class="IBActionConnection" key="connection">
						<string key="label">saveDocument:</string>
						<reference key="source" ref="1014"/>
						<reference key="destination" ref="1023925487"/>
					</object>
					<int key="connectionID">362</int>
				</object>
				<object class="IBConnectionRecord">
					<object class="IBActionConnection" key="connection">
						<string key="label">saveDocumentAs:</string>
						<reference key="source" ref="1014"/>
						<reference key="destination" ref="117038363"/>
					</object>
					<int key="connectionID">363</int>
				</object>
				<object class="IBConnectionRecord">
					<object class="IBActionConnection" key="connection">
						<string key="label">revertDocumentToSaved:</string>
						<reference key="source" ref="1014"/>
						<reference key="destination" ref="579971712"/>
					</object>
					<int key="connectionID">364</int>
				</object>
				<object class="IBConnectionRecord">
					<object class="IBActionConnection" key="connection">
						<string key="label">runToolbarCustomizationPalette:</string>
						<reference key="source" ref="1014"/>
						<reference key="destination" ref="237841660"/>
					</object>
					<int key="connectionID">365</int>
				</object>
				<object class="IBConnectionRecord">
					<object class="IBActionConnection" key="connection">
						<string key="label">toggleToolbarShown:</string>
						<reference key="source" ref="1014"/>
						<reference key="destination" ref="102151532"/>
					</object>
					<int key="connectionID">366</int>
				</object>
				<object class="IBConnectionRecord">
					<object class="IBActionConnection" key="connection">
						<string key="label">hide:</string>
						<reference key="source" ref="1014"/>
						<reference key="destination" ref="755159360"/>
					</object>
					<int key="connectionID">367</int>
				</object>
				<object class="IBConnectionRecord">
					<object class="IBActionConnection" key="connection">
						<string key="label">hideOtherApplications:</string>
						<reference key="source" ref="1014"/>
						<reference key="destination" ref="342932134"/>
					</object>
					<int key="connectionID">368</int>
				</object>
				<object class="IBConnectionRecord">
					<object class="IBActionConnection" key="connection">
						<string key="label">unhideAllApplications:</string>
						<reference key="source" ref="1014"/>
						<reference key="destination" ref="908899353"/>
					</object>
					<int key="connectionID">370</int>
				</object>
				<object class="IBConnectionRecord">
					<object class="IBActionConnection" key="connection">
						<string key="label">newDocument:</string>
						<reference key="source" ref="1014"/>
						<reference key="destination" ref="705341025"/>
					</object>
					<int key="connectionID">373</int>
				</object>
				<object class="IBConnectionRecord">
					<object class="IBActionConnection" key="connection">
						<string key="label">openDocument:</string>
						<reference key="source" ref="1014"/>
						<reference key="destination" ref="722745758"/>
					</object>
					<int key="connectionID">374</int>
				</object>
				<object class="IBConnectionRecord">
					<object class="IBActionConnection" key="connection">
						<string key="label">addFontTrait:</string>
						<reference key="source" ref="755631768"/>
						<reference key="destination" ref="305399458"/>
					</object>
					<int key="connectionID">421</int>
				</object>
				<object class="IBConnectionRecord">
					<object class="IBActionConnection" key="connection">
						<string key="label">addFontTrait:</string>
						<reference key="source" ref="755631768"/>
						<reference key="destination" ref="814362025"/>
					</object>
					<int key="connectionID">422</int>
				</object>
				<object class="IBConnectionRecord">
					<object class="IBActionConnection" key="connection">
						<string key="label">modifyFont:</string>
						<reference key="source" ref="755631768"/>
						<reference key="destination" ref="885547335"/>
					</object>
					<int key="connectionID">423</int>
				</object>
				<object class="IBConnectionRecord">
					<object class="IBActionConnection" key="connection">
						<string key="label">orderFrontFontPanel:</string>
						<reference key="source" ref="755631768"/>
						<reference key="destination" ref="159677712"/>
					</object>
					<int key="connectionID">424</int>
				</object>
				<object class="IBConnectionRecord">
					<object class="IBActionConnection" key="connection">
						<string key="label">modifyFont:</string>
						<reference key="source" ref="755631768"/>
						<reference key="destination" ref="158063935"/>
					</object>
					<int key="connectionID">425</int>
				</object>
				<object class="IBConnectionRecord">
					<object class="IBActionConnection" key="connection">
						<string key="label">raiseBaseline:</string>
						<reference key="source" ref="1014"/>
						<reference key="destination" ref="941806246"/>
					</object>
					<int key="connectionID">426</int>
				</object>
				<object class="IBConnectionRecord">
					<object class="IBActionConnection" key="connection">
						<string key="label">lowerBaseline:</string>
						<reference key="source" ref="1014"/>
						<reference key="destination" ref="1045724900"/>
					</object>
					<int key="connectionID">427</int>
				</object>
				<object class="IBConnectionRecord">
					<object class="IBActionConnection" key="connection">
						<string key="label">copyFont:</string>
						<reference key="source" ref="1014"/>
						<reference key="destination" ref="596732606"/>
					</object>
					<int key="connectionID">428</int>
				</object>
				<object class="IBConnectionRecord">
					<object class="IBActionConnection" key="connection">
						<string key="label">subscript:</string>
						<reference key="source" ref="1014"/>
						<reference key="destination" ref="1037576581"/>
					</object>
					<int key="connectionID">429</int>
				</object>
				<object class="IBConnectionRecord">
					<object class="IBActionConnection" key="connection">
						<string key="label">superscript:</string>
						<reference key="source" ref="1014"/>
						<reference key="destination" ref="644725453"/>
					</object>
					<int key="connectionID">430</int>
				</object>
				<object class="IBConnectionRecord">
					<object class="IBActionConnection" key="connection">
						<string key="label">tightenKerning:</string>
						<reference key="source" ref="1014"/>
						<reference key="destination" ref="677519740"/>
					</object>
					<int key="connectionID">431</int>
				</object>
				<object class="IBConnectionRecord">
					<object class="IBActionConnection" key="connection">
						<string key="label">underline:</string>
						<reference key="source" ref="1014"/>
						<reference key="destination" ref="330926929"/>
					</object>
					<int key="connectionID">432</int>
				</object>
				<object class="IBConnectionRecord">
					<object class="IBActionConnection" key="connection">
						<string key="label">orderFrontColorPanel:</string>
						<reference key="source" ref="1014"/>
						<reference key="destination" ref="1012600125"/>
					</object>
					<int key="connectionID">433</int>
				</object>
				<object class="IBConnectionRecord">
					<object class="IBActionConnection" key="connection">
						<string key="label">useAllLigatures:</string>
						<reference key="source" ref="1014"/>
						<reference key="destination" ref="663508465"/>
					</object>
					<int key="connectionID">434</int>
				</object>
				<object class="IBConnectionRecord">
					<object class="IBActionConnection" key="connection">
						<string key="label">loosenKerning:</string>
						<reference key="source" ref="1014"/>
						<reference key="destination" ref="238351151"/>
					</object>
					<int key="connectionID">435</int>
				</object>
				<object class="IBConnectionRecord">
					<object class="IBActionConnection" key="connection">
						<string key="label">pasteFont:</string>
						<reference key="source" ref="1014"/>
						<reference key="destination" ref="393423671"/>
					</object>
					<int key="connectionID">436</int>
				</object>
				<object class="IBConnectionRecord">
					<object class="IBActionConnection" key="connection">
						<string key="label">unscript:</string>
						<reference key="source" ref="1014"/>
						<reference key="destination" ref="257962622"/>
					</object>
					<int key="connectionID">437</int>
				</object>
				<object class="IBConnectionRecord">
					<object class="IBActionConnection" key="connection">
						<string key="label">useStandardKerning:</string>
						<reference key="source" ref="1014"/>
						<reference key="destination" ref="252969304"/>
					</object>
					<int key="connectionID">438</int>
				</object>
				<object class="IBConnectionRecord">
					<object class="IBActionConnection" key="connection">
						<string key="label">useStandardLigatures:</string>
						<reference key="source" ref="1014"/>
						<reference key="destination" ref="706297211"/>
					</object>
					<int key="connectionID">439</int>
				</object>
				<object class="IBConnectionRecord">
					<object class="IBActionConnection" key="connection">
						<string key="label">turnOffLigatures:</string>
						<reference key="source" ref="1014"/>
						<reference key="destination" ref="568384683"/>
					</object>
					<int key="connectionID">440</int>
				</object>
				<object class="IBConnectionRecord">
					<object class="IBActionConnection" key="connection">
						<string key="label">turnOffKerning:</string>
						<reference key="source" ref="1014"/>
						<reference key="destination" ref="766922938"/>
					</object>
					<int key="connectionID">441</int>
				</object>
				<object class="IBConnectionRecord">
					<object class="IBActionConnection" key="connection">
						<string key="label">terminate:</string>
						<reference key="source" ref="1050"/>
						<reference key="destination" ref="632727374"/>
					</object>
					<int key="connectionID">449</int>
				</object>
				<object class="IBConnectionRecord">
					<object class="IBActionConnection" key="connection">
						<string key="label">toggleAutomaticSpellingCorrection:</string>
						<reference key="source" ref="1014"/>
						<reference key="destination" ref="795346622"/>
					</object>
					<int key="connectionID">456</int>
				</object>
				<object class="IBConnectionRecord">
					<object class="IBActionConnection" key="connection">
						<string key="label">orderFrontSubstitutionsPanel:</string>
						<reference key="source" ref="1014"/>
						<reference key="destination" ref="65139061"/>
					</object>
					<int key="connectionID">458</int>
				</object>
				<object class="IBConnectionRecord">
					<object class="IBActionConnection" key="connection">
						<string key="label">toggleAutomaticDashSubstitution:</string>
						<reference key="source" ref="1014"/>
						<reference key="destination" ref="672708820"/>
					</object>
					<int key="connectionID">461</int>
				</object>
				<object class="IBConnectionRecord">
					<object class="IBActionConnection" key="connection">
						<string key="label">toggleAutomaticTextReplacement:</string>
						<reference key="source" ref="1014"/>
						<reference key="destination" ref="537092702"/>
					</object>
					<int key="connectionID">463</int>
				</object>
				<object class="IBConnectionRecord">
					<object class="IBActionConnection" key="connection">
						<string key="label">uppercaseWord:</string>
						<reference key="source" ref="1014"/>
						<reference key="destination" ref="1060694897"/>
					</object>
					<int key="connectionID">464</int>
				</object>
				<object class="IBConnectionRecord">
					<object class="IBActionConnection" key="connection">
						<string key="label">capitalizeWord:</string>
						<reference key="source" ref="1014"/>
						<reference key="destination" ref="56570060"/>
					</object>
					<int key="connectionID">467</int>
				</object>
				<object class="IBConnectionRecord">
					<object class="IBActionConnection" key="connection">
						<string key="label">lowercaseWord:</string>
						<reference key="source" ref="1014"/>
						<reference key="destination" ref="879586729"/>
					</object>
					<int key="connectionID">468</int>
				</object>
				<object class="IBConnectionRecord">
					<object class="IBActionConnection" key="connection">
						<string key="label">pasteAsPlainText:</string>
						<reference key="source" ref="1014"/>
						<reference key="destination" ref="82994268"/>
					</object>
					<int key="connectionID">486</int>
				</object>
				<object class="IBConnectionRecord">
					<object class="IBActionConnection" key="connection">
						<string key="label">performFindPanelAction:</string>
						<reference key="source" ref="1014"/>
						<reference key="destination" ref="326711663"/>
					</object>
					<int key="connectionID">487</int>
				</object>
				<object class="IBConnectionRecord">
					<object class="IBActionConnection" key="connection">
						<string key="label">performFindPanelAction:</string>
						<reference key="source" ref="1014"/>
						<reference key="destination" ref="270902937"/>
					</object>
					<int key="connectionID">488</int>
				</object>
				<object class="IBConnectionRecord">
					<object class="IBActionConnection" key="connection">
						<string key="label">performFindPanelAction:</string>
						<reference key="source" ref="1014"/>
						<reference key="destination" ref="159080638"/>
					</object>
					<int key="connectionID">489</int>
				</object>
				<object class="IBConnectionRecord">
					<object class="IBActionConnection" key="connection">
						<string key="label">showHelp:</string>
						<reference key="source" ref="1014"/>
						<reference key="destination" ref="105068016"/>
					</object>
					<int key="connectionID">493</int>
				</object>
				<object class="IBConnectionRecord">
					<object class="IBActionConnection" key="connection">
						<string key="label">alignCenter:</string>
						<reference key="source" ref="1014"/>
						<reference key="destination" ref="630155264"/>
					</object>
					<int key="connectionID">518</int>
				</object>
				<object class="IBConnectionRecord">
					<object class="IBActionConnection" key="connection">
						<string key="label">pasteRuler:</string>
						<reference key="source" ref="1014"/>
						<reference key="destination" ref="883618387"/>
					</object>
					<int key="connectionID">519</int>
				</object>
				<object class="IBConnectionRecord">
					<object class="IBActionConnection" key="connection">
						<string key="label">toggleRuler:</string>
						<reference key="source" ref="1014"/>
						<reference key="destination" ref="644046920"/>
					</object>
					<int key="connectionID">520</int>
				</object>
				<object class="IBConnectionRecord">
					<object class="IBActionConnection" key="connection">
						<string key="label">alignRight:</string>
						<reference key="source" ref="1014"/>
						<reference key="destination" ref="512868991"/>
					</object>
					<int key="connectionID">521</int>
				</object>
				<object class="IBConnectionRecord">
					<object class="IBActionConnection" key="connection">
						<string key="label">copyRuler:</string>
						<reference key="source" ref="1014"/>
						<reference key="destination" ref="231811626"/>
					</object>
					<int key="connectionID">522</int>
				</object>
				<object class="IBConnectionRecord">
					<object class="IBActionConnection" key="connection">
						<string key="label">alignJustified:</string>
						<reference key="source" ref="1014"/>
						<reference key="destination" ref="945678886"/>
					</object>
					<int key="connectionID">523</int>
				</object>
				<object class="IBConnectionRecord">
					<object class="IBActionConnection" key="connection">
						<string key="label">alignLeft:</string>
						<reference key="source" ref="1014"/>
						<reference key="destination" ref="875092757"/>
					</object>
					<int key="connectionID">524</int>
				</object>
				<object class="IBConnectionRecord">
					<object class="IBActionConnection" key="connection">
						<string key="label">makeBaseWritingDirectionNatural:</string>
						<reference key="source" ref="1014"/>
						<reference key="destination" ref="551969625"/>
					</object>
					<int key="connectionID">525</int>
				</object>
				<object class="IBConnectionRecord">
					<object class="IBActionConnection" key="connection">
						<string key="label">makeBaseWritingDirectionLeftToRight:</string>
						<reference key="source" ref="1014"/>
						<reference key="destination" ref="249532473"/>
					</object>
					<int key="connectionID">526</int>
				</object>
				<object class="IBConnectionRecord">
					<object class="IBActionConnection" key="connection">
						<string key="label">makeBaseWritingDirectionRightToLeft:</string>
						<reference key="source" ref="1014"/>
						<reference key="destination" ref="607364498"/>
					</object>
					<int key="connectionID">527</int>
				</object>
				<object class="IBConnectionRecord">
					<object class="IBActionConnection" key="connection">
						<string key="label">makeTextWritingDirectionNatural:</string>
						<reference key="source" ref="1014"/>
						<reference key="destination" ref="380031999"/>
					</object>
					<int key="connectionID">528</int>
				</object>
				<object class="IBConnectionRecord">
					<object class="IBActionConnection" key="connection">
						<string key="label">makeTextWritingDirectionLeftToRight:</string>
						<reference key="source" ref="1014"/>
						<reference key="destination" ref="825984362"/>
					</object>
					<int key="connectionID">529</int>
				</object>
				<object class="IBConnectionRecord">
					<object class="IBActionConnection" key="connection">
						<string key="label">makeTextWritingDirectionRightToLeft:</string>
						<reference key="source" ref="1014"/>
						<reference key="destination" ref="560145579"/>
					</object>
					<int key="connectionID">530</int>
				</object>
				<object class="IBConnectionRecord">
					<object class="IBOutletConnection" key="connection">
						<string key="label">delegate</string>
						<reference key="source" ref="1021"/>
						<reference key="destination" ref="947627720"/>
					</object>
					<int key="connectionID">534</int>
				</object>
			</object>
			<object class="IBMutableOrderedSet" key="objectRecords">
				<object class="NSArray" key="orderedObjects">
					<bool key="EncodedWithXMLCoder">YES</bool>
					<object class="IBObjectRecord">
						<int key="objectID">0</int>
						<reference key="object" ref="0"/>
						<reference key="children" ref="1048"/>
						<nil key="parent"/>
					</object>
					<object class="IBObjectRecord">
						<int key="objectID">-2</int>
						<reference key="object" ref="1021"/>
						<reference key="parent" ref="0"/>
						<string key="objectName">File's Owner</string>
					</object>
					<object class="IBObjectRecord">
						<int key="objectID">-1</int>
						<reference key="object" ref="1014"/>
						<reference key="parent" ref="0"/>
						<string key="objectName">First Responder</string>
					</object>
					<object class="IBObjectRecord">
						<int key="objectID">-3</int>
						<reference key="object" ref="1050"/>
						<reference key="parent" ref="0"/>
						<string key="objectName">Application</string>
					</object>
					<object class="IBObjectRecord">
						<int key="objectID">29</int>
						<reference key="object" ref="649796088"/>
						<object class="NSMutableArray" key="children">
							<bool key="EncodedWithXMLCoder">YES</bool>
							<reference ref="713487014"/>
							<reference ref="694149608"/>
							<reference ref="952259628"/>
							<reference ref="379814623"/>
							<reference ref="586577488"/>
							<reference ref="302598603"/>
							<reference ref="448692316"/>
						</object>
						<reference key="parent" ref="0"/>
					</object>
					<object class="IBObjectRecord">
						<int key="objectID">19</int>
						<reference key="object" ref="713487014"/>
						<object class="NSMutableArray" key="children">
							<bool key="EncodedWithXMLCoder">YES</bool>
							<reference ref="835318025"/>
						</object>
						<reference key="parent" ref="649796088"/>
					</object>
					<object class="IBObjectRecord">
						<int key="objectID">56</int>
						<reference key="object" ref="694149608"/>
						<object class="NSMutableArray" key="children">
							<bool key="EncodedWithXMLCoder">YES</bool>
							<reference ref="110575045"/>
						</object>
						<reference key="parent" ref="649796088"/>
					</object>
					<object class="IBObjectRecord">
						<int key="objectID">217</int>
						<reference key="object" ref="952259628"/>
						<object class="NSMutableArray" key="children">
							<bool key="EncodedWithXMLCoder">YES</bool>
							<reference ref="789758025"/>
						</object>
						<reference key="parent" ref="649796088"/>
					</object>
					<object class="IBObjectRecord">
						<int key="objectID">83</int>
						<reference key="object" ref="379814623"/>
						<object class="NSMutableArray" key="children">
							<bool key="EncodedWithXMLCoder">YES</bool>
							<reference ref="720053764"/>
						</object>
						<reference key="parent" ref="649796088"/>
					</object>
					<object class="IBObjectRecord">
						<int key="objectID">81</int>
						<reference key="object" ref="720053764"/>
						<object class="NSMutableArray" key="children">
							<bool key="EncodedWithXMLCoder">YES</bool>
							<reference ref="1023925487"/>
							<reference ref="117038363"/>
							<reference ref="49223823"/>
							<reference ref="722745758"/>
							<reference ref="705341025"/>
							<reference ref="1025936716"/>
							<reference ref="294629803"/>
							<reference ref="776162233"/>
							<reference ref="425164168"/>
							<reference ref="579971712"/>
							<reference ref="1010469920"/>
						</object>
						<reference key="parent" ref="379814623"/>
					</object>
					<object class="IBObjectRecord">
						<int key="objectID">75</int>
						<reference key="object" ref="1023925487"/>
						<reference key="parent" ref="720053764"/>
					</object>
					<object class="IBObjectRecord">
						<int key="objectID">80</int>
						<reference key="object" ref="117038363"/>
						<reference key="parent" ref="720053764"/>
					</object>
					<object class="IBObjectRecord">
						<int key="objectID">78</int>
						<reference key="object" ref="49223823"/>
						<reference key="parent" ref="720053764"/>
					</object>
					<object class="IBObjectRecord">
						<int key="objectID">72</int>
						<reference key="object" ref="722745758"/>
						<reference key="parent" ref="720053764"/>
					</object>
					<object class="IBObjectRecord">
						<int key="objectID">82</int>
						<reference key="object" ref="705341025"/>
						<reference key="parent" ref="720053764"/>
					</object>
					<object class="IBObjectRecord">
						<int key="objectID">124</int>
						<reference key="object" ref="1025936716"/>
						<object class="NSMutableArray" key="children">
							<bool key="EncodedWithXMLCoder">YES</bool>
							<reference ref="1065607017"/>
						</object>
						<reference key="parent" ref="720053764"/>
					</object>
					<object class="IBObjectRecord">
						<int key="objectID">77</int>
						<reference key="object" ref="294629803"/>
						<reference key="parent" ref="720053764"/>
					</object>
					<object class="IBObjectRecord">
						<int key="objectID">73</int>
						<reference key="object" ref="776162233"/>
						<reference key="parent" ref="720053764"/>
					</object>
					<object class="IBObjectRecord">
						<int key="objectID">79</int>
						<reference key="object" ref="425164168"/>
						<reference key="parent" ref="720053764"/>
					</object>
					<object class="IBObjectRecord">
						<int key="objectID">112</int>
						<reference key="object" ref="579971712"/>
						<reference key="parent" ref="720053764"/>
					</object>
					<object class="IBObjectRecord">
						<int key="objectID">74</int>
						<reference key="object" ref="1010469920"/>
						<reference key="parent" ref="720053764"/>
					</object>
					<object class="IBObjectRecord">
						<int key="objectID">125</int>
						<reference key="object" ref="1065607017"/>
						<object class="NSMutableArray" key="children">
							<bool key="EncodedWithXMLCoder">YES</bool>
							<reference ref="759406840"/>
						</object>
						<reference key="parent" ref="1025936716"/>
					</object>
					<object class="IBObjectRecord">
						<int key="objectID">126</int>
						<reference key="object" ref="759406840"/>
						<reference key="parent" ref="1065607017"/>
					</object>
					<object class="IBObjectRecord">
						<int key="objectID">205</int>
						<reference key="object" ref="789758025"/>
						<object class="NSMutableArray" key="children">
							<bool key="EncodedWithXMLCoder">YES</bool>
							<reference ref="437104165"/>
							<reference ref="583158037"/>
							<reference ref="1058277027"/>
							<reference ref="212016141"/>
							<reference ref="296257095"/>
							<reference ref="29853731"/>
							<reference ref="860595796"/>
							<reference ref="1040322652"/>
							<reference ref="790794224"/>
							<reference ref="892235320"/>
							<reference ref="972420730"/>
							<reference ref="676164635"/>
							<reference ref="507821607"/>
							<reference ref="288088188"/>
							<reference ref="82994268"/>
						</object>
						<reference key="parent" ref="952259628"/>
					</object>
					<object class="IBObjectRecord">
						<int key="objectID">202</int>
						<reference key="object" ref="437104165"/>
						<reference key="parent" ref="789758025"/>
					</object>
					<object class="IBObjectRecord">
						<int key="objectID">198</int>
						<reference key="object" ref="583158037"/>
						<reference key="parent" ref="789758025"/>
					</object>
					<object class="IBObjectRecord">
						<int key="objectID">207</int>
						<reference key="object" ref="1058277027"/>
						<reference key="parent" ref="789758025"/>
					</object>
					<object class="IBObjectRecord">
						<int key="objectID">214</int>
						<reference key="object" ref="212016141"/>
						<reference key="parent" ref="789758025"/>
					</object>
					<object class="IBObjectRecord">
						<int key="objectID">199</int>
						<reference key="object" ref="296257095"/>
						<reference key="parent" ref="789758025"/>
					</object>
					<object class="IBObjectRecord">
						<int key="objectID">203</int>
						<reference key="object" ref="29853731"/>
						<reference key="parent" ref="789758025"/>
					</object>
					<object class="IBObjectRecord">
						<int key="objectID">197</int>
						<reference key="object" ref="860595796"/>
						<reference key="parent" ref="789758025"/>
					</object>
					<object class="IBObjectRecord">
						<int key="objectID">206</int>
						<reference key="object" ref="1040322652"/>
						<reference key="parent" ref="789758025"/>
					</object>
					<object class="IBObjectRecord">
						<int key="objectID">215</int>
						<reference key="object" ref="790794224"/>
						<reference key="parent" ref="789758025"/>
					</object>
					<object class="IBObjectRecord">
						<int key="objectID">218</int>
						<reference key="object" ref="892235320"/>
						<object class="NSMutableArray" key="children">
							<bool key="EncodedWithXMLCoder">YES</bool>
							<reference ref="963351320"/>
						</object>
						<reference key="parent" ref="789758025"/>
					</object>
					<object class="IBObjectRecord">
						<int key="objectID">216</int>
						<reference key="object" ref="972420730"/>
						<object class="NSMutableArray" key="children">
							<bool key="EncodedWithXMLCoder">YES</bool>
							<reference ref="769623530"/>
						</object>
						<reference key="parent" ref="789758025"/>
					</object>
					<object class="IBObjectRecord">
						<int key="objectID">200</int>
						<reference key="object" ref="769623530"/>
						<object class="NSMutableArray" key="children">
							<bool key="EncodedWithXMLCoder">YES</bool>
							<reference ref="948374510"/>
							<reference ref="96193923"/>
							<reference ref="679648819"/>
							<reference ref="967646866"/>
							<reference ref="859480356"/>
							<reference ref="795346622"/>
						</object>
						<reference key="parent" ref="972420730"/>
					</object>
					<object class="IBObjectRecord">
						<int key="objectID">219</int>
						<reference key="object" ref="948374510"/>
						<reference key="parent" ref="769623530"/>
					</object>
					<object class="IBObjectRecord">
						<int key="objectID">201</int>
						<reference key="object" ref="96193923"/>
						<reference key="parent" ref="769623530"/>
					</object>
					<object class="IBObjectRecord">
						<int key="objectID">204</int>
						<reference key="object" ref="679648819"/>
						<reference key="parent" ref="769623530"/>
					</object>
					<object class="IBObjectRecord">
						<int key="objectID">220</int>
						<reference key="object" ref="963351320"/>
						<object class="NSMutableArray" key="children">
							<bool key="EncodedWithXMLCoder">YES</bool>
							<reference ref="270902937"/>
							<reference ref="88285865"/>
							<reference ref="159080638"/>
							<reference ref="326711663"/>
							<reference ref="447796847"/>
						</object>
						<reference key="parent" ref="892235320"/>
					</object>
					<object class="IBObjectRecord">
						<int key="objectID">213</int>
						<reference key="object" ref="270902937"/>
						<reference key="parent" ref="963351320"/>
					</object>
					<object class="IBObjectRecord">
						<int key="objectID">210</int>
						<reference key="object" ref="88285865"/>
						<reference key="parent" ref="963351320"/>
					</object>
					<object class="IBObjectRecord">
						<int key="objectID">221</int>
						<reference key="object" ref="159080638"/>
						<reference key="parent" ref="963351320"/>
					</object>
					<object class="IBObjectRecord">
						<int key="objectID">208</int>
						<reference key="object" ref="326711663"/>
						<reference key="parent" ref="963351320"/>
					</object>
					<object class="IBObjectRecord">
						<int key="objectID">209</int>
						<reference key="object" ref="447796847"/>
						<reference key="parent" ref="963351320"/>
					</object>
					<object class="IBObjectRecord">
						<int key="objectID">57</int>
						<reference key="object" ref="110575045"/>
						<object class="NSMutableArray" key="children">
							<bool key="EncodedWithXMLCoder">YES</bool>
							<reference ref="238522557"/>
							<reference ref="755159360"/>
							<reference ref="908899353"/>
							<reference ref="632727374"/>
							<reference ref="646227648"/>
							<reference ref="609285721"/>
							<reference ref="481834944"/>
							<reference ref="304266470"/>
							<reference ref="1046388886"/>
							<reference ref="1056857174"/>
							<reference ref="342932134"/>
						</object>
						<reference key="parent" ref="694149608"/>
					</object>
					<object class="IBObjectRecord">
						<int key="objectID">58</int>
						<reference key="object" ref="238522557"/>
						<reference key="parent" ref="110575045"/>
					</object>
					<object class="IBObjectRecord">
						<int key="objectID">134</int>
						<reference key="object" ref="755159360"/>
						<reference key="parent" ref="110575045"/>
					</object>
					<object class="IBObjectRecord">
						<int key="objectID">150</int>
						<reference key="object" ref="908899353"/>
						<reference key="parent" ref="110575045"/>
					</object>
					<object class="IBObjectRecord">
						<int key="objectID">136</int>
						<reference key="object" ref="632727374"/>
						<reference key="parent" ref="110575045"/>
					</object>
					<object class="IBObjectRecord">
						<int key="objectID">144</int>
						<reference key="object" ref="646227648"/>
						<reference key="parent" ref="110575045"/>
					</object>
					<object class="IBObjectRecord">
						<int key="objectID">129</int>
						<reference key="object" ref="609285721"/>
						<reference key="parent" ref="110575045"/>
					</object>
					<object class="IBObjectRecord">
						<int key="objectID">143</int>
						<reference key="object" ref="481834944"/>
						<reference key="parent" ref="110575045"/>
					</object>
					<object class="IBObjectRecord">
						<int key="objectID">236</int>
						<reference key="object" ref="304266470"/>
						<reference key="parent" ref="110575045"/>
					</object>
					<object class="IBObjectRecord">
						<int key="objectID">131</int>
						<reference key="object" ref="1046388886"/>
						<object class="NSMutableArray" key="children">
							<bool key="EncodedWithXMLCoder">YES</bool>
							<reference ref="752062318"/>
						</object>
						<reference key="parent" ref="110575045"/>
					</object>
					<object class="IBObjectRecord">
						<int key="objectID">149</int>
						<reference key="object" ref="1056857174"/>
						<reference key="parent" ref="110575045"/>
					</object>
					<object class="IBObjectRecord">
						<int key="objectID">145</int>
						<reference key="object" ref="342932134"/>
						<reference key="parent" ref="110575045"/>
					</object>
					<object class="IBObjectRecord">
						<int key="objectID">130</int>
						<reference key="object" ref="752062318"/>
						<reference key="parent" ref="1046388886"/>
					</object>
					<object class="IBObjectRecord">
						<int key="objectID">24</int>
						<reference key="object" ref="835318025"/>
						<object class="NSMutableArray" key="children">
							<bool key="EncodedWithXMLCoder">YES</bool>
							<reference ref="299356726"/>
							<reference ref="625202149"/>
							<reference ref="575023229"/>
							<reference ref="1011231497"/>
						</object>
						<reference key="parent" ref="713487014"/>
					</object>
					<object class="IBObjectRecord">
						<int key="objectID">92</int>
						<reference key="object" ref="299356726"/>
						<reference key="parent" ref="835318025"/>
					</object>
					<object class="IBObjectRecord">
						<int key="objectID">5</int>
						<reference key="object" ref="625202149"/>
						<reference key="parent" ref="835318025"/>
					</object>
					<object class="IBObjectRecord">
						<int key="objectID">239</int>
						<reference key="object" ref="575023229"/>
						<reference key="parent" ref="835318025"/>
					</object>
					<object class="IBObjectRecord">
						<int key="objectID">23</int>
						<reference key="object" ref="1011231497"/>
						<reference key="parent" ref="835318025"/>
					</object>
					<object class="IBObjectRecord">
						<int key="objectID">295</int>
						<reference key="object" ref="586577488"/>
						<object class="NSMutableArray" key="children">
							<bool key="EncodedWithXMLCoder">YES</bool>
							<reference ref="466310130"/>
						</object>
						<reference key="parent" ref="649796088"/>
					</object>
					<object class="IBObjectRecord">
						<int key="objectID">296</int>
						<reference key="object" ref="466310130"/>
						<object class="NSMutableArray" key="children">
							<bool key="EncodedWithXMLCoder">YES</bool>
							<reference ref="102151532"/>
							<reference ref="237841660"/>
						</object>
						<reference key="parent" ref="586577488"/>
					</object>
					<object class="IBObjectRecord">
						<int key="objectID">297</int>
						<reference key="object" ref="102151532"/>
						<reference key="parent" ref="466310130"/>
					</object>
					<object class="IBObjectRecord">
						<int key="objectID">298</int>
						<reference key="object" ref="237841660"/>
						<reference key="parent" ref="466310130"/>
					</object>
					<object class="IBObjectRecord">
						<int key="objectID">211</int>
						<reference key="object" ref="676164635"/>
						<object class="NSMutableArray" key="children">
							<bool key="EncodedWithXMLCoder">YES</bool>
							<reference ref="785027613"/>
						</object>
						<reference key="parent" ref="789758025"/>
					</object>
					<object class="IBObjectRecord">
						<int key="objectID">212</int>
						<reference key="object" ref="785027613"/>
						<object class="NSMutableArray" key="children">
							<bool key="EncodedWithXMLCoder">YES</bool>
							<reference ref="680220178"/>
							<reference ref="731782645"/>
						</object>
						<reference key="parent" ref="676164635"/>
					</object>
					<object class="IBObjectRecord">
						<int key="objectID">195</int>
						<reference key="object" ref="680220178"/>
						<reference key="parent" ref="785027613"/>
					</object>
					<object class="IBObjectRecord">
						<int key="objectID">196</int>
						<reference key="object" ref="731782645"/>
						<reference key="parent" ref="785027613"/>
					</object>
					<object class="IBObjectRecord">
						<int key="objectID">346</int>
						<reference key="object" ref="967646866"/>
						<reference key="parent" ref="769623530"/>
					</object>
					<object class="IBObjectRecord">
						<int key="objectID">348</int>
						<reference key="object" ref="507821607"/>
						<object class="NSMutableArray" key="children">
							<bool key="EncodedWithXMLCoder">YES</bool>
							<reference ref="698887838"/>
						</object>
						<reference key="parent" ref="789758025"/>
					</object>
					<object class="IBObjectRecord">
						<int key="objectID">349</int>
						<reference key="object" ref="698887838"/>
						<object class="NSMutableArray" key="children">
							<bool key="EncodedWithXMLCoder">YES</bool>
							<reference ref="605118523"/>
							<reference ref="197661976"/>
							<reference ref="708854459"/>
							<reference ref="65139061"/>
							<reference ref="19036812"/>
							<reference ref="672708820"/>
							<reference ref="537092702"/>
						</object>
						<reference key="parent" ref="507821607"/>
					</object>
					<object class="IBObjectRecord">
						<int key="objectID">350</int>
						<reference key="object" ref="605118523"/>
						<reference key="parent" ref="698887838"/>
					</object>
					<object class="IBObjectRecord">
						<int key="objectID">351</int>
						<reference key="object" ref="197661976"/>
						<reference key="parent" ref="698887838"/>
					</object>
					<object class="IBObjectRecord">
						<int key="objectID">354</int>
						<reference key="object" ref="708854459"/>
						<reference key="parent" ref="698887838"/>
					</object>
					<object class="IBObjectRecord">
						<int key="objectID">375</int>
						<reference key="object" ref="302598603"/>
						<object class="NSMutableArray" key="children">
							<bool key="EncodedWithXMLCoder">YES</bool>
							<reference ref="941447902"/>
						</object>
						<reference key="parent" ref="649796088"/>
					</object>
					<object class="IBObjectRecord">
						<int key="objectID">376</int>
						<reference key="object" ref="941447902"/>
						<object class="NSMutableArray" key="children">
							<bool key="EncodedWithXMLCoder">YES</bool>
							<reference ref="792887677"/>
							<reference ref="215659978"/>
						</object>
						<reference key="parent" ref="302598603"/>
					</object>
					<object class="IBObjectRecord">
						<int key="objectID">377</int>
						<reference key="object" ref="792887677"/>
						<object class="NSMutableArray" key="children">
							<bool key="EncodedWithXMLCoder">YES</bool>
							<reference ref="786677654"/>
						</object>
						<reference key="parent" ref="941447902"/>
					</object>
					<object class="IBObjectRecord">
						<int key="objectID">388</int>
						<reference key="object" ref="786677654"/>
						<object class="NSMutableArray" key="children">
							<bool key="EncodedWithXMLCoder">YES</bool>
							<reference ref="159677712"/>
							<reference ref="305399458"/>
							<reference ref="814362025"/>
							<reference ref="330926929"/>
							<reference ref="533507878"/>
							<reference ref="158063935"/>
							<reference ref="885547335"/>
							<reference ref="901062459"/>
							<reference ref="767671776"/>
							<reference ref="691570813"/>
							<reference ref="769124883"/>
							<reference ref="739652853"/>
							<reference ref="1012600125"/>
							<reference ref="214559597"/>
							<reference ref="596732606"/>
							<reference ref="393423671"/>
						</object>
						<reference key="parent" ref="792887677"/>
					</object>
					<object class="IBObjectRecord">
						<int key="objectID">389</int>
						<reference key="object" ref="159677712"/>
						<reference key="parent" ref="786677654"/>
					</object>
					<object class="IBObjectRecord">
						<int key="objectID">390</int>
						<reference key="object" ref="305399458"/>
						<reference key="parent" ref="786677654"/>
					</object>
					<object class="IBObjectRecord">
						<int key="objectID">391</int>
						<reference key="object" ref="814362025"/>
						<reference key="parent" ref="786677654"/>
					</object>
					<object class="IBObjectRecord">
						<int key="objectID">392</int>
						<reference key="object" ref="330926929"/>
						<reference key="parent" ref="786677654"/>
					</object>
					<object class="IBObjectRecord">
						<int key="objectID">393</int>
						<reference key="object" ref="533507878"/>
						<reference key="parent" ref="786677654"/>
					</object>
					<object class="IBObjectRecord">
						<int key="objectID">394</int>
						<reference key="object" ref="158063935"/>
						<reference key="parent" ref="786677654"/>
					</object>
					<object class="IBObjectRecord">
						<int key="objectID">395</int>
						<reference key="object" ref="885547335"/>
						<reference key="parent" ref="786677654"/>
					</object>
					<object class="IBObjectRecord">
						<int key="objectID">396</int>
						<reference key="object" ref="901062459"/>
						<reference key="parent" ref="786677654"/>
					</object>
					<object class="IBObjectRecord">
						<int key="objectID">397</int>
						<reference key="object" ref="767671776"/>
						<object class="NSMutableArray" key="children">
							<bool key="EncodedWithXMLCoder">YES</bool>
							<reference ref="175441468"/>
						</object>
						<reference key="parent" ref="786677654"/>
					</object>
					<object class="IBObjectRecord">
						<int key="objectID">398</int>
						<reference key="object" ref="691570813"/>
						<object class="NSMutableArray" key="children">
							<bool key="EncodedWithXMLCoder">YES</bool>
							<reference ref="1058217995"/>
						</object>
						<reference key="parent" ref="786677654"/>
					</object>
					<object class="IBObjectRecord">
						<int key="objectID">399</int>
						<reference key="object" ref="769124883"/>
						<object class="NSMutableArray" key="children">
							<bool key="EncodedWithXMLCoder">YES</bool>
							<reference ref="18263474"/>
						</object>
						<reference key="parent" ref="786677654"/>
					</object>
					<object class="IBObjectRecord">
						<int key="objectID">400</int>
						<reference key="object" ref="739652853"/>
						<reference key="parent" ref="786677654"/>
					</object>
					<object class="IBObjectRecord">
						<int key="objectID">401</int>
						<reference key="object" ref="1012600125"/>
						<reference key="parent" ref="786677654"/>
					</object>
					<object class="IBObjectRecord">
						<int key="objectID">402</int>
						<reference key="object" ref="214559597"/>
						<reference key="parent" ref="786677654"/>
					</object>
					<object class="IBObjectRecord">
						<int key="objectID">403</int>
						<reference key="object" ref="596732606"/>
						<reference key="parent" ref="786677654"/>
					</object>
					<object class="IBObjectRecord">
						<int key="objectID">404</int>
						<reference key="object" ref="393423671"/>
						<reference key="parent" ref="786677654"/>
					</object>
					<object class="IBObjectRecord">
						<int key="objectID">405</int>
						<reference key="object" ref="18263474"/>
						<object class="NSMutableArray" key="children">
							<bool key="EncodedWithXMLCoder">YES</bool>
							<reference ref="257962622"/>
							<reference ref="644725453"/>
							<reference ref="1037576581"/>
							<reference ref="941806246"/>
							<reference ref="1045724900"/>
						</object>
						<reference key="parent" ref="769124883"/>
					</object>
					<object class="IBObjectRecord">
						<int key="objectID">406</int>
						<reference key="object" ref="257962622"/>
						<reference key="parent" ref="18263474"/>
					</object>
					<object class="IBObjectRecord">
						<int key="objectID">407</int>
						<reference key="object" ref="644725453"/>
						<reference key="parent" ref="18263474"/>
					</object>
					<object class="IBObjectRecord">
						<int key="objectID">408</int>
						<reference key="object" ref="1037576581"/>
						<reference key="parent" ref="18263474"/>
					</object>
					<object class="IBObjectRecord">
						<int key="objectID">409</int>
						<reference key="object" ref="941806246"/>
						<reference key="parent" ref="18263474"/>
					</object>
					<object class="IBObjectRecord">
						<int key="objectID">410</int>
						<reference key="object" ref="1045724900"/>
						<reference key="parent" ref="18263474"/>
					</object>
					<object class="IBObjectRecord">
						<int key="objectID">411</int>
						<reference key="object" ref="1058217995"/>
						<object class="NSMutableArray" key="children">
							<bool key="EncodedWithXMLCoder">YES</bool>
							<reference ref="706297211"/>
							<reference ref="568384683"/>
							<reference ref="663508465"/>
						</object>
						<reference key="parent" ref="691570813"/>
					</object>
					<object class="IBObjectRecord">
						<int key="objectID">412</int>
						<reference key="object" ref="706297211"/>
						<reference key="parent" ref="1058217995"/>
					</object>
					<object class="IBObjectRecord">
						<int key="objectID">413</int>
						<reference key="object" ref="568384683"/>
						<reference key="parent" ref="1058217995"/>
					</object>
					<object class="IBObjectRecord">
						<int key="objectID">414</int>
						<reference key="object" ref="663508465"/>
						<reference key="parent" ref="1058217995"/>
					</object>
					<object class="IBObjectRecord">
						<int key="objectID">415</int>
						<reference key="object" ref="175441468"/>
						<object class="NSMutableArray" key="children">
							<bool key="EncodedWithXMLCoder">YES</bool>
							<reference ref="252969304"/>
							<reference ref="766922938"/>
							<reference ref="677519740"/>
							<reference ref="238351151"/>
						</object>
						<reference key="parent" ref="767671776"/>
					</object>
					<object class="IBObjectRecord">
						<int key="objectID">416</int>
						<reference key="object" ref="252969304"/>
						<reference key="parent" ref="175441468"/>
					</object>
					<object class="IBObjectRecord">
						<int key="objectID">417</int>
						<reference key="object" ref="766922938"/>
						<reference key="parent" ref="175441468"/>
					</object>
					<object class="IBObjectRecord">
						<int key="objectID">418</int>
						<reference key="object" ref="677519740"/>
						<reference key="parent" ref="175441468"/>
					</object>
					<object class="IBObjectRecord">
						<int key="objectID">419</int>
						<reference key="object" ref="238351151"/>
						<reference key="parent" ref="175441468"/>
					</object>
					<object class="IBObjectRecord">
						<int key="objectID">420</int>
						<reference key="object" ref="755631768"/>
						<reference key="parent" ref="0"/>
					</object>
					<object class="IBObjectRecord">
						<int key="objectID">450</int>
						<reference key="object" ref="288088188"/>
						<object class="NSMutableArray" key="children">
							<bool key="EncodedWithXMLCoder">YES</bool>
							<reference ref="579392910"/>
						</object>
						<reference key="parent" ref="789758025"/>
					</object>
					<object class="IBObjectRecord">
						<int key="objectID">451</int>
						<reference key="object" ref="579392910"/>
						<object class="NSMutableArray" key="children">
							<bool key="EncodedWithXMLCoder">YES</bool>
							<reference ref="1060694897"/>
							<reference ref="879586729"/>
							<reference ref="56570060"/>
						</object>
						<reference key="parent" ref="288088188"/>
					</object>
					<object class="IBObjectRecord">
						<int key="objectID">452</int>
						<reference key="object" ref="1060694897"/>
						<reference key="parent" ref="579392910"/>
					</object>
					<object class="IBObjectRecord">
						<int key="objectID">453</int>
						<reference key="object" ref="859480356"/>
						<reference key="parent" ref="769623530"/>
					</object>
					<object class="IBObjectRecord">
						<int key="objectID">454</int>
						<reference key="object" ref="795346622"/>
						<reference key="parent" ref="769623530"/>
					</object>
					<object class="IBObjectRecord">
						<int key="objectID">457</int>
						<reference key="object" ref="65139061"/>
						<reference key="parent" ref="698887838"/>
					</object>
					<object class="IBObjectRecord">
						<int key="objectID">459</int>
						<reference key="object" ref="19036812"/>
						<reference key="parent" ref="698887838"/>
					</object>
					<object class="IBObjectRecord">
						<int key="objectID">460</int>
						<reference key="object" ref="672708820"/>
						<reference key="parent" ref="698887838"/>
					</object>
					<object class="IBObjectRecord">
						<int key="objectID">462</int>
						<reference key="object" ref="537092702"/>
						<reference key="parent" ref="698887838"/>
					</object>
					<object class="IBObjectRecord">
						<int key="objectID">465</int>
						<reference key="object" ref="879586729"/>
						<reference key="parent" ref="579392910"/>
					</object>
					<object class="IBObjectRecord">
						<int key="objectID">466</int>
						<reference key="object" ref="56570060"/>
						<reference key="parent" ref="579392910"/>
					</object>
					<object class="IBObjectRecord">
						<int key="objectID">485</int>
						<reference key="object" ref="82994268"/>
						<reference key="parent" ref="789758025"/>
					</object>
					<object class="IBObjectRecord">
						<int key="objectID">490</int>
						<reference key="object" ref="448692316"/>
						<object class="NSMutableArray" key="children">
							<bool key="EncodedWithXMLCoder">YES</bool>
							<reference ref="992780483"/>
						</object>
						<reference key="parent" ref="649796088"/>
					</object>
					<object class="IBObjectRecord">
						<int key="objectID">491</int>
						<reference key="object" ref="992780483"/>
						<object class="NSMutableArray" key="children">
							<bool key="EncodedWithXMLCoder">YES</bool>
							<reference ref="105068016"/>
						</object>
						<reference key="parent" ref="448692316"/>
					</object>
					<object class="IBObjectRecord">
						<int key="objectID">492</int>
						<reference key="object" ref="105068016"/>
						<reference key="parent" ref="992780483"/>
					</object>
					<object class="IBObjectRecord">
						<int key="objectID">496</int>
						<reference key="object" ref="215659978"/>
						<object class="NSMutableArray" key="children">
							<bool key="EncodedWithXMLCoder">YES</bool>
							<reference ref="446991534"/>
						</object>
						<reference key="parent" ref="941447902"/>
					</object>
					<object class="IBObjectRecord">
						<int key="objectID">497</int>
						<reference key="object" ref="446991534"/>
						<object class="NSMutableArray" key="children">
							<bool key="EncodedWithXMLCoder">YES</bool>
							<reference ref="875092757"/>
							<reference ref="630155264"/>
							<reference ref="945678886"/>
							<reference ref="512868991"/>
							<reference ref="163117631"/>
							<reference ref="31516759"/>
							<reference ref="908105787"/>
							<reference ref="644046920"/>
							<reference ref="231811626"/>
							<reference ref="883618387"/>
						</object>
						<reference key="parent" ref="215659978"/>
					</object>
					<object class="IBObjectRecord">
						<int key="objectID">498</int>
						<reference key="object" ref="875092757"/>
						<reference key="parent" ref="446991534"/>
					</object>
					<object class="IBObjectRecord">
						<int key="objectID">499</int>
						<reference key="object" ref="630155264"/>
						<reference key="parent" ref="446991534"/>
					</object>
					<object class="IBObjectRecord">
						<int key="objectID">500</int>
						<reference key="object" ref="945678886"/>
						<reference key="parent" ref="446991534"/>
					</object>
					<object class="IBObjectRecord">
						<int key="objectID">501</int>
						<reference key="object" ref="512868991"/>
						<reference key="parent" ref="446991534"/>
					</object>
					<object class="IBObjectRecord">
						<int key="objectID">502</int>
						<reference key="object" ref="163117631"/>
						<reference key="parent" ref="446991534"/>
					</object>
					<object class="IBObjectRecord">
						<int key="objectID">503</int>
						<reference key="object" ref="31516759"/>
						<object class="NSMutableArray" key="children">
							<bool key="EncodedWithXMLCoder">YES</bool>
							<reference ref="956096989"/>
						</object>
						<reference key="parent" ref="446991534"/>
					</object>
					<object class="IBObjectRecord">
						<int key="objectID">504</int>
						<reference key="object" ref="908105787"/>
						<reference key="parent" ref="446991534"/>
					</object>
					<object class="IBObjectRecord">
						<int key="objectID">505</int>
						<reference key="object" ref="644046920"/>
						<reference key="parent" ref="446991534"/>
					</object>
					<object class="IBObjectRecord">
						<int key="objectID">506</int>
						<reference key="object" ref="231811626"/>
						<reference key="parent" ref="446991534"/>
					</object>
					<object class="IBObjectRecord">
						<int key="objectID">507</int>
						<reference key="object" ref="883618387"/>
						<reference key="parent" ref="446991534"/>
					</object>
					<object class="IBObjectRecord">
						<int key="objectID">508</int>
						<reference key="object" ref="956096989"/>
						<object class="NSMutableArray" key="children">
							<bool key="EncodedWithXMLCoder">YES</bool>
							<reference ref="257099033"/>
							<reference ref="551969625"/>
							<reference ref="249532473"/>
							<reference ref="607364498"/>
							<reference ref="508151438"/>
							<reference ref="981751889"/>
							<reference ref="380031999"/>
							<reference ref="825984362"/>
							<reference ref="560145579"/>
						</object>
						<reference key="parent" ref="31516759"/>
					</object>
					<object class="IBObjectRecord">
						<int key="objectID">509</int>
						<reference key="object" ref="257099033"/>
						<reference key="parent" ref="956096989"/>
					</object>
					<object class="IBObjectRecord">
						<int key="objectID">510</int>
						<reference key="object" ref="551969625"/>
						<reference key="parent" ref="956096989"/>
					</object>
					<object class="IBObjectRecord">
						<int key="objectID">511</int>
						<reference key="object" ref="249532473"/>
						<reference key="parent" ref="956096989"/>
					</object>
					<object class="IBObjectRecord">
						<int key="objectID">512</int>
						<reference key="object" ref="607364498"/>
						<reference key="parent" ref="956096989"/>
					</object>
					<object class="IBObjectRecord">
						<int key="objectID">513</int>
						<reference key="object" ref="508151438"/>
						<reference key="parent" ref="956096989"/>
					</object>
					<object class="IBObjectRecord">
						<int key="objectID">514</int>
						<reference key="object" ref="981751889"/>
						<reference key="parent" ref="956096989"/>
					</object>
					<object class="IBObjectRecord">
						<int key="objectID">515</int>
						<reference key="object" ref="380031999"/>
						<reference key="parent" ref="956096989"/>
					</object>
					<object class="IBObjectRecord">
						<int key="objectID">516</int>
						<reference key="object" ref="825984362"/>
						<reference key="parent" ref="956096989"/>
					</object>
					<object class="IBObjectRecord">
						<int key="objectID">517</int>
						<reference key="object" ref="560145579"/>
						<reference key="parent" ref="956096989"/>
					</object>
					<object class="IBObjectRecord">
						<int key="objectID">533</int>
						<reference key="object" ref="947627720"/>
						<reference key="parent" ref="0"/>
					</object>
				</object>
			</object>
			<object class="NSMutableDictionary" key="flattenedProperties">
				<bool key="EncodedWithXMLCoder">YES</bool>
				<object class="NSArray" key="dict.sortedKeys">
					<bool key="EncodedWithXMLCoder">YES</bool>
					<string>-3.IBPluginDependency</string>
					<string>112.IBPluginDependency</string>
					<string>112.ImportedFromIB2</string>
					<string>124.IBPluginDependency</string>
					<string>124.ImportedFromIB2</string>
					<string>125.IBPluginDependency</string>
					<string>125.ImportedFromIB2</string>
					<string>125.editorWindowContentRectSynchronizationRect</string>
					<string>126.IBPluginDependency</string>
					<string>126.ImportedFromIB2</string>
					<string>129.IBPluginDependency</string>
					<string>129.ImportedFromIB2</string>
					<string>130.IBPluginDependency</string>
					<string>130.ImportedFromIB2</string>
					<string>130.editorWindowContentRectSynchronizationRect</string>
					<string>131.IBPluginDependency</string>
					<string>131.ImportedFromIB2</string>
					<string>134.IBPluginDependency</string>
					<string>134.ImportedFromIB2</string>
					<string>136.IBPluginDependency</string>
					<string>136.ImportedFromIB2</string>
					<string>143.IBPluginDependency</string>
					<string>143.ImportedFromIB2</string>
					<string>144.IBPluginDependency</string>
					<string>144.ImportedFromIB2</string>
					<string>145.IBPluginDependency</string>
					<string>145.ImportedFromIB2</string>
					<string>149.IBPluginDependency</string>
					<string>149.ImportedFromIB2</string>
					<string>150.IBPluginDependency</string>
					<string>150.ImportedFromIB2</string>
					<string>19.IBPluginDependency</string>
					<string>19.ImportedFromIB2</string>
					<string>195.IBPluginDependency</string>
					<string>195.ImportedFromIB2</string>
					<string>196.IBPluginDependency</string>
					<string>196.ImportedFromIB2</string>
					<string>197.IBPluginDependency</string>
					<string>197.ImportedFromIB2</string>
					<string>198.IBPluginDependency</string>
					<string>198.ImportedFromIB2</string>
					<string>199.IBPluginDependency</string>
					<string>199.ImportedFromIB2</string>
					<string>200.IBEditorWindowLastContentRect</string>
					<string>200.IBPluginDependency</string>
					<string>200.ImportedFromIB2</string>
					<string>200.editorWindowContentRectSynchronizationRect</string>
					<string>201.IBPluginDependency</string>
					<string>201.ImportedFromIB2</string>
					<string>202.IBPluginDependency</string>
					<string>202.ImportedFromIB2</string>
					<string>203.IBPluginDependency</string>
					<string>203.ImportedFromIB2</string>
					<string>204.IBPluginDependency</string>
					<string>204.ImportedFromIB2</string>
					<string>205.IBEditorWindowLastContentRect</string>
					<string>205.IBPluginDependency</string>
					<string>205.ImportedFromIB2</string>
					<string>205.editorWindowContentRectSynchronizationRect</string>
					<string>206.IBPluginDependency</string>
					<string>206.ImportedFromIB2</string>
					<string>207.IBPluginDependency</string>
					<string>207.ImportedFromIB2</string>
					<string>208.IBPluginDependency</string>
					<string>208.ImportedFromIB2</string>
					<string>209.IBPluginDependency</string>
					<string>209.ImportedFromIB2</string>
					<string>210.IBPluginDependency</string>
					<string>210.ImportedFromIB2</string>
					<string>211.IBPluginDependency</string>
					<string>211.ImportedFromIB2</string>
					<string>212.IBPluginDependency</string>
					<string>212.ImportedFromIB2</string>
					<string>212.editorWindowContentRectSynchronizationRect</string>
					<string>213.IBPluginDependency</string>
					<string>213.ImportedFromIB2</string>
					<string>214.IBPluginDependency</string>
					<string>214.ImportedFromIB2</string>
					<string>215.IBPluginDependency</string>
					<string>215.ImportedFromIB2</string>
					<string>216.IBPluginDependency</string>
					<string>216.ImportedFromIB2</string>
					<string>217.IBPluginDependency</string>
					<string>217.ImportedFromIB2</string>
					<string>218.IBPluginDependency</string>
					<string>218.ImportedFromIB2</string>
					<string>219.IBPluginDependency</string>
					<string>219.ImportedFromIB2</string>
					<string>220.IBEditorWindowLastContentRect</string>
					<string>220.IBPluginDependency</string>
					<string>220.ImportedFromIB2</string>
					<string>220.editorWindowContentRectSynchronizationRect</string>
					<string>221.IBPluginDependency</string>
					<string>221.ImportedFromIB2</string>
					<string>23.IBPluginDependency</string>
					<string>23.ImportedFromIB2</string>
					<string>236.IBPluginDependency</string>
					<string>236.ImportedFromIB2</string>
					<string>239.IBPluginDependency</string>
					<string>239.ImportedFromIB2</string>
					<string>24.IBEditorWindowLastContentRect</string>
					<string>24.IBPluginDependency</string>
					<string>24.ImportedFromIB2</string>
					<string>24.editorWindowContentRectSynchronizationRect</string>
					<string>29.IBEditorWindowLastContentRect</string>
					<string>29.IBPluginDependency</string>
					<string>29.ImportedFromIB2</string>
					<string>29.WindowOrigin</string>
					<string>29.editorWindowContentRectSynchronizationRect</string>
					<string>295.IBPluginDependency</string>
					<string>296.IBEditorWindowLastContentRect</string>
					<string>296.IBPluginDependency</string>
					<string>296.editorWindowContentRectSynchronizationRect</string>
					<string>297.IBPluginDependency</string>
					<string>298.IBPluginDependency</string>
					<string>346.IBPluginDependency</string>
					<string>346.ImportedFromIB2</string>
					<string>348.IBPluginDependency</string>
					<string>348.ImportedFromIB2</string>
					<string>349.IBEditorWindowLastContentRect</string>
					<string>349.IBPluginDependency</string>
					<string>349.ImportedFromIB2</string>
					<string>349.editorWindowContentRectSynchronizationRect</string>
					<string>350.IBPluginDependency</string>
					<string>350.ImportedFromIB2</string>
					<string>351.IBPluginDependency</string>
					<string>351.ImportedFromIB2</string>
					<string>354.IBPluginDependency</string>
					<string>354.ImportedFromIB2</string>
					<string>375.IBPluginDependency</string>
					<string>376.IBEditorWindowLastContentRect</string>
					<string>376.IBPluginDependency</string>
					<string>377.IBPluginDependency</string>
					<string>388.IBEditorWindowLastContentRect</string>
					<string>388.IBPluginDependency</string>
					<string>389.IBPluginDependency</string>
					<string>390.IBPluginDependency</string>
					<string>391.IBPluginDependency</string>
					<string>392.IBPluginDependency</string>
					<string>393.IBPluginDependency</string>
					<string>394.IBPluginDependency</string>
					<string>395.IBPluginDependency</string>
					<string>396.IBPluginDependency</string>
					<string>397.IBPluginDependency</string>
					<string>398.IBPluginDependency</string>
					<string>399.IBPluginDependency</string>
					<string>400.IBPluginDependency</string>
					<string>401.IBPluginDependency</string>
					<string>402.IBPluginDependency</string>
					<string>403.IBPluginDependency</string>
					<string>404.IBPluginDependency</string>
					<string>405.IBPluginDependency</string>
					<string>406.IBPluginDependency</string>
					<string>407.IBPluginDependency</string>
					<string>408.IBPluginDependency</string>
					<string>409.IBPluginDependency</string>
					<string>410.IBPluginDependency</string>
					<string>411.IBPluginDependency</string>
					<string>412.IBPluginDependency</string>
					<string>413.IBPluginDependency</string>
					<string>414.IBPluginDependency</string>
					<string>415.IBPluginDependency</string>
					<string>416.IBPluginDependency</string>
					<string>417.IBPluginDependency</string>
					<string>418.IBPluginDependency</string>
					<string>419.IBPluginDependency</string>
					<string>450.IBPluginDependency</string>
					<string>451.IBEditorWindowLastContentRect</string>
					<string>451.IBPluginDependency</string>
					<string>452.IBPluginDependency</string>
					<string>453.IBPluginDependency</string>
					<string>454.IBPluginDependency</string>
					<string>457.IBPluginDependency</string>
					<string>459.IBPluginDependency</string>
					<string>460.IBPluginDependency</string>
					<string>462.IBPluginDependency</string>
					<string>465.IBPluginDependency</string>
					<string>466.IBPluginDependency</string>
					<string>485.IBPluginDependency</string>
					<string>490.IBPluginDependency</string>
					<string>491.IBEditorWindowLastContentRect</string>
					<string>491.IBPluginDependency</string>
					<string>492.IBPluginDependency</string>
					<string>496.IBPluginDependency</string>
					<string>497.IBEditorWindowLastContentRect</string>
					<string>497.IBPluginDependency</string>
					<string>498.IBPluginDependency</string>
					<string>499.IBPluginDependency</string>
					<string>5.IBPluginDependency</string>
					<string>5.ImportedFromIB2</string>
					<string>500.IBPluginDependency</string>
					<string>501.IBPluginDependency</string>
					<string>502.IBPluginDependency</string>
					<string>503.IBPluginDependency</string>
					<string>504.IBPluginDependency</string>
					<string>505.IBPluginDependency</string>
					<string>506.IBPluginDependency</string>
					<string>507.IBPluginDependency</string>
					<string>508.IBEditorWindowLastContentRect</string>
					<string>508.IBPluginDependency</string>
					<string>509.IBPluginDependency</string>
					<string>510.IBPluginDependency</string>
					<string>511.IBPluginDependency</string>
					<string>512.IBPluginDependency</string>
					<string>513.IBPluginDependency</string>
					<string>514.IBPluginDependency</string>
					<string>515.IBPluginDependency</string>
					<string>516.IBPluginDependency</string>
					<string>517.IBPluginDependency</string>
					<string>56.IBPluginDependency</string>
					<string>56.ImportedFromIB2</string>
					<string>57.IBEditorWindowLastContentRect</string>
					<string>57.IBPluginDependency</string>
					<string>57.ImportedFromIB2</string>
					<string>57.editorWindowContentRectSynchronizationRect</string>
					<string>58.IBPluginDependency</string>
					<string>58.ImportedFromIB2</string>
					<string>72.IBPluginDependency</string>
					<string>72.ImportedFromIB2</string>
					<string>73.IBPluginDependency</string>
					<string>73.ImportedFromIB2</string>
					<string>74.IBPluginDependency</string>
					<string>74.ImportedFromIB2</string>
					<string>75.IBPluginDependency</string>
					<string>75.ImportedFromIB2</string>
					<string>77.IBPluginDependency</string>
					<string>77.ImportedFromIB2</string>
					<string>78.IBPluginDependency</string>
					<string>78.ImportedFromIB2</string>
					<string>79.IBPluginDependency</string>
					<string>79.ImportedFromIB2</string>
					<string>80.IBPluginDependency</string>
					<string>80.ImportedFromIB2</string>
					<string>81.IBEditorWindowLastContentRect</string>
					<string>81.IBPluginDependency</string>
					<string>81.ImportedFromIB2</string>
					<string>81.editorWindowContentRectSynchronizationRect</string>
					<string>82.IBPluginDependency</string>
					<string>82.ImportedFromIB2</string>
					<string>83.IBPluginDependency</string>
					<string>83.ImportedFromIB2</string>
					<string>92.IBPluginDependency</string>
					<string>92.ImportedFromIB2</string>
				</object>
				<object class="NSMutableArray" key="dict.values">
					<bool key="EncodedWithXMLCoder">YES</bool>
					<string>com.apple.InterfaceBuilder.CocoaPlugin</string>
					<string>com.apple.InterfaceBuilder.CocoaPlugin</string>
					<integer value="1"/>
					<string>com.apple.InterfaceBuilder.CocoaPlugin</string>
					<integer value="1"/>
					<string>com.apple.InterfaceBuilder.CocoaPlugin</string>
					<integer value="1"/>
					<string>{{522, 812}, {146, 23}}</string>
					<string>com.apple.InterfaceBuilder.CocoaPlugin</string>
					<integer value="1"/>
					<string>com.apple.InterfaceBuilder.CocoaPlugin</string>
					<integer value="1"/>
					<string>com.apple.InterfaceBuilder.CocoaPlugin</string>
					<integer value="1"/>
					<string>{{436, 809}, {64, 6}}</string>
					<string>com.apple.InterfaceBuilder.CocoaPlugin</string>
					<integer value="1"/>
					<string>com.apple.InterfaceBuilder.CocoaPlugin</string>
					<integer value="1"/>
					<string>com.apple.InterfaceBuilder.CocoaPlugin</string>
					<integer value="1"/>
					<string>com.apple.InterfaceBuilder.CocoaPlugin</string>
					<integer value="1"/>
					<string>com.apple.InterfaceBuilder.CocoaPlugin</string>
					<integer value="1"/>
					<string>com.apple.InterfaceBuilder.CocoaPlugin</string>
					<integer value="1"/>
					<string>com.apple.InterfaceBuilder.CocoaPlugin</string>
					<integer value="1"/>
					<string>com.apple.InterfaceBuilder.CocoaPlugin</string>
					<integer value="1"/>
					<string>com.apple.InterfaceBuilder.CocoaPlugin</string>
					<integer value="1"/>
					<string>com.apple.InterfaceBuilder.CocoaPlugin</string>
					<integer value="1"/>
					<string>com.apple.InterfaceBuilder.CocoaPlugin</string>
					<integer value="1"/>
					<string>com.apple.InterfaceBuilder.CocoaPlugin</string>
					<integer value="1"/>
					<string>com.apple.InterfaceBuilder.CocoaPlugin</string>
					<integer value="1"/>
					<string>com.apple.InterfaceBuilder.CocoaPlugin</string>
					<integer value="1"/>
					<string>{{753, 187}, {275, 113}}</string>
					<string>com.apple.InterfaceBuilder.CocoaPlugin</string>
					<integer value="1"/>
					<string>{{608, 612}, {275, 83}}</string>
					<string>com.apple.InterfaceBuilder.CocoaPlugin</string>
					<integer value="1"/>
					<string>com.apple.InterfaceBuilder.CocoaPlugin</string>
					<integer value="1"/>
					<string>com.apple.InterfaceBuilder.CocoaPlugin</string>
					<integer value="1"/>
					<string>com.apple.InterfaceBuilder.CocoaPlugin</string>
					<integer value="1"/>
					<string>{{453, 408}, {254, 283}}</string>
					<string>com.apple.InterfaceBuilder.CocoaPlugin</string>
					<integer value="1"/>
					<string>{{187, 434}, {243, 243}}</string>
					<string>com.apple.InterfaceBuilder.CocoaPlugin</string>
					<integer value="1"/>
					<string>com.apple.InterfaceBuilder.CocoaPlugin</string>
					<integer value="1"/>
					<string>com.apple.InterfaceBuilder.CocoaPlugin</string>
					<integer value="1"/>
					<string>com.apple.InterfaceBuilder.CocoaPlugin</string>
					<integer value="1"/>
					<string>com.apple.InterfaceBuilder.CocoaPlugin</string>
					<integer value="1"/>
					<string>com.apple.InterfaceBuilder.CocoaPlugin</string>
					<integer value="1"/>
					<string>com.apple.InterfaceBuilder.CocoaPlugin</string>
					<integer value="1"/>
					<string>{{608, 612}, {167, 43}}</string>
					<string>com.apple.InterfaceBuilder.CocoaPlugin</string>
					<integer value="1"/>
					<string>com.apple.InterfaceBuilder.CocoaPlugin</string>
					<integer value="1"/>
					<string>com.apple.InterfaceBuilder.CocoaPlugin</string>
					<integer value="1"/>
					<string>com.apple.InterfaceBuilder.CocoaPlugin</string>
					<integer value="1"/>
					<string>com.apple.InterfaceBuilder.CocoaPlugin</string>
					<integer value="1"/>
					<string>com.apple.InterfaceBuilder.CocoaPlugin</string>
					<integer value="1"/>
					<string>com.apple.InterfaceBuilder.CocoaPlugin</string>
					<integer value="1"/>
					<string>{{753, 217}, {238, 103}}</string>
					<string>com.apple.InterfaceBuilder.CocoaPlugin</string>
					<integer value="1"/>
					<string>{{608, 612}, {241, 103}}</string>
					<string>com.apple.InterfaceBuilder.CocoaPlugin</string>
					<integer value="1"/>
					<string>com.apple.InterfaceBuilder.CocoaPlugin</string>
					<integer value="1"/>
					<string>com.apple.InterfaceBuilder.CocoaPlugin</string>
					<integer value="1"/>
					<string>com.apple.InterfaceBuilder.CocoaPlugin</string>
					<integer value="1"/>
					<string>{{613, 618}, {194, 73}}</string>
					<string>com.apple.InterfaceBuilder.CocoaPlugin</string>
					<integer value="1"/>
					<string>{{525, 802}, {197, 73}}</string>
					<string>{{346, 722}, {402, 20}}</string>
					<string>com.apple.InterfaceBuilder.CocoaPlugin</string>
					<integer value="1"/>
					<string>{74, 862}</string>
					<string>{{6, 978}, {478, 20}}</string>
					<string>com.apple.InterfaceBuilder.CocoaPlugin</string>
					<string>{{563, 648}, {231, 43}}</string>
					<string>com.apple.InterfaceBuilder.CocoaPlugin</string>
					<string>{{475, 832}, {234, 43}}</string>
					<string>com.apple.InterfaceBuilder.CocoaPlugin</string>
					<string>com.apple.InterfaceBuilder.CocoaPlugin</string>
					<string>com.apple.InterfaceBuilder.CocoaPlugin</string>
					<integer value="1"/>
					<string>com.apple.InterfaceBuilder.CocoaPlugin</string>
					<integer value="1"/>
					<string>{{746, 287}, {220, 133}}</string>
					<string>com.apple.InterfaceBuilder.CocoaPlugin</string>
					<integer value="1"/>
					<string>{{608, 612}, {215, 63}}</string>
					<string>com.apple.InterfaceBuilder.CocoaPlugin</string>
					<integer value="1"/>
					<string>com.apple.InterfaceBuilder.CocoaPlugin</string>
					<integer value="1"/>
					<string>com.apple.InterfaceBuilder.CocoaPlugin</string>
					<integer value="1"/>
					<string>com.apple.InterfaceBuilder.CocoaPlugin</string>
					<string>{{497, 648}, {83, 43}}</string>
					<string>com.apple.InterfaceBuilder.CocoaPlugin</string>
					<string>com.apple.InterfaceBuilder.CocoaPlugin</string>
					<string>{{580, 408}, {175, 283}}</string>
					<string>com.apple.InterfaceBuilder.CocoaPlugin</string>
					<string>com.apple.InterfaceBuilder.CocoaPlugin</string>
					<string>com.apple.InterfaceBuilder.CocoaPlugin</string>
					<string>com.apple.InterfaceBuilder.CocoaPlugin</string>
					<string>com.apple.InterfaceBuilder.CocoaPlugin</string>
					<string>com.apple.InterfaceBuilder.CocoaPlugin</string>
					<string>com.apple.InterfaceBuilder.CocoaPlugin</string>
					<string>com.apple.InterfaceBuilder.CocoaPlugin</string>
					<string>com.apple.InterfaceBuilder.CocoaPlugin</string>
					<string>com.apple.InterfaceBuilder.CocoaPlugin</string>
					<string>com.apple.InterfaceBuilder.CocoaPlugin</string>
					<string>com.apple.InterfaceBuilder.CocoaPlugin</string>
					<string>com.apple.InterfaceBuilder.CocoaPlugin</string>
					<string>com.apple.InterfaceBuilder.CocoaPlugin</string>
					<string>com.apple.InterfaceBuilder.CocoaPlugin</string>
					<string>com.apple.InterfaceBuilder.CocoaPlugin</string>
					<string>com.apple.InterfaceBuilder.CocoaPlugin</string>
					<string>com.apple.InterfaceBuilder.CocoaPlugin</string>
					<string>com.apple.InterfaceBuilder.CocoaPlugin</string>
					<string>com.apple.InterfaceBuilder.CocoaPlugin</string>
					<string>com.apple.InterfaceBuilder.CocoaPlugin</string>
					<string>com.apple.InterfaceBuilder.CocoaPlugin</string>
					<string>com.apple.InterfaceBuilder.CocoaPlugin</string>
					<string>com.apple.InterfaceBuilder.CocoaPlugin</string>
					<string>com.apple.InterfaceBuilder.CocoaPlugin</string>
					<string>com.apple.InterfaceBuilder.CocoaPlugin</string>
					<string>com.apple.InterfaceBuilder.CocoaPlugin</string>
					<string>com.apple.InterfaceBuilder.CocoaPlugin</string>
					<string>com.apple.InterfaceBuilder.CocoaPlugin</string>
					<string>com.apple.InterfaceBuilder.CocoaPlugin</string>
					<string>com.apple.InterfaceBuilder.CocoaPlugin</string>
					<string>com.apple.InterfaceBuilder.CocoaPlugin</string>
					<string>com.apple.InterfaceBuilder.CocoaPlugin</string>
					<string>{{753, 197}, {170, 63}}</string>
					<string>com.apple.InterfaceBuilder.CocoaPlugin</string>
					<string>com.apple.InterfaceBuilder.CocoaPlugin</string>
					<string>com.apple.InterfaceBuilder.CocoaPlugin</string>
					<string>com.apple.InterfaceBuilder.CocoaPlugin</string>
					<string>com.apple.InterfaceBuilder.CocoaPlugin</string>
					<string>com.apple.InterfaceBuilder.CocoaPlugin</string>
					<string>com.apple.InterfaceBuilder.CocoaPlugin</string>
					<string>com.apple.InterfaceBuilder.CocoaPlugin</string>
					<string>com.apple.InterfaceBuilder.CocoaPlugin</string>
					<string>com.apple.InterfaceBuilder.CocoaPlugin</string>
					<string>com.apple.InterfaceBuilder.CocoaPlugin</string>
					<string>com.apple.InterfaceBuilder.CocoaPlugin</string>
					<string>{{684, 668}, {142, 23}}</string>
					<string>com.apple.InterfaceBuilder.CocoaPlugin</string>
					<string>com.apple.InterfaceBuilder.CocoaPlugin</string>
					<string>com.apple.InterfaceBuilder.CocoaPlugin</string>
					<string>{{674, 260}, {204, 183}}</string>
					<string>com.apple.InterfaceBuilder.CocoaPlugin</string>
					<string>com.apple.InterfaceBuilder.CocoaPlugin</string>
					<string>com.apple.InterfaceBuilder.CocoaPlugin</string>
					<string>com.apple.InterfaceBuilder.CocoaPlugin</string>
					<integer value="1"/>
					<string>com.apple.InterfaceBuilder.CocoaPlugin</string>
					<string>com.apple.InterfaceBuilder.CocoaPlugin</string>
					<string>com.apple.InterfaceBuilder.CocoaPlugin</string>
					<string>com.apple.InterfaceBuilder.CocoaPlugin</string>
					<string>com.apple.InterfaceBuilder.CocoaPlugin</string>
					<string>com.apple.InterfaceBuilder.CocoaPlugin</string>
					<string>com.apple.InterfaceBuilder.CocoaPlugin</string>
					<string>com.apple.InterfaceBuilder.CocoaPlugin</string>
					<string>{{878, 180}, {164, 173}}</string>
					<string>com.apple.InterfaceBuilder.CocoaPlugin</string>
					<string>com.apple.InterfaceBuilder.CocoaPlugin</string>
					<string>com.apple.InterfaceBuilder.CocoaPlugin</string>
					<string>com.apple.InterfaceBuilder.CocoaPlugin</string>
					<string>com.apple.InterfaceBuilder.CocoaPlugin</string>
					<string>com.apple.InterfaceBuilder.CocoaPlugin</string>
					<string>com.apple.InterfaceBuilder.CocoaPlugin</string>
					<string>com.apple.InterfaceBuilder.CocoaPlugin</string>
					<string>com.apple.InterfaceBuilder.CocoaPlugin</string>
					<string>com.apple.InterfaceBuilder.CocoaPlugin</string>
					<string>com.apple.InterfaceBuilder.CocoaPlugin</string>
					<integer value="1"/>
					<string>{{355, 508}, {183, 183}}</string>
					<string>com.apple.InterfaceBuilder.CocoaPlugin</string>
					<integer value="1"/>
					<string>{{23, 794}, {245, 183}}</string>
					<string>com.apple.InterfaceBuilder.CocoaPlugin</string>
					<integer value="1"/>
					<string>com.apple.InterfaceBuilder.CocoaPlugin</string>
					<integer value="1"/>
					<string>com.apple.InterfaceBuilder.CocoaPlugin</string>
					<integer value="1"/>
					<string>com.apple.InterfaceBuilder.CocoaPlugin</string>
					<integer value="1"/>
					<string>com.apple.InterfaceBuilder.CocoaPlugin</string>
					<integer value="1"/>
					<string>com.apple.InterfaceBuilder.CocoaPlugin</string>
					<integer value="1"/>
					<string>com.apple.InterfaceBuilder.CocoaPlugin</string>
					<integer value="1"/>
					<string>com.apple.InterfaceBuilder.CocoaPlugin</string>
					<integer value="1"/>
					<string>com.apple.InterfaceBuilder.CocoaPlugin</string>
					<integer value="1"/>
					<string>{{411, 488}, {196, 203}}</string>
					<string>com.apple.InterfaceBuilder.CocoaPlugin</string>
					<integer value="1"/>
					<string>{{145, 474}, {199, 203}}</string>
					<string>com.apple.InterfaceBuilder.CocoaPlugin</string>
					<integer value="1"/>
					<string>com.apple.InterfaceBuilder.CocoaPlugin</string>
					<integer value="1"/>
					<string>com.apple.InterfaceBuilder.CocoaPlugin</string>
					<integer value="1"/>
				</object>
			</object>
			<object class="NSMutableDictionary" key="unlocalizedProperties">
				<bool key="EncodedWithXMLCoder">YES</bool>
				<reference key="dict.sortedKeys" ref="0"/>
				<object class="NSMutableArray" key="dict.values">
					<bool key="EncodedWithXMLCoder">YES</bool>
				</object>
			</object>
			<nil key="activeLocalization"/>
			<object class="NSMutableDictionary" key="localizations">
				<bool key="EncodedWithXMLCoder">YES</bool>
				<reference key="dict.sortedKeys" ref="0"/>
				<object class="NSMutableArray" key="dict.values">
					<bool key="EncodedWithXMLCoder">YES</bool>
				</object>
			</object>
			<nil key="sourceID"/>
			<int key="maxID">534</int>
		</object>
		<object class="IBClassDescriber" key="IBDocument.Classes">
			<object class="NSMutableArray" key="referencedPartialClassDescriptions">
				<bool key="EncodedWithXMLCoder">YES</bool>
				<object class="IBPartialClassDescription">
					<string key="className">AppDelegate</string>
					<string key="superclassName">NSResponder</string>
					<object class="IBClassDescriptionSource" key="sourceIdentifier">
						<string key="majorKey">IBUserSource</string>
						<string key="minorKey"/>
					</object>
				</object>
			</object>
			<object class="NSMutableArray" key="referencedPartialClassDescriptionsV3.2+">
				<bool key="EncodedWithXMLCoder">YES</bool>
				<object class="IBPartialClassDescription">
					<string key="className">NSApplication</string>
					<string key="superclassName">NSResponder</string>
					<object class="IBClassDescriptionSource" key="sourceIdentifier" id="822405504">
						<string key="majorKey">IBFrameworkSource</string>
						<string key="minorKey">AppKit.framework/Headers/NSApplication.h</string>
					</object>
				</object>
				<object class="IBPartialClassDescription">
					<string key="className">NSApplication</string>
					<object class="IBClassDescriptionSource" key="sourceIdentifier" id="850738725">
						<string key="majorKey">IBFrameworkSource</string>
						<string key="minorKey">AppKit.framework/Headers/NSApplicationScripting.h</string>
					</object>
				</object>
				<object class="IBPartialClassDescription">
					<string key="className">NSApplication</string>
					<object class="IBClassDescriptionSource" key="sourceIdentifier" id="624831158">
						<string key="majorKey">IBFrameworkSource</string>
						<string key="minorKey">AppKit.framework/Headers/NSColorPanel.h</string>
					</object>
				</object>
				<object class="IBPartialClassDescription">
					<string key="className">NSApplication</string>
					<object class="IBClassDescriptionSource" key="sourceIdentifier">
						<string key="majorKey">IBFrameworkSource</string>
						<string key="minorKey">AppKit.framework/Headers/NSHelpManager.h</string>
					</object>
				</object>
				<object class="IBPartialClassDescription">
					<string key="className">NSApplication</string>
					<object class="IBClassDescriptionSource" key="sourceIdentifier">
						<string key="majorKey">IBFrameworkSource</string>
						<string key="minorKey">AppKit.framework/Headers/NSPageLayout.h</string>
					</object>
				</object>
				<object class="IBPartialClassDescription">
					<string key="className">NSApplication</string>
					<object class="IBClassDescriptionSource" key="sourceIdentifier">
						<string key="majorKey">IBFrameworkSource</string>
						<string key="minorKey">AppKit.framework/Headers/NSUserInterfaceItemSearching.h</string>
					</object>
				</object>
				<object class="IBPartialClassDescription">
					<string key="className">NSBrowser</string>
					<string key="superclassName">NSControl</string>
					<object class="IBClassDescriptionSource" key="sourceIdentifier">
						<string key="majorKey">IBFrameworkSource</string>
						<string key="minorKey">AppKit.framework/Headers/NSBrowser.h</string>
					</object>
				</object>
				<object class="IBPartialClassDescription">
					<string key="className">NSControl</string>
					<string key="superclassName">NSView</string>
					<object class="IBClassDescriptionSource" key="sourceIdentifier" id="310914472">
						<string key="majorKey">IBFrameworkSource</string>
						<string key="minorKey">AppKit.framework/Headers/NSControl.h</string>
					</object>
				</object>
				<object class="IBPartialClassDescription">
					<string key="className">NSDocument</string>
					<string key="superclassName">NSObject</string>
					<object class="NSMutableDictionary" key="actions">
						<bool key="EncodedWithXMLCoder">YES</bool>
						<object class="NSArray" key="dict.sortedKeys">
							<bool key="EncodedWithXMLCoder">YES</bool>
							<string>printDocument:</string>
							<string>revertDocumentToSaved:</string>
							<string>runPageLayout:</string>
							<string>saveDocument:</string>
							<string>saveDocumentAs:</string>
							<string>saveDocumentTo:</string>
						</object>
						<object class="NSMutableArray" key="dict.values">
							<bool key="EncodedWithXMLCoder">YES</bool>
							<string>id</string>
							<string>id</string>
							<string>id</string>
							<string>id</string>
							<string>id</string>
							<string>id</string>
						</object>
					</object>
					<object class="IBClassDescriptionSource" key="sourceIdentifier">
						<string key="majorKey">IBFrameworkSource</string>
						<string key="minorKey">AppKit.framework/Headers/NSDocument.h</string>
					</object>
				</object>
				<object class="IBPartialClassDescription">
					<string key="className">NSDocument</string>
					<object class="IBClassDescriptionSource" key="sourceIdentifier">
						<string key="majorKey">IBFrameworkSource</string>
						<string key="minorKey">AppKit.framework/Headers/NSDocumentScripting.h</string>
					</object>
				</object>
				<object class="IBPartialClassDescription">
					<string key="className">NSDocumentController</string>
					<string key="superclassName">NSObject</string>
					<object class="NSMutableDictionary" key="actions">
						<bool key="EncodedWithXMLCoder">YES</bool>
						<object class="NSArray" key="dict.sortedKeys">
							<bool key="EncodedWithXMLCoder">YES</bool>
							<string>clearRecentDocuments:</string>
							<string>newDocument:</string>
							<string>openDocument:</string>
							<string>saveAllDocuments:</string>
						</object>
						<object class="NSMutableArray" key="dict.values">
							<bool key="EncodedWithXMLCoder">YES</bool>
							<string>id</string>
							<string>id</string>
							<string>id</string>
							<string>id</string>
						</object>
					</object>
					<object class="IBClassDescriptionSource" key="sourceIdentifier">
						<string key="majorKey">IBFrameworkSource</string>
						<string key="minorKey">AppKit.framework/Headers/NSDocumentController.h</string>
					</object>
				</object>
				<object class="IBPartialClassDescription">
					<string key="className">NSFontManager</string>
					<string key="superclassName">NSObject</string>
					<object class="IBClassDescriptionSource" key="sourceIdentifier" id="946436764">
						<string key="majorKey">IBFrameworkSource</string>
						<string key="minorKey">AppKit.framework/Headers/NSFontManager.h</string>
					</object>
				</object>
				<object class="IBPartialClassDescription">
					<string key="className">NSFormatter</string>
					<string key="superclassName">NSObject</string>
					<object class="IBClassDescriptionSource" key="sourceIdentifier">
						<string key="majorKey">IBFrameworkSource</string>
						<string key="minorKey">Foundation.framework/Headers/NSFormatter.h</string>
					</object>
				</object>
				<object class="IBPartialClassDescription">
					<string key="className">NSMatrix</string>
					<string key="superclassName">NSControl</string>
					<object class="IBClassDescriptionSource" key="sourceIdentifier">
						<string key="majorKey">IBFrameworkSource</string>
						<string key="minorKey">AppKit.framework/Headers/NSMatrix.h</string>
					</object>
				</object>
				<object class="IBPartialClassDescription">
					<string key="className">NSMenu</string>
					<string key="superclassName">NSObject</string>
					<object class="IBClassDescriptionSource" key="sourceIdentifier" id="1056362899">
						<string key="majorKey">IBFrameworkSource</string>
						<string key="minorKey">AppKit.framework/Headers/NSMenu.h</string>
					</object>
				</object>
				<object class="IBPartialClassDescription">
					<string key="className">NSMenuItem</string>
					<string key="superclassName">NSObject</string>
					<object class="IBClassDescriptionSource" key="sourceIdentifier" id="472958451">
						<string key="majorKey">IBFrameworkSource</string>
						<string key="minorKey">AppKit.framework/Headers/NSMenuItem.h</string>
					</object>
				</object>
				<object class="IBPartialClassDescription">
					<string key="className">NSMovieView</string>
					<string key="superclassName">NSView</string>
					<object class="IBClassDescriptionSource" key="sourceIdentifier">
						<string key="majorKey">IBFrameworkSource</string>
						<string key="minorKey">AppKit.framework/Headers/NSMovieView.h</string>
					</object>
				</object>
				<object class="IBPartialClassDescription">
					<string key="className">NSObject</string>
					<object class="IBClassDescriptionSource" key="sourceIdentifier">
						<string key="majorKey">IBFrameworkSource</string>
						<string key="minorKey">AppKit.framework/Headers/NSAccessibility.h</string>
					</object>
				</object>
				<object class="IBPartialClassDescription">
					<string key="className">NSObject</string>
					<reference key="sourceIdentifier" ref="822405504"/>
				</object>
				<object class="IBPartialClassDescription">
					<string key="className">NSObject</string>
					<reference key="sourceIdentifier" ref="850738725"/>
				</object>
				<object class="IBPartialClassDescription">
					<string key="className">NSObject</string>
					<reference key="sourceIdentifier" ref="624831158"/>
				</object>
				<object class="IBPartialClassDescription">
					<string key="className">NSObject</string>
					<reference key="sourceIdentifier" ref="310914472"/>
				</object>
				<object class="IBPartialClassDescription">
					<string key="className">NSObject</string>
					<object class="IBClassDescriptionSource" key="sourceIdentifier">
						<string key="majorKey">IBFrameworkSource</string>
						<string key="minorKey">AppKit.framework/Headers/NSDictionaryController.h</string>
					</object>
				</object>
				<object class="IBPartialClassDescription">
					<string key="className">NSObject</string>
					<object class="IBClassDescriptionSource" key="sourceIdentifier">
						<string key="majorKey">IBFrameworkSource</string>
						<string key="minorKey">AppKit.framework/Headers/NSDragging.h</string>
					</object>
				</object>
				<object class="IBPartialClassDescription">
					<string key="className">NSObject</string>
					<reference key="sourceIdentifier" ref="946436764"/>
				</object>
				<object class="IBPartialClassDescription">
					<string key="className">NSObject</string>
					<object class="IBClassDescriptionSource" key="sourceIdentifier">
						<string key="majorKey">IBFrameworkSource</string>
						<string key="minorKey">AppKit.framework/Headers/NSFontPanel.h</string>
					</object>
				</object>
				<object class="IBPartialClassDescription">
					<string key="className">NSObject</string>
					<object class="IBClassDescriptionSource" key="sourceIdentifier">
						<string key="majorKey">IBFrameworkSource</string>
						<string key="minorKey">AppKit.framework/Headers/NSKeyValueBinding.h</string>
					</object>
				</object>
				<object class="IBPartialClassDescription">
					<string key="className">NSObject</string>
					<reference key="sourceIdentifier" ref="1056362899"/>
				</object>
				<object class="IBPartialClassDescription">
					<string key="className">NSObject</string>
					<object class="IBClassDescriptionSource" key="sourceIdentifier">
						<string key="majorKey">IBFrameworkSource</string>
						<string key="minorKey">AppKit.framework/Headers/NSNibLoading.h</string>
					</object>
				</object>
				<object class="IBPartialClassDescription">
					<string key="className">NSObject</string>
					<object class="IBClassDescriptionSource" key="sourceIdentifier">
						<string key="majorKey">IBFrameworkSource</string>
						<string key="minorKey">AppKit.framework/Headers/NSOutlineView.h</string>
					</object>
				</object>
				<object class="IBPartialClassDescription">
					<string key="className">NSObject</string>
					<object class="IBClassDescriptionSource" key="sourceIdentifier">
						<string key="majorKey">IBFrameworkSource</string>
						<string key="minorKey">AppKit.framework/Headers/NSPasteboard.h</string>
					</object>
				</object>
				<object class="IBPartialClassDescription">
					<string key="className">NSObject</string>
					<object class="IBClassDescriptionSource" key="sourceIdentifier">
						<string key="majorKey">IBFrameworkSource</string>
						<string key="minorKey">AppKit.framework/Headers/NSSavePanel.h</string>
					</object>
				</object>
				<object class="IBPartialClassDescription">
					<string key="className">NSObject</string>
					<object class="IBClassDescriptionSource" key="sourceIdentifier" id="809545482">
						<string key="majorKey">IBFrameworkSource</string>
						<string key="minorKey">AppKit.framework/Headers/NSTableView.h</string>
					</object>
				</object>
				<object class="IBPartialClassDescription">
					<string key="className">NSObject</string>
					<object class="IBClassDescriptionSource" key="sourceIdentifier">
						<string key="majorKey">IBFrameworkSource</string>
						<string key="minorKey">AppKit.framework/Headers/NSToolbarItem.h</string>
					</object>
				</object>
				<object class="IBPartialClassDescription">
					<string key="className">NSObject</string>
					<object class="IBClassDescriptionSource" key="sourceIdentifier" id="260078765">
						<string key="majorKey">IBFrameworkSource</string>
						<string key="minorKey">AppKit.framework/Headers/NSView.h</string>
					</object>
				</object>
				<object class="IBPartialClassDescription">
					<string key="className">NSObject</string>
					<object class="IBClassDescriptionSource" key="sourceIdentifier">
						<string key="majorKey">IBFrameworkSource</string>
						<string key="minorKey">Foundation.framework/Headers/NSArchiver.h</string>
					</object>
				</object>
				<object class="IBPartialClassDescription">
					<string key="className">NSObject</string>
					<object class="IBClassDescriptionSource" key="sourceIdentifier">
						<string key="majorKey">IBFrameworkSource</string>
						<string key="minorKey">Foundation.framework/Headers/NSClassDescription.h</string>
					</object>
				</object>
				<object class="IBPartialClassDescription">
					<string key="className">NSObject</string>
					<object class="IBClassDescriptionSource" key="sourceIdentifier">
						<string key="majorKey">IBFrameworkSource</string>
						<string key="minorKey">Foundation.framework/Headers/NSError.h</string>
					</object>
				</object>
				<object class="IBPartialClassDescription">
					<string key="className">NSObject</string>
					<object class="IBClassDescriptionSource" key="sourceIdentifier">
						<string key="majorKey">IBFrameworkSource</string>
						<string key="minorKey">Foundation.framework/Headers/NSFileManager.h</string>
					</object>
				</object>
				<object class="IBPartialClassDescription">
					<string key="className">NSObject</string>
					<object class="IBClassDescriptionSource" key="sourceIdentifier">
						<string key="majorKey">IBFrameworkSource</string>
						<string key="minorKey">Foundation.framework/Headers/NSKeyValueCoding.h</string>
					</object>
				</object>
				<object class="IBPartialClassDescription">
					<string key="className">NSObject</string>
					<object class="IBClassDescriptionSource" key="sourceIdentifier">
						<string key="majorKey">IBFrameworkSource</string>
						<string key="minorKey">Foundation.framework/Headers/NSKeyValueObserving.h</string>
					</object>
				</object>
				<object class="IBPartialClassDescription">
					<string key="className">NSObject</string>
					<object class="IBClassDescriptionSource" key="sourceIdentifier">
						<string key="majorKey">IBFrameworkSource</string>
						<string key="minorKey">Foundation.framework/Headers/NSKeyedArchiver.h</string>
					</object>
				</object>
				<object class="IBPartialClassDescription">
					<string key="className">NSObject</string>
					<object class="IBClassDescriptionSource" key="sourceIdentifier">
						<string key="majorKey">IBFrameworkSource</string>
						<string key="minorKey">Foundation.framework/Headers/NSObject.h</string>
					</object>
				</object>
				<object class="IBPartialClassDescription">
					<string key="className">NSObject</string>
					<object class="IBClassDescriptionSource" key="sourceIdentifier">
						<string key="majorKey">IBFrameworkSource</string>
						<string key="minorKey">Foundation.framework/Headers/NSObjectScripting.h</string>
					</object>
				</object>
				<object class="IBPartialClassDescription">
					<string key="className">NSObject</string>
					<object class="IBClassDescriptionSource" key="sourceIdentifier">
						<string key="majorKey">IBFrameworkSource</string>
						<string key="minorKey">Foundation.framework/Headers/NSPortCoder.h</string>
					</object>
				</object>
				<object class="IBPartialClassDescription">
					<string key="className">NSObject</string>
					<object class="IBClassDescriptionSource" key="sourceIdentifier">
						<string key="majorKey">IBFrameworkSource</string>
						<string key="minorKey">Foundation.framework/Headers/NSRunLoop.h</string>
					</object>
				</object>
				<object class="IBPartialClassDescription">
					<string key="className">NSObject</string>
					<object class="IBClassDescriptionSource" key="sourceIdentifier">
						<string key="majorKey">IBFrameworkSource</string>
						<string key="minorKey">Foundation.framework/Headers/NSScriptClassDescription.h</string>
					</object>
				</object>
				<object class="IBPartialClassDescription">
					<string key="className">NSObject</string>
					<object class="IBClassDescriptionSource" key="sourceIdentifier">
						<string key="majorKey">IBFrameworkSource</string>
						<string key="minorKey">Foundation.framework/Headers/NSScriptKeyValueCoding.h</string>
					</object>
				</object>
				<object class="IBPartialClassDescription">
					<string key="className">NSObject</string>
					<object class="IBClassDescriptionSource" key="sourceIdentifier">
						<string key="majorKey">IBFrameworkSource</string>
						<string key="minorKey">Foundation.framework/Headers/NSScriptObjectSpecifiers.h</string>
					</object>
				</object>
				<object class="IBPartialClassDescription">
					<string key="className">NSObject</string>
					<object class="IBClassDescriptionSource" key="sourceIdentifier">
						<string key="majorKey">IBFrameworkSource</string>
						<string key="minorKey">Foundation.framework/Headers/NSScriptWhoseTests.h</string>
					</object>
				</object>
				<object class="IBPartialClassDescription">
					<string key="className">NSObject</string>
					<object class="IBClassDescriptionSource" key="sourceIdentifier">
						<string key="majorKey">IBFrameworkSource</string>
						<string key="minorKey">Foundation.framework/Headers/NSThread.h</string>
					</object>
				</object>
				<object class="IBPartialClassDescription">
					<string key="className">NSObject</string>
					<object class="IBClassDescriptionSource" key="sourceIdentifier">
						<string key="majorKey">IBFrameworkSource</string>
						<string key="minorKey">Foundation.framework/Headers/NSURL.h</string>
					</object>
				</object>
				<object class="IBPartialClassDescription">
					<string key="className">NSObject</string>
					<object class="IBClassDescriptionSource" key="sourceIdentifier">
						<string key="majorKey">IBFrameworkSource</string>
						<string key="minorKey">Foundation.framework/Headers/NSURLConnection.h</string>
					</object>
				</object>
				<object class="IBPartialClassDescription">
					<string key="className">NSObject</string>
					<object class="IBClassDescriptionSource" key="sourceIdentifier">
						<string key="majorKey">IBFrameworkSource</string>
						<string key="minorKey">Foundation.framework/Headers/NSURLDownload.h</string>
					</object>
				</object>
				<object class="IBPartialClassDescription">
					<string key="className">NSResponder</string>
					<object class="IBClassDescriptionSource" key="sourceIdentifier">
						<string key="majorKey">IBFrameworkSource</string>
						<string key="minorKey">AppKit.framework/Headers/NSInterfaceStyle.h</string>
					</object>
				</object>
				<object class="IBPartialClassDescription">
					<string key="className">NSResponder</string>
					<string key="superclassName">NSObject</string>
					<object class="IBClassDescriptionSource" key="sourceIdentifier">
						<string key="majorKey">IBFrameworkSource</string>
						<string key="minorKey">AppKit.framework/Headers/NSResponder.h</string>
					</object>
				</object>
				<object class="IBPartialClassDescription">
					<string key="className">NSTableView</string>
					<string key="superclassName">NSControl</string>
					<reference key="sourceIdentifier" ref="809545482"/>
				</object>
				<object class="IBPartialClassDescription">
					<string key="className">NSText</string>
					<string key="superclassName">NSView</string>
					<object class="IBClassDescriptionSource" key="sourceIdentifier">
						<string key="majorKey">IBFrameworkSource</string>
						<string key="minorKey">AppKit.framework/Headers/NSText.h</string>
					</object>
				</object>
				<object class="IBPartialClassDescription">
					<string key="className">NSTextView</string>
					<string key="superclassName">NSText</string>
					<object class="IBClassDescriptionSource" key="sourceIdentifier">
						<string key="majorKey">IBFrameworkSource</string>
						<string key="minorKey">AppKit.framework/Headers/NSTextView.h</string>
					</object>
				</object>
				<object class="IBPartialClassDescription">
					<string key="className">NSView</string>
					<object class="IBClassDescriptionSource" key="sourceIdentifier">
						<string key="majorKey">IBFrameworkSource</string>
						<string key="minorKey">AppKit.framework/Headers/NSClipView.h</string>
					</object>
				</object>
				<object class="IBPartialClassDescription">
					<string key="className">NSView</string>
					<reference key="sourceIdentifier" ref="472958451"/>
				</object>
				<object class="IBPartialClassDescription">
					<string key="className">NSView</string>
					<object class="IBClassDescriptionSource" key="sourceIdentifier">
						<string key="majorKey">IBFrameworkSource</string>
						<string key="minorKey">AppKit.framework/Headers/NSRulerView.h</string>
					</object>
				</object>
				<object class="IBPartialClassDescription">
					<string key="className">NSView</string>
					<string key="superclassName">NSResponder</string>
					<reference key="sourceIdentifier" ref="260078765"/>
				</object>
				<object class="IBPartialClassDescription">
					<string key="className">NSWindow</string>
					<object class="IBClassDescriptionSource" key="sourceIdentifier">
						<string key="majorKey">IBFrameworkSource</string>
						<string key="minorKey">AppKit.framework/Headers/NSDrawer.h</string>
					</object>
				</object>
				<object class="IBPartialClassDescription">
					<string key="className">NSWindow</string>
					<string key="superclassName">NSResponder</string>
					<object class="IBClassDescriptionSource" key="sourceIdentifier">
						<string key="majorKey">IBFrameworkSource</string>
						<string key="minorKey">AppKit.framework/Headers/NSWindow.h</string>
					</object>
				</object>
				<object class="IBPartialClassDescription">
					<string key="className">NSWindow</string>
					<object class="IBClassDescriptionSource" key="sourceIdentifier">
						<string key="majorKey">IBFrameworkSource</string>
						<string key="minorKey">AppKit.framework/Headers/NSWindowScripting.h</string>
					</object>
				</object>
			</object>
		</object>
		<int key="IBDocument.localizationMode">0</int>
		<string key="IBDocument.TargetRuntimeIdentifier">IBCocoaFramework</string>
		<object class="NSMutableDictionary" key="IBDocument.PluginDeclaredDependencyDefaults">
			<string key="NS.key.0">com.apple.InterfaceBuilder.CocoaPlugin.macosx</string>
			<integer value="1060" key="NS.object.0"/>
		</object>
		<object class="NSMutableDictionary" key="IBDocument.PluginDeclaredDevelopmentDependencies">
			<string key="NS.key.0">com.apple.InterfaceBuilder.CocoaPlugin.InterfaceBuilder3</string>
			<integer value="3000" key="NS.object.0"/>
		</object>
		<bool key="IBDocument.PluginDeclaredDependenciesTrackSystemTargetVersion">YES</bool>
		<string key="IBDocument.LastKnownRelativeProjectPath">../MacCocoaApp.xcodeproj</string>
		<int key="IBDocument.defaultPropertyAccessControl">3</int>
		<object class="NSMutableDictionary" key="IBDocument.LastKnownImageSizes">
			<bool key="EncodedWithXMLCoder">YES</bool>
			<object class="NSArray" key="dict.sortedKeys">
				<bool key="EncodedWithXMLCoder">YES</bool>
				<string>NSMenuCheckmark</string>
				<string>NSMenuMixedState</string>
			</object>
			<object class="NSMutableArray" key="dict.values">
				<bool key="EncodedWithXMLCoder">YES</bool>
				<string>{9, 8}</string>
				<string>{7, 2}</string>
			</object>
		</object>
	</data>
</archive>
]]></File>
			</Files>
		</Project>
	</Combine>
</Template><|MERGE_RESOLUTION|>--- conflicted
+++ resolved
@@ -3,14 +3,9 @@
 	
 	<!-- Template Header -->
 	<TemplateConfiguration>
-<<<<<<< HEAD
 		<_Name>Cocoa App</_Name>
 		<Category>other/unsupported/monomac</Category>
 		<Image id="md-mac-application" />
-=======
-		<_Name>MonoMac Project</_Name>
-		<_Category>F#/Mac/Open source</_Category>
->>>>>>> 42607d3c
 		<LanguageName>F#</LanguageName>
 		<_Description>A basic Cocoa Mac App.</_Description>
 		<GroupId>md-monomac-project</GroupId>
